package app

import (
	"github.com/cosmos/cosmos-sdk/client"
	"github.com/cosmos/cosmos-sdk/codec/types"
	"github.com/cosmos/cosmos-sdk/simapp"
	appparams "github.com/cosmos/cosmos-sdk/simapp/params"
	storetypes "github.com/cosmos/cosmos-sdk/store/types"
	sdkerrors "github.com/cosmos/cosmos-sdk/types/errors"
	govv1beta1 "github.com/cosmos/cosmos-sdk/x/gov/types/v1beta1"
	"github.com/cosmos/cosmos-sdk/x/group"
	groupkeeper "github.com/cosmos/cosmos-sdk/x/group/keeper"
	groupmodule "github.com/cosmos/cosmos-sdk/x/group/module"
	evmante "github.com/evmos/ethermint/app/ante"
	srvflags "github.com/evmos/ethermint/server/flags"
	ethermint "github.com/evmos/ethermint/types"
	"github.com/evmos/ethermint/x/evm"
	"github.com/evmos/ethermint/x/evm/vm/geth"
	"github.com/evmos/ethermint/x/feemarket"
	feemarkettypes "github.com/evmos/ethermint/x/feemarket/types"
	"github.com/gorilla/mux"
	"github.com/rakyll/statik/fs"
	"github.com/spf13/cast"
	"github.com/tendermint/spm/openapiconsole"
	abci "github.com/tendermint/tendermint/abci/types"
	"github.com/tendermint/tendermint/libs/log"
	tmos "github.com/tendermint/tendermint/libs/os"
	dbm "github.com/tendermint/tm-db"
	emissionsModuleKeeper "github.com/zeta-chain/zetacore/x/emissions/keeper"
	emissionsModuleTypes "github.com/zeta-chain/zetacore/x/emissions/types"
	fungibleModuleKeeper "github.com/zeta-chain/zetacore/x/fungible/keeper"
	fungibleModuleTypes "github.com/zeta-chain/zetacore/x/fungible/types"

	"io"
	"net/http"
	"os"

	"github.com/cosmos/cosmos-sdk/baseapp"
	"github.com/cosmos/cosmos-sdk/client/grpc/tmservice"
	"github.com/cosmos/cosmos-sdk/codec"
	"github.com/cosmos/cosmos-sdk/server/api"
	"github.com/cosmos/cosmos-sdk/server/config"
	servertypes "github.com/cosmos/cosmos-sdk/server/types"
	sdk "github.com/cosmos/cosmos-sdk/types"
	"github.com/cosmos/cosmos-sdk/types/module"
	"github.com/cosmos/cosmos-sdk/version"
	"github.com/cosmos/cosmos-sdk/x/auth"
	authkeeper "github.com/cosmos/cosmos-sdk/x/auth/keeper"
	authtx "github.com/cosmos/cosmos-sdk/x/auth/tx"
	authtypes "github.com/cosmos/cosmos-sdk/x/auth/types"
	"github.com/cosmos/cosmos-sdk/x/auth/vesting"
	vestingtypes "github.com/cosmos/cosmos-sdk/x/auth/vesting/types"
	"github.com/cosmos/cosmos-sdk/x/bank"
	bankkeeper "github.com/cosmos/cosmos-sdk/x/bank/keeper"
	banktypes "github.com/cosmos/cosmos-sdk/x/bank/types"
	"github.com/cosmos/cosmos-sdk/x/capability"
	capabilitykeeper "github.com/cosmos/cosmos-sdk/x/capability/keeper"
	capabilitytypes "github.com/cosmos/cosmos-sdk/x/capability/types"
	"github.com/cosmos/cosmos-sdk/x/crisis"
	crisiskeeper "github.com/cosmos/cosmos-sdk/x/crisis/keeper"
	crisistypes "github.com/cosmos/cosmos-sdk/x/crisis/types"
	distr "github.com/cosmos/cosmos-sdk/x/distribution"
	distrclient "github.com/cosmos/cosmos-sdk/x/distribution/client"
	distrkeeper "github.com/cosmos/cosmos-sdk/x/distribution/keeper"
	distrtypes "github.com/cosmos/cosmos-sdk/x/distribution/types"
	"github.com/cosmos/cosmos-sdk/x/evidence"
	evidencekeeper "github.com/cosmos/cosmos-sdk/x/evidence/keeper"
	evidencetypes "github.com/cosmos/cosmos-sdk/x/evidence/types"
	"github.com/cosmos/cosmos-sdk/x/genutil"
	genutiltypes "github.com/cosmos/cosmos-sdk/x/genutil/types"
	"github.com/cosmos/cosmos-sdk/x/gov"
	govclient "github.com/cosmos/cosmos-sdk/x/gov/client"
	govkeeper "github.com/cosmos/cosmos-sdk/x/gov/keeper"
	govtypes "github.com/cosmos/cosmos-sdk/x/gov/types"
	govv1 "github.com/cosmos/cosmos-sdk/x/gov/types/v1"
	evmkeeper "github.com/evmos/ethermint/x/evm/keeper"
	evmtypes "github.com/evmos/ethermint/x/evm/types"
	feemarketkeeper "github.com/evmos/ethermint/x/feemarket/keeper"
	"github.com/zeta-chain/zetacore/docs"

	"github.com/cosmos/cosmos-sdk/x/params"
	paramsclient "github.com/cosmos/cosmos-sdk/x/params/client"
	paramskeeper "github.com/cosmos/cosmos-sdk/x/params/keeper"
	paramstypes "github.com/cosmos/cosmos-sdk/x/params/types"
	paramproposal "github.com/cosmos/cosmos-sdk/x/params/types/proposal"
	"github.com/cosmos/cosmos-sdk/x/slashing"
	slashingkeeper "github.com/cosmos/cosmos-sdk/x/slashing/keeper"
	slashingtypes "github.com/cosmos/cosmos-sdk/x/slashing/types"
	"github.com/cosmos/cosmos-sdk/x/staking"
	stakingkeeper "github.com/cosmos/cosmos-sdk/x/staking/keeper"
	stakingtypes "github.com/cosmos/cosmos-sdk/x/staking/types"
	"github.com/cosmos/cosmos-sdk/x/upgrade"
	upgradeclient "github.com/cosmos/cosmos-sdk/x/upgrade/client"
	upgradekeeper "github.com/cosmos/cosmos-sdk/x/upgrade/keeper"
	upgradetypes "github.com/cosmos/cosmos-sdk/x/upgrade/types"
	tmjson "github.com/tendermint/tendermint/libs/json"
	// this line is used by starport scaffolding # stargate/app/moduleImport
	zetaCoreModule "github.com/zeta-chain/zetacore/x/crosschain"
	zetaCoreModuleKeeper "github.com/zeta-chain/zetacore/x/crosschain/keeper"
	zetaCoreModuleTypes "github.com/zeta-chain/zetacore/x/crosschain/types"

	emissionsModule "github.com/zeta-chain/zetacore/x/emissions"
	fungibleModule "github.com/zeta-chain/zetacore/x/fungible"

	zetaObserverModule "github.com/zeta-chain/zetacore/x/observer"
	zetaObserverModuleKeeper "github.com/zeta-chain/zetacore/x/observer/keeper"
	zetaObserverModuleTypes "github.com/zeta-chain/zetacore/x/observer/types"
)

const Name = "zetacore"

func init() {
	// manually update the power reduction by replacing micro (u) -> atto (a) evmos
	sdk.DefaultPowerReduction = ethermint.PowerReduction
	// modify fee market parameter defaults through global
	//feemarkettypes.DefaultMinGasPrice = v5.MainnetMinGasPrices
	//feemarkettypes.DefaultMinGasMultiplier = v5.MainnetMinGasMultiplier
}

var (
	AccountAddressPrefix = "zeta"
	NodeDir              = ".zetacored"

	// AddrLen is the allowed length (in bytes) for an address.
	//
	// NOTE: In the SDK, the default value is 255.
	AddrLen = 20
)

var (
	// DefaultNodeHome default home directories for wasmd
	DefaultNodeHome = os.ExpandEnv("$HOME/") + NodeDir

	// Bech32PrefixAccAddr defines the Bech32 prefix of an account's address
	Bech32PrefixAccAddr = AccountAddressPrefix
	// Bech32PrefixAccPub defines the Bech32 prefix of an account's public key
	Bech32PrefixAccPub = AccountAddressPrefix + sdk.PrefixPublic
	// Bech32PrefixValAddr defines the Bech32 prefix of a validator's operator address
	Bech32PrefixValAddr = AccountAddressPrefix + sdk.PrefixValidator + sdk.PrefixOperator
	// Bech32PrefixValPub defines the Bech32 prefix of a validator's operator public key
	Bech32PrefixValPub = AccountAddressPrefix + sdk.PrefixValidator + sdk.PrefixOperator + sdk.PrefixPublic
	// Bech32PrefixConsAddr defines the Bech32 prefix of a consensus node address
	Bech32PrefixConsAddr = AccountAddressPrefix + sdk.PrefixValidator + sdk.PrefixConsensus
	// Bech32PrefixConsPub defines the Bech32 prefix of a consensus node public key
	Bech32PrefixConsPub = AccountAddressPrefix + sdk.PrefixValidator + sdk.PrefixConsensus + sdk.PrefixPublic
)

// this line is used by starport scaffolding # stargate/wasm/app/enabledProposals

func getGovProposalHandlers() []govclient.ProposalHandler {
	var govProposalHandlers []govclient.ProposalHandler
	govProposalHandlers = append(govProposalHandlers,
		paramsclient.ProposalHandler,
		distrclient.ProposalHandler,
		upgradeclient.LegacyProposalHandler,
		upgradeclient.LegacyCancelProposalHandler,
	)
	return govProposalHandlers
}

var (
	ModuleBasics = module.NewBasicManager(
		auth.AppModuleBasic{},
		genutil.AppModuleBasic{},
		bank.AppModuleBasic{},
		capability.AppModuleBasic{},
		staking.AppModuleBasic{},
		distr.AppModuleBasic{},
		gov.NewAppModuleBasic(getGovProposalHandlers()),
		params.AppModuleBasic{},
		crisis.AppModuleBasic{},
		slashing.AppModuleBasic{},
		groupmodule.AppModuleBasic{},
		upgrade.AppModuleBasic{},
		evidence.AppModuleBasic{},
		vesting.AppModuleBasic{},
		evm.AppModuleBasic{},
		feemarket.AppModuleBasic{},
		zetaCoreModule.AppModuleBasic{},
		zetaObserverModule.AppModuleBasic{},
		fungibleModule.AppModuleBasic{},
		emissionsModule.AppModuleBasic{},
	)

	// module account permissions
	maccPerms = map[string][]string{
<<<<<<< HEAD
		authtypes.FeeCollectorName:                            nil,
		distrtypes.ModuleName:                                 nil,
		stakingtypes.BondedPoolName:                           {authtypes.Burner, authtypes.Staking},
		stakingtypes.NotBondedPoolName:                        {authtypes.Burner, authtypes.Staking},
		govtypes.ModuleName:                                   {authtypes.Burner},
		ibctransfertypes.ModuleName:                           {authtypes.Minter, authtypes.Burner},
		zetaCoreModuleTypes.ModuleName:                        {authtypes.Minter, authtypes.Burner},
		evmtypes.ModuleName:                                   {authtypes.Minter, authtypes.Burner},
		fungibleModuleTypes.ModuleName:                        {authtypes.Minter, authtypes.Burner},
		emissionsModuleTypes.ModuleName:                       nil,
		emissionsModuleTypes.UndistributedObserverRewardsPool: nil,
		emissionsModuleTypes.UndistributedTssRewardsPool:      nil,
=======
		authtypes.FeeCollectorName:     nil,
		distrtypes.ModuleName:          nil,
		minttypes.ModuleName:           {authtypes.Minter},
		stakingtypes.BondedPoolName:    {authtypes.Burner, authtypes.Staking},
		stakingtypes.NotBondedPoolName: {authtypes.Burner, authtypes.Staking},
		govtypes.ModuleName:            {authtypes.Burner},
		zetaCoreModuleTypes.ModuleName: {authtypes.Minter, authtypes.Burner},
		evmtypes.ModuleName:            {authtypes.Minter, authtypes.Burner},
		fungibleModuleTypes.ModuleName: {authtypes.Minter, authtypes.Burner},
>>>>>>> 72be3e13
	}
)

var _ simapp.App = (*App)(nil)

// App extends an ABCI application, but with most of its parameters exported.
// They are exported for convenience in creating helper functions, as object
// capabilities aren't needed for testing.
type App struct {
	*baseapp.BaseApp

	cdc               *codec.LegacyAmino
	appCodec          codec.Codec
	interfaceRegistry types.InterfaceRegistry
	invCheckPeriod    uint

	// keys to access the substores
	keys    map[string]*storetypes.KVStoreKey
	tkeys   map[string]*storetypes.TransientStoreKey
	memKeys map[string]*storetypes.MemoryStoreKey

	// keepers
<<<<<<< HEAD
	AccountKeeper        authkeeper.AccountKeeper
	BankKeeper           bankkeeper.Keeper
	CapabilityKeeper     *capabilitykeeper.Keeper
	StakingKeeper        stakingkeeper.Keeper
	SlashingKeeper       slashingkeeper.Keeper
	DistrKeeper          distrkeeper.Keeper
	GovKeeper            govkeeper.Keeper
	CrisisKeeper         crisiskeeper.Keeper
	UpgradeKeeper        upgradekeeper.Keeper
	ParamsKeeper         paramskeeper.Keeper
	IBCKeeper            *ibckeeper.Keeper // IBC Keeper must be a pointer in the app, so we can SetRouter on it correctly
	EvidenceKeeper       evidencekeeper.Keeper
	TransferKeeper       ibctransferkeeper.Keeper
	ScopedIBCKeeper      capabilitykeeper.ScopedKeeper
	ScopedTransferKeeper capabilitykeeper.ScopedKeeper
	ZetaCoreKeeper       zetaCoreModuleKeeper.Keeper
	ZetaObserverKeeper   *zetaObserverModuleKeeper.Keeper
	mm                   *module.Manager
	sm                   *module.SimulationManager
	configurator         module.Configurator
	EvmKeeper            *evmkeeper.Keeper
	FeeMarketKeeper      feemarketkeeper.Keeper
	FungibleKeeper       fungibleModuleKeeper.Keeper
	EmissionsKeeper      emissionsModuleKeeper.Keeper
=======
	AccountKeeper      authkeeper.AccountKeeper
	BankKeeper         bankkeeper.Keeper
	CapabilityKeeper   *capabilitykeeper.Keeper
	StakingKeeper      stakingkeeper.Keeper
	SlashingKeeper     slashingkeeper.Keeper
	MintKeeper         mintkeeper.Keeper
	DistrKeeper        distrkeeper.Keeper
	GovKeeper          govkeeper.Keeper
	CrisisKeeper       crisiskeeper.Keeper
	UpgradeKeeper      upgradekeeper.Keeper
	ParamsKeeper       paramskeeper.Keeper
	EvidenceKeeper     evidencekeeper.Keeper
	ZetaCoreKeeper     zetaCoreModuleKeeper.Keeper
	ZetaObserverKeeper *zetaObserverModuleKeeper.Keeper
	mm                 *module.Manager
	sm                 *module.SimulationManager
	configurator       module.Configurator
	EvmKeeper          *evmkeeper.Keeper
	FeeMarketKeeper    feemarketkeeper.Keeper
	FungibleKeeper     fungibleModuleKeeper.Keeper
	GroupKeeper        groupkeeper.Keeper
>>>>>>> 72be3e13
}

// New returns a reference to an initialized ZetaApp.
func New(
	logger log.Logger,
	db dbm.DB,
	traceStore io.Writer,
	loadLatest bool,
	skipUpgradeHeights map[int64]bool,
	homePath string,
	invCheckPeriod uint,
	encodingConfig appparams.EncodingConfig,
	appOpts servertypes.AppOptions,
	baseAppOptions ...func(*baseapp.BaseApp),
) *App {

	appCodec := encodingConfig.Codec
	cdc := encodingConfig.Amino
	interfaceRegistry := encodingConfig.InterfaceRegistry

	bApp := baseapp.NewBaseApp(Name, logger, db, encodingConfig.TxConfig.TxDecoder(), baseAppOptions...)
	bApp.SetCommitMultiStoreTracer(traceStore)
	bApp.SetVersion(version.Version)
	bApp.SetInterfaceRegistry(interfaceRegistry)

	keys := sdk.NewKVStoreKeys(
		authtypes.StoreKey, banktypes.StoreKey, stakingtypes.StoreKey, distrtypes.StoreKey, slashingtypes.StoreKey,
		govtypes.StoreKey, paramstypes.StoreKey,
		group.StoreKey,
		upgradetypes.StoreKey,
		evidencetypes.StoreKey,
		capabilitytypes.StoreKey,
		zetaCoreModuleTypes.StoreKey,
		zetaObserverModuleTypes.StoreKey,
		evmtypes.StoreKey, feemarkettypes.StoreKey,
		fungibleModuleTypes.StoreKey,
		emissionsModuleTypes.StoreKey,
	)
	tkeys := sdk.NewTransientStoreKeys(paramstypes.TStoreKey, evmtypes.TransientKey, feemarkettypes.TransientKey)
	memKeys := sdk.NewMemoryStoreKeys(capabilitytypes.MemStoreKey)

	app := &App{
		BaseApp:           bApp,
		cdc:               cdc,
		appCodec:          appCodec,
		interfaceRegistry: interfaceRegistry,
		invCheckPeriod:    invCheckPeriod,
		keys:              keys,
		tkeys:             tkeys,
		memKeys:           memKeys,
	}
	if homePath == "" {
		homePath = DefaultNodeHome
	}

	app.ParamsKeeper = initParamsKeeper(appCodec, cdc, keys[paramstypes.StoreKey], tkeys[paramstypes.TStoreKey])
	// set the BaseApp's parameter store
	bApp.SetParamStore(app.ParamsKeeper.Subspace(baseapp.Paramspace).WithKeyTable(paramstypes.ConsensusParamsKeyTable()))

	// add capability keeper and ScopeToModule for ibc module
	app.CapabilityKeeper = capabilitykeeper.NewKeeper(appCodec, keys[capabilitytypes.StoreKey], memKeys[capabilitytypes.MemStoreKey])

	app.CapabilityKeeper.Seal()

	// add keepers
	// use custom Ethermint account for contracts
	app.AccountKeeper = authkeeper.NewAccountKeeper(
		appCodec, keys[authtypes.StoreKey],
		app.GetSubspace(authtypes.ModuleName),
		ethermint.ProtoAccount,
		maccPerms,
		sdk.GetConfig().GetBech32AccountAddrPrefix(),
	)
	app.BankKeeper = bankkeeper.NewBaseKeeper(
		appCodec, keys[banktypes.StoreKey], app.AccountKeeper, app.GetSubspace(banktypes.ModuleName), nil,
	)
	stakingKeeper := stakingkeeper.NewKeeper(
		appCodec, keys[stakingtypes.StoreKey], app.AccountKeeper, app.BankKeeper, app.GetSubspace(stakingtypes.ModuleName),
	)

	app.DistrKeeper = distrkeeper.NewKeeper(
		appCodec, keys[distrtypes.StoreKey], app.GetSubspace(distrtypes.ModuleName), app.AccountKeeper, app.BankKeeper,
		&stakingKeeper, authtypes.FeeCollectorName,
	)
	app.SlashingKeeper = slashingkeeper.NewKeeper(
		appCodec, keys[slashingtypes.StoreKey], &stakingKeeper, app.GetSubspace(slashingtypes.ModuleName),
	)
	app.CrisisKeeper = crisiskeeper.NewKeeper(
		app.GetSubspace(crisistypes.ModuleName), invCheckPeriod, app.BankKeeper, authtypes.FeeCollectorName,
	)
	app.UpgradeKeeper = upgradekeeper.NewKeeper(skipUpgradeHeights, keys[upgradetypes.StoreKey], appCodec, homePath, app.BaseApp,
		authtypes.NewModuleAddress(govtypes.ModuleName).String())

	app.ZetaObserverKeeper = zetaObserverModuleKeeper.NewKeeper(
		appCodec,
		keys[zetaObserverModuleTypes.StoreKey],
		keys[zetaObserverModuleTypes.MemStoreKey],
		app.GetSubspace(zetaObserverModuleTypes.ModuleName),
		&stakingKeeper,
	)

	// register the staking hooks
	// NOTE: stakingKeeper above is passed by reference, so that it will contain these hooks
	app.StakingKeeper = *stakingKeeper.SetHooks(
		stakingtypes.NewMultiStakingHooks(app.DistrKeeper.Hooks(), app.SlashingKeeper.Hooks(), app.ZetaObserverKeeper.Hooks()),
	)

	// Create Ethermint keepers
	tracer := cast.ToString(appOpts.Get(srvflags.EVMTracer))
	feeSs := app.GetSubspace(feemarkettypes.ModuleName)
	app.FeeMarketKeeper = feemarketkeeper.NewKeeper(
		appCodec, authtypes.NewModuleAddress(govtypes.ModuleName),
		keys[feemarkettypes.StoreKey], tkeys[feemarkettypes.TransientKey],
		feeSs,
	)
	evmSs := app.GetSubspace(evmtypes.ModuleName)
	app.EvmKeeper = evmkeeper.NewKeeper(
		appCodec, keys[evmtypes.StoreKey], tkeys[evmtypes.TransientKey], authtypes.NewModuleAddress(govtypes.ModuleName),
		app.AccountKeeper, app.BankKeeper, stakingKeeper,
		&app.FeeMarketKeeper, nil, geth.NewEVM,
		tracer, evmSs,
	)

	app.FungibleKeeper = *fungibleModuleKeeper.NewKeeper(
		appCodec,
		keys[fungibleModuleTypes.StoreKey],
		keys[fungibleModuleTypes.MemStoreKey],
		app.GetSubspace(fungibleModuleTypes.ModuleName),
		app.AccountKeeper,
		*app.EvmKeeper,
		app.BankKeeper,
		app.ZetaObserverKeeper,
	)

	app.ZetaCoreKeeper = *zetaCoreModuleKeeper.NewKeeper(
		appCodec,
		keys[zetaCoreModuleTypes.StoreKey],
		keys[zetaCoreModuleTypes.MemStoreKey],
		&stakingKeeper,
		app.GetSubspace(zetaCoreModuleTypes.ModuleName),
		app.AccountKeeper,
		app.BankKeeper,
		app.ZetaObserverKeeper,
		app.FungibleKeeper,
	)
	app.GroupKeeper = groupkeeper.NewKeeper(keys[group.StoreKey], appCodec, app.MsgServiceRouter(), app.AccountKeeper, group.DefaultConfig())

	// register the proposal types
	govRouter := govv1beta1.NewRouter()
	govRouter.AddRoute(govtypes.RouterKey, govv1beta1.ProposalHandler).
		AddRoute(paramproposal.RouterKey, params.NewParamChangeProposalHandler(app.ParamsKeeper)).
		AddRoute(distrtypes.RouterKey, distr.NewCommunityPoolSpendProposalHandler(app.DistrKeeper)).
		AddRoute(upgradetypes.RouterKey, upgrade.NewSoftwareUpgradeProposalHandler(app.UpgradeKeeper))
	govConfig := govtypes.DefaultConfig()
	govKeeper := govkeeper.NewKeeper(
		appCodec,
		keys[govtypes.StoreKey],
		app.GetSubspace(govtypes.ModuleName),
		app.AccountKeeper,
		app.BankKeeper,
		app.StakingKeeper,
		govRouter,
		app.MsgServiceRouter(),
		govConfig,
	)
	app.GovKeeper = *govKeeper.SetHooks(
		govtypes.NewMultiGovHooks(
		// register governance hooks
		),
	)

	// Create evidence Keeper for to register the IBC light client misbehaviour evidence route
	evidenceKeeper := evidencekeeper.NewKeeper(
		appCodec, keys[evidencetypes.StoreKey], &app.StakingKeeper, app.SlashingKeeper,
	)
	// If evidence needs to be handled for the app, set routes in router here and seal
	app.EvidenceKeeper = *evidenceKeeper

<<<<<<< HEAD
	// Create IBC Keeper
	app.IBCKeeper = ibckeeper.NewKeeper(
		appCodec, keys[ibchost.StoreKey], app.GetSubspace(ibchost.ModuleName), app.StakingKeeper, app.UpgradeKeeper, scopedIBCKeeper,
	)
	app.EmissionsKeeper = *emissionsModuleKeeper.NewKeeper(
		appCodec,
		keys[emissionsModuleTypes.StoreKey],
		keys[emissionsModuleTypes.MemStoreKey],
		app.GetSubspace(emissionsModuleTypes.ModuleName),
		authtypes.FeeCollectorName,
	)

=======
>>>>>>> 72be3e13
	app.EvmKeeper = app.EvmKeeper.SetHooks(app.ZetaCoreKeeper.Hooks())

	/****  Module Options ****/

	// NOTE: we may consider parsing `appOpts` inside module constructors. For the moment
	// we prefer to be more strict in what arguments the modules expect.
	var skipGenesisInvariants = cast.ToBool(appOpts.Get(crisis.FlagSkipGenesisInvariants))

	// NOTE: Any module instantiated in the module manager that is later modified
	// must be passed by reference here.

	app.mm = module.NewManager(
		genutil.NewAppModule(
			app.AccountKeeper, app.StakingKeeper, app.BaseApp.DeliverTx,
			encodingConfig.TxConfig,
		),
		auth.NewAppModule(appCodec, app.AccountKeeper, nil),
		vesting.NewAppModule(app.AccountKeeper, app.BankKeeper),
		bank.NewAppModule(appCodec, app.BankKeeper, app.AccountKeeper),
		capability.NewAppModule(appCodec, *app.CapabilityKeeper),
		crisis.NewAppModule(&app.CrisisKeeper, skipGenesisInvariants),
		gov.NewAppModule(appCodec, app.GovKeeper, app.AccountKeeper, app.BankKeeper),
<<<<<<< HEAD
=======
		mint.NewAppModule(appCodec, app.MintKeeper, app.AccountKeeper, nil),
>>>>>>> 72be3e13
		slashing.NewAppModule(appCodec, app.SlashingKeeper, app.AccountKeeper, app.BankKeeper, app.StakingKeeper),
		distr.NewAppModule(appCodec, app.DistrKeeper, app.AccountKeeper, app.BankKeeper, app.StakingKeeper),
		staking.NewAppModule(appCodec, app.StakingKeeper, app.AccountKeeper, app.BankKeeper),
		upgrade.NewAppModule(app.UpgradeKeeper),
		evidence.NewAppModule(app.EvidenceKeeper),
		params.NewAppModule(app.ParamsKeeper),
		groupmodule.NewAppModule(appCodec, app.GroupKeeper, app.AccountKeeper, app.BankKeeper, interfaceRegistry),
		evm.NewAppModule(app.EvmKeeper, app.AccountKeeper, evmSs),
		feemarket.NewAppModule(app.FeeMarketKeeper, feeSs),
		zetaCoreModule.NewAppModule(appCodec, app.ZetaCoreKeeper, app.StakingKeeper),
		zetaObserverModule.NewAppModule(appCodec, *app.ZetaObserverKeeper, app.AccountKeeper, app.BankKeeper),
		fungibleModule.NewAppModule(appCodec, app.FungibleKeeper, app.AccountKeeper, app.BankKeeper),
		emissionsModule.NewAppModule(appCodec, app.EmissionsKeeper, app.AccountKeeper, app.BankKeeper, app.StakingKeeper),
	)

	// During begin block slashing happens after distr.BeginBlocker so that
	// there is nothing left over in the validator fee pool, so as to keep the
	// CanWithdrawInvariant invariant.
	// NOTE: staking module is required if HistoricalEntries param > 0

	app.mm.SetOrderBeginBlockers(
		upgradetypes.ModuleName,
		capabilitytypes.ModuleName,
		evmtypes.ModuleName,
		distrtypes.ModuleName,
		slashingtypes.ModuleName,
		evidencetypes.ModuleName,
		stakingtypes.ModuleName,
		authtypes.ModuleName,
		banktypes.ModuleName,
		govtypes.ModuleName,
		crisistypes.ModuleName,
		genutiltypes.ModuleName,
		paramstypes.ModuleName,
		group.ModuleName,
		vestingtypes.ModuleName,
		feemarkettypes.ModuleName,
		zetaCoreModuleTypes.ModuleName,
		zetaObserverModuleTypes.ModuleName,
		fungibleModuleTypes.ModuleName,
		emissionsModuleTypes.ModuleName,
	)
	app.mm.SetOrderEndBlockers(
		banktypes.ModuleName, authtypes.ModuleName,
		upgradetypes.ModuleName, capabilitytypes.ModuleName, distrtypes.ModuleName,
		slashingtypes.ModuleName, evidencetypes.ModuleName,
		stakingtypes.ModuleName,
		vestingtypes.ModuleName, govtypes.ModuleName,
		paramstypes.ModuleName, genutiltypes.ModuleName, group.ModuleName,
		crisistypes.ModuleName,
		evmtypes.ModuleName, feemarkettypes.ModuleName,
		zetaCoreModuleTypes.ModuleName, zetaObserverModuleTypes.ModuleName,
		fungibleModuleTypes.ModuleName, emissionsModuleTypes.ModuleName,
	)

	// NOTE: The genutils module must occur after staking so that pools are
	// properly initialized with tokens from genesis accounts.
	// NOTE: Capability module must occur first so that it can initialize any capabilities
	// so that other modules that want to create or claim capabilities afterwards in InitChain
	// can do so safely.
	app.mm.SetOrderInitGenesis(
		capabilitytypes.ModuleName,
		authtypes.ModuleName,
		banktypes.ModuleName,
		distrtypes.ModuleName,
		stakingtypes.ModuleName,
		slashingtypes.ModuleName,
		govtypes.ModuleName,
		crisistypes.ModuleName,
		evmtypes.ModuleName,
		feemarkettypes.ModuleName,
		paramstypes.ModuleName,
		group.ModuleName,
		genutiltypes.ModuleName,
		upgradetypes.ModuleName,
		evidencetypes.ModuleName,
		vestingtypes.ModuleName,
		zetaCoreModuleTypes.ModuleName,
		zetaObserverModuleTypes.ModuleName,
		fungibleModuleTypes.ModuleName,
		emissionsModuleTypes.ModuleName,
	)

	app.mm.RegisterInvariants(&app.CrisisKeeper)
	app.mm.RegisterRoutes(app.Router(), app.QueryRouter(), encodingConfig.Amino)
	app.configurator = module.NewConfigurator(app.appCodec, app.MsgServiceRouter(), app.GRPCQueryRouter())
	app.mm.RegisterServices(app.configurator)

	// initialize stores
	app.MountKVStores(keys)
	app.MountTransientStores(tkeys)
	app.MountMemoryStores(memKeys)

	// initialize BaseApp
	app.SetInitChainer(app.InitChainer)
	app.SetBeginBlocker(app.BeginBlocker)

	maxGasWanted := cast.ToUint64(appOpts.Get(srvflags.EVMMaxTxGasWanted))
	options := evmante.HandlerOptions{
		AccountKeeper:   app.AccountKeeper,
		BankKeeper:      app.BankKeeper,
		EvmKeeper:       app.EvmKeeper,
		FeeMarketKeeper: app.FeeMarketKeeper,
		SignModeHandler: encodingConfig.TxConfig.SignModeHandler(),
		SigGasConsumer:  evmante.DefaultSigVerificationGasConsumer,
		MaxTxGasWanted:  maxGasWanted,
	}

	anteHandler, err := evmante.NewAnteHandler(options)
	if err != nil {
		panic(err)
	}

	app.SetAnteHandler(anteHandler)
	app.SetEndBlocker(app.EndBlocker)
	SetupHandlers(app)
	if loadLatest {
		if err := app.LoadLatestVersion(); err != nil {
			tmos.Exit(err.Error())
		}

		// Initialize and seal the capability keeper so all persistent capabilities
		// are loaded in-memory and prevent any further modules from creating scoped
		// sub-keepers.
		// This must be done during creation of baseapp rather than in InitChain so
		// that in-memory capabilities get regenerated on app restart.
		// Note that since this reads from the store, we can only perform it when
		// `loadLatest` is set to true.
		//ctx := app.BaseApp.NewUncachedContext(true, tmproto.Header{})
		//app.CapabilityKeeper.InitializeAndSeal(ctx)
	}

	return app
}

// Name returns the name of the App
func (app *App) Name() string { return app.BaseApp.Name() }

// BeginBlocker application updates every begin block
func (app *App) BeginBlocker(ctx sdk.Context, req abci.RequestBeginBlock) abci.ResponseBeginBlock {
	return app.mm.BeginBlock(ctx, req)
}

// EndBlocker application updates every end block
func (app *App) EndBlocker(ctx sdk.Context, req abci.RequestEndBlock) abci.ResponseEndBlock {
	return app.mm.EndBlock(ctx, req)
}

// InitChainer application update at chain initialization
func (app *App) InitChainer(ctx sdk.Context, req abci.RequestInitChain) abci.ResponseInitChain {
	var genesisState GenesisState
	if err := tmjson.Unmarshal(req.AppStateBytes, &genesisState); err != nil {
		panic(err)
	}
	return app.mm.InitGenesis(ctx, app.appCodec, genesisState)
}

// LoadHeight loads a particular height
func (app *App) LoadHeight(height int64) error {
	return app.LoadVersion(height)
}

// ModuleAccountAddrs returns all the app's module account addresses.
func (app *App) ModuleAccountAddrs() map[string]bool {
	modAccAddrs := make(map[string]bool)
	for acc := range maccPerms {
		modAccAddrs[authtypes.NewModuleAddress(acc).String()] = true
	}

	return modAccAddrs
}

// LegacyAmino returns SimApp's amino codec.
//
// NOTE: This is solely to be used for testing purposes as it may be desirable
// for modules to register their own custom testing types.
func (app *App) LegacyAmino() *codec.LegacyAmino {
	return app.cdc
}

// AppCodec returns Zeta app codec.
//
// NOTE: This is solely to be used for testing purposes as it may be desirable
// for modules to register their own custom testing types.
func (app *App) AppCodec() codec.Codec {
	return app.appCodec
}

// InterfaceRegistry returns Gaia's InterfaceRegistry
func (app *App) InterfaceRegistry() types.InterfaceRegistry {
	return app.interfaceRegistry
}

// GetKey returns the KVStoreKey for the provided store key.
//
// NOTE: This is solely to be used for testing purposes.
func (app *App) GetKey(storeKey string) *storetypes.KVStoreKey {
	return app.keys[storeKey]
}

// GetTKey returns the TransientStoreKey for the provided store key.
//
// NOTE: This is solely to be used for testing purposes.
func (app *App) GetTKey(storeKey string) *storetypes.TransientStoreKey {
	return app.tkeys[storeKey]
}

// GetMemKey returns the MemStoreKey for the provided mem key.
//
// NOTE: This is solely used for testing purposes.
func (app *App) GetMemKey(storeKey string) *storetypes.MemoryStoreKey {
	return app.memKeys[storeKey]
}

// GetSubspace returns a param subspace for a given module name.
//
// NOTE: This is solely to be used for testing purposes.
func (app *App) GetSubspace(moduleName string) paramstypes.Subspace {
	subspace, _ := app.ParamsKeeper.GetSubspace(moduleName)
	return subspace
}

// RegisterAPIRoutes registers all application module routes with the provided
// API server.
func (app *App) RegisterAPIRoutes(apiSvr *api.Server, apiConfig config.APIConfig) {
	clientCtx := apiSvr.ClientCtx
	// Register legacy tx routes.
	// Register new tx routes from grpc-gateway.
	authtx.RegisterGRPCGatewayRoutes(clientCtx, apiSvr.GRPCGatewayRouter)
	// Register new tendermint queries routes from grpc-gateway.
	tmservice.RegisterGRPCGatewayRoutes(clientCtx, apiSvr.GRPCGatewayRouter)

	// Register legacy and grpc-gateway routes for all modules.
	ModuleBasics.RegisterGRPCGatewayRoutes(clientCtx, apiSvr.GRPCGatewayRouter)

	// register app's OpenAPI routes.
	apiSvr.Router.Handle("/static/openapi.yml", http.FileServer(http.FS(docs.Docs)))
	apiSvr.Router.HandleFunc("/", openapiconsole.Handler(Name, "/static/openapi.yml"))
	// register swagger API from root so that other applications can override easily
	if apiConfig.Swagger {
		RegisterSwaggerAPI(clientCtx, apiSvr.Router)
	}
}

// RegisterSwaggerAPI registers swagger route with API Server
func RegisterSwaggerAPI(_ client.Context, rtr *mux.Router) {
	statikFS, err := fs.New()
	if err != nil {
		panic(err)
	}

	staticServer := http.FileServer(statikFS)
	rtr.PathPrefix("/swagger/").Handler(http.StripPrefix("/swagger/", staticServer))
}

// RegisterTxService implements the Application.RegisterTxService method.
func (app *App) RegisterTxService(clientCtx client.Context) {
	authtx.RegisterTxService(app.BaseApp.GRPCQueryRouter(), clientCtx, app.BaseApp.Simulate, app.interfaceRegistry)
}

// RegisterTendermintService implements the Application.RegisterTendermintService method.
func (app *App) RegisterTendermintService(clientCtx client.Context) {
	tmservice.RegisterTendermintService(
		clientCtx,
		app.BaseApp.GRPCQueryRouter(),
		app.interfaceRegistry,
		app.Query,
	)
}

// GetMaccPerms returns a copy of the module account permissions
func GetMaccPerms() map[string][]string {
	dupMaccPerms := make(map[string][]string)
	for k, v := range maccPerms {
		dupMaccPerms[k] = v
	}
	return dupMaccPerms
}

// initParamsKeeper init params keeper and its subspaces
func initParamsKeeper(appCodec codec.BinaryCodec, legacyAmino *codec.LegacyAmino, key, tkey storetypes.StoreKey) paramskeeper.Keeper {
	paramsKeeper := paramskeeper.NewKeeper(appCodec, legacyAmino, key, tkey)

	paramsKeeper.Subspace(authtypes.ModuleName)
	paramsKeeper.Subspace(banktypes.ModuleName)
	paramsKeeper.Subspace(stakingtypes.ModuleName)
	paramsKeeper.Subspace(distrtypes.ModuleName)
	paramsKeeper.Subspace(slashingtypes.ModuleName)
	paramsKeeper.Subspace(govtypes.ModuleName).WithKeyTable(govv1.ParamKeyTable())
	paramsKeeper.Subspace(crisistypes.ModuleName)
	//pkt := ibctransfertypes.ParamKeyTable().RegisterParamSet(&ibccoreclienttypes.Params{}).RegisterParamSet(&ibcconnectiontypes.Params{})
	paramsKeeper.Subspace(evmtypes.ModuleName)
	paramsKeeper.Subspace(feemarkettypes.ModuleName)
	paramsKeeper.Subspace(group.ModuleName)
	// this line is used by starport scaffolding # stargate/app/paramSubspace
	paramsKeeper.Subspace(zetaCoreModuleTypes.ModuleName)
	paramsKeeper.Subspace(zetaObserverModuleTypes.ModuleName)
	paramsKeeper.Subspace(fungibleModuleTypes.ModuleName)
	paramsKeeper.Subspace(emissionsModuleTypes.ModuleName)
	return paramsKeeper
}

// VerifyAddressFormat verifis the address is compatible with ethereum
func VerifyAddressFormat(bz []byte) error {
	if len(bz) == 0 {
		return sdkerrors.Wrap(sdkerrors.ErrUnknownAddress, "invalid address; cannot be empty")
	}
	if len(bz) != AddrLen {
		return sdkerrors.Wrapf(
			sdkerrors.ErrUnknownAddress,
			"invalid address length; got: %d, expect: %d", len(bz), AddrLen,
		)
	}

	return nil
}

// SimulationManager implements the SimulationApp interface
func (app *App) SimulationManager() *module.SimulationManager {
	return app.sm
}<|MERGE_RESOLUTION|>--- conflicted
+++ resolved
@@ -184,30 +184,17 @@
 
 	// module account permissions
 	maccPerms = map[string][]string{
-<<<<<<< HEAD
-		authtypes.FeeCollectorName:                            nil,
-		distrtypes.ModuleName:                                 nil,
-		stakingtypes.BondedPoolName:                           {authtypes.Burner, authtypes.Staking},
-		stakingtypes.NotBondedPoolName:                        {authtypes.Burner, authtypes.Staking},
-		govtypes.ModuleName:                                   {authtypes.Burner},
-		ibctransfertypes.ModuleName:                           {authtypes.Minter, authtypes.Burner},
+		authtypes.FeeCollectorName:     nil,
+		distrtypes.ModuleName:          nil,
+		stakingtypes.BondedPoolName:    {authtypes.Burner, authtypes.Staking},
+		stakingtypes.NotBondedPoolName: {authtypes.Burner, authtypes.Staking},
+		govtypes.ModuleName:            {authtypes.Burner}, {authtypes.Minter, authtypes.Burner},
 		zetaCoreModuleTypes.ModuleName:                        {authtypes.Minter, authtypes.Burner},
 		evmtypes.ModuleName:                                   {authtypes.Minter, authtypes.Burner},
 		fungibleModuleTypes.ModuleName:                        {authtypes.Minter, authtypes.Burner},
 		emissionsModuleTypes.ModuleName:                       nil,
 		emissionsModuleTypes.UndistributedObserverRewardsPool: nil,
 		emissionsModuleTypes.UndistributedTssRewardsPool:      nil,
-=======
-		authtypes.FeeCollectorName:     nil,
-		distrtypes.ModuleName:          nil,
-		minttypes.ModuleName:           {authtypes.Minter},
-		stakingtypes.BondedPoolName:    {authtypes.Burner, authtypes.Staking},
-		stakingtypes.NotBondedPoolName: {authtypes.Burner, authtypes.Staking},
-		govtypes.ModuleName:            {authtypes.Burner},
-		zetaCoreModuleTypes.ModuleName: {authtypes.Minter, authtypes.Burner},
-		evmtypes.ModuleName:            {authtypes.Minter, authtypes.Burner},
-		fungibleModuleTypes.ModuleName: {authtypes.Minter, authtypes.Burner},
->>>>>>> 72be3e13
 	}
 )
 
@@ -230,7 +217,6 @@
 	memKeys map[string]*storetypes.MemoryStoreKey
 
 	// keepers
-<<<<<<< HEAD
 	AccountKeeper        authkeeper.AccountKeeper
 	BankKeeper           bankkeeper.Keeper
 	CapabilityKeeper     *capabilitykeeper.Keeper
@@ -241,9 +227,7 @@
 	CrisisKeeper         crisiskeeper.Keeper
 	UpgradeKeeper        upgradekeeper.Keeper
 	ParamsKeeper         paramskeeper.Keeper
-	IBCKeeper            *ibckeeper.Keeper // IBC Keeper must be a pointer in the app, so we can SetRouter on it correctly
 	EvidenceKeeper       evidencekeeper.Keeper
-	TransferKeeper       ibctransferkeeper.Keeper
 	ScopedIBCKeeper      capabilitykeeper.ScopedKeeper
 	ScopedTransferKeeper capabilitykeeper.ScopedKeeper
 	ZetaCoreKeeper       zetaCoreModuleKeeper.Keeper
@@ -255,29 +239,6 @@
 	FeeMarketKeeper      feemarketkeeper.Keeper
 	FungibleKeeper       fungibleModuleKeeper.Keeper
 	EmissionsKeeper      emissionsModuleKeeper.Keeper
-=======
-	AccountKeeper      authkeeper.AccountKeeper
-	BankKeeper         bankkeeper.Keeper
-	CapabilityKeeper   *capabilitykeeper.Keeper
-	StakingKeeper      stakingkeeper.Keeper
-	SlashingKeeper     slashingkeeper.Keeper
-	MintKeeper         mintkeeper.Keeper
-	DistrKeeper        distrkeeper.Keeper
-	GovKeeper          govkeeper.Keeper
-	CrisisKeeper       crisiskeeper.Keeper
-	UpgradeKeeper      upgradekeeper.Keeper
-	ParamsKeeper       paramskeeper.Keeper
-	EvidenceKeeper     evidencekeeper.Keeper
-	ZetaCoreKeeper     zetaCoreModuleKeeper.Keeper
-	ZetaObserverKeeper *zetaObserverModuleKeeper.Keeper
-	mm                 *module.Manager
-	sm                 *module.SimulationManager
-	configurator       module.Configurator
-	EvmKeeper          *evmkeeper.Keeper
-	FeeMarketKeeper    feemarketkeeper.Keeper
-	FungibleKeeper     fungibleModuleKeeper.Keeper
-	GroupKeeper        groupkeeper.Keeper
->>>>>>> 72be3e13
 }
 
 // New returns a reference to an initialized ZetaApp.
@@ -456,21 +417,6 @@
 	// If evidence needs to be handled for the app, set routes in router here and seal
 	app.EvidenceKeeper = *evidenceKeeper
 
-<<<<<<< HEAD
-	// Create IBC Keeper
-	app.IBCKeeper = ibckeeper.NewKeeper(
-		appCodec, keys[ibchost.StoreKey], app.GetSubspace(ibchost.ModuleName), app.StakingKeeper, app.UpgradeKeeper, scopedIBCKeeper,
-	)
-	app.EmissionsKeeper = *emissionsModuleKeeper.NewKeeper(
-		appCodec,
-		keys[emissionsModuleTypes.StoreKey],
-		keys[emissionsModuleTypes.MemStoreKey],
-		app.GetSubspace(emissionsModuleTypes.ModuleName),
-		authtypes.FeeCollectorName,
-	)
-
-=======
->>>>>>> 72be3e13
 	app.EvmKeeper = app.EvmKeeper.SetHooks(app.ZetaCoreKeeper.Hooks())
 
 	/****  Module Options ****/
@@ -493,10 +439,6 @@
 		capability.NewAppModule(appCodec, *app.CapabilityKeeper),
 		crisis.NewAppModule(&app.CrisisKeeper, skipGenesisInvariants),
 		gov.NewAppModule(appCodec, app.GovKeeper, app.AccountKeeper, app.BankKeeper),
-<<<<<<< HEAD
-=======
-		mint.NewAppModule(appCodec, app.MintKeeper, app.AccountKeeper, nil),
->>>>>>> 72be3e13
 		slashing.NewAppModule(appCodec, app.SlashingKeeper, app.AccountKeeper, app.BankKeeper, app.StakingKeeper),
 		distr.NewAppModule(appCodec, app.DistrKeeper, app.AccountKeeper, app.BankKeeper, app.StakingKeeper),
 		staking.NewAppModule(appCodec, app.StakingKeeper, app.AccountKeeper, app.BankKeeper),
