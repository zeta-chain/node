package app

import (
	"github.com/cosmos/cosmos-sdk/client"
	"github.com/cosmos/cosmos-sdk/codec/types"
	"github.com/cosmos/cosmos-sdk/simapp"
	appparams "github.com/cosmos/cosmos-sdk/simapp/params"
	sdkerrors "github.com/cosmos/cosmos-sdk/types/errors"
	evmante "github.com/evmos/ethermint/app/ante"
	srvflags "github.com/evmos/ethermint/server/flags"
	ethermint "github.com/evmos/ethermint/types"
	"github.com/evmos/ethermint/x/evm"
	evmrest "github.com/evmos/ethermint/x/evm/client/rest"
	"github.com/evmos/ethermint/x/feemarket"
	feemarkettypes "github.com/evmos/ethermint/x/feemarket/types"
	"github.com/gorilla/mux"
	"github.com/rakyll/statik/fs"
	"github.com/spf13/cast"
	"github.com/tendermint/spm/openapiconsole"
	abci "github.com/tendermint/tendermint/abci/types"
	"github.com/tendermint/tendermint/libs/log"
	tmos "github.com/tendermint/tendermint/libs/os"
	dbm "github.com/tendermint/tm-db"
	fungibleModuleKeeper "github.com/zeta-chain/zetacore/x/fungible/keeper"
	fungibleModuleTypes "github.com/zeta-chain/zetacore/x/fungible/types"

	"io"
	"net/http"
	"os"

	"github.com/cosmos/cosmos-sdk/baseapp"
	"github.com/cosmos/cosmos-sdk/client/grpc/tmservice"
	"github.com/cosmos/cosmos-sdk/client/rpc"
	"github.com/cosmos/cosmos-sdk/codec"
	"github.com/cosmos/cosmos-sdk/server/api"
	"github.com/cosmos/cosmos-sdk/server/config"
	servertypes "github.com/cosmos/cosmos-sdk/server/types"
	sdk "github.com/cosmos/cosmos-sdk/types"
	"github.com/cosmos/cosmos-sdk/types/module"
	"github.com/cosmos/cosmos-sdk/version"
	"github.com/cosmos/cosmos-sdk/x/auth"
	authrest "github.com/cosmos/cosmos-sdk/x/auth/client/rest"
	authkeeper "github.com/cosmos/cosmos-sdk/x/auth/keeper"
	authtx "github.com/cosmos/cosmos-sdk/x/auth/tx"
	authtypes "github.com/cosmos/cosmos-sdk/x/auth/types"
	"github.com/cosmos/cosmos-sdk/x/auth/vesting"
	vestingtypes "github.com/cosmos/cosmos-sdk/x/auth/vesting/types"
	"github.com/cosmos/cosmos-sdk/x/bank"
	bankkeeper "github.com/cosmos/cosmos-sdk/x/bank/keeper"
	banktypes "github.com/cosmos/cosmos-sdk/x/bank/types"
	"github.com/cosmos/cosmos-sdk/x/capability"
	capabilitykeeper "github.com/cosmos/cosmos-sdk/x/capability/keeper"
	capabilitytypes "github.com/cosmos/cosmos-sdk/x/capability/types"
	"github.com/cosmos/cosmos-sdk/x/crisis"
	crisiskeeper "github.com/cosmos/cosmos-sdk/x/crisis/keeper"
	crisistypes "github.com/cosmos/cosmos-sdk/x/crisis/types"
	distr "github.com/cosmos/cosmos-sdk/x/distribution"
	distrclient "github.com/cosmos/cosmos-sdk/x/distribution/client"
	distrkeeper "github.com/cosmos/cosmos-sdk/x/distribution/keeper"
	distrtypes "github.com/cosmos/cosmos-sdk/x/distribution/types"
	"github.com/cosmos/cosmos-sdk/x/evidence"
	evidencekeeper "github.com/cosmos/cosmos-sdk/x/evidence/keeper"
	evidencetypes "github.com/cosmos/cosmos-sdk/x/evidence/types"
	"github.com/cosmos/cosmos-sdk/x/genutil"
	genutiltypes "github.com/cosmos/cosmos-sdk/x/genutil/types"
	"github.com/cosmos/cosmos-sdk/x/gov"
	govclient "github.com/cosmos/cosmos-sdk/x/gov/client"
	govkeeper "github.com/cosmos/cosmos-sdk/x/gov/keeper"
	govtypes "github.com/cosmos/cosmos-sdk/x/gov/types"
	evmtypes "github.com/evmos/ethermint/x/evm/types"

	evmkeeper "github.com/evmos/ethermint/x/evm/keeper"
	feemarketkeeper "github.com/evmos/ethermint/x/feemarket/keeper"
	"github.com/zeta-chain/zetacore/docs"

	"github.com/cosmos/cosmos-sdk/x/mint"
	mintkeeper "github.com/cosmos/cosmos-sdk/x/mint/keeper"
	minttypes "github.com/cosmos/cosmos-sdk/x/mint/types"
	"github.com/cosmos/cosmos-sdk/x/params"
	paramsclient "github.com/cosmos/cosmos-sdk/x/params/client"
	paramskeeper "github.com/cosmos/cosmos-sdk/x/params/keeper"
	paramstypes "github.com/cosmos/cosmos-sdk/x/params/types"
	paramproposal "github.com/cosmos/cosmos-sdk/x/params/types/proposal"
	"github.com/cosmos/cosmos-sdk/x/slashing"
	slashingkeeper "github.com/cosmos/cosmos-sdk/x/slashing/keeper"
	slashingtypes "github.com/cosmos/cosmos-sdk/x/slashing/types"
	"github.com/cosmos/cosmos-sdk/x/staking"
	stakingkeeper "github.com/cosmos/cosmos-sdk/x/staking/keeper"
	stakingtypes "github.com/cosmos/cosmos-sdk/x/staking/types"
	"github.com/cosmos/cosmos-sdk/x/upgrade"
	upgradeclient "github.com/cosmos/cosmos-sdk/x/upgrade/client"
	upgradekeeper "github.com/cosmos/cosmos-sdk/x/upgrade/keeper"
	upgradetypes "github.com/cosmos/cosmos-sdk/x/upgrade/types"
	transfer "github.com/cosmos/ibc-go/v3/modules/apps/transfer"
	ibctransferkeeper "github.com/cosmos/ibc-go/v3/modules/apps/transfer/keeper"
	ibctransfertypes "github.com/cosmos/ibc-go/v3/modules/apps/transfer/types"
	ibc "github.com/cosmos/ibc-go/v3/modules/core"
	ibcclient "github.com/cosmos/ibc-go/v3/modules/core/02-client"
	porttypes "github.com/cosmos/ibc-go/v3/modules/core/05-port/types"
	ibchost "github.com/cosmos/ibc-go/v3/modules/core/24-host"
	ibckeeper "github.com/cosmos/ibc-go/v3/modules/core/keeper"
	tmjson "github.com/tendermint/tendermint/libs/json"
	// this line is used by starport scaffolding # stargate/app/moduleImport
	zetaCoreModule "github.com/zeta-chain/zetacore/x/crosschain"
	zetaCoreModuleKeeper "github.com/zeta-chain/zetacore/x/crosschain/keeper"
	zetaCoreModuleTypes "github.com/zeta-chain/zetacore/x/crosschain/types"

	fungibleModule "github.com/zeta-chain/zetacore/x/fungible"
	zetaObserverModule "github.com/zeta-chain/zetacore/x/observer"
	zetaObserverModuleKeeper "github.com/zeta-chain/zetacore/x/observer/keeper"
	zetaObserverModuleTypes "github.com/zeta-chain/zetacore/x/observer/types"
)

const Name = "zetacore"

func init() {
	// manually update the power reduction by replacing micro (u) -> atto (a) evmos
	sdk.DefaultPowerReduction = ethermint.PowerReduction
	// modify fee market parameter defaults through global
	//feemarkettypes.DefaultMinGasPrice = v5.MainnetMinGasPrices
	//feemarkettypes.DefaultMinGasMultiplier = v5.MainnetMinGasMultiplier
}

var (
	AccountAddressPrefix = "zeta"
	NodeDir              = ".zetacored"

	// AddrLen is the allowed length (in bytes) for an address.
	//
	// NOTE: In the SDK, the default value is 255.
	AddrLen = 20
)

var (
	// DefaultNodeHome default home directories for wasmd
	DefaultNodeHome = os.ExpandEnv("$HOME/") + NodeDir

	// Bech32PrefixAccAddr defines the Bech32 prefix of an account's address
	Bech32PrefixAccAddr = AccountAddressPrefix
	// Bech32PrefixAccPub defines the Bech32 prefix of an account's public key
	Bech32PrefixAccPub = AccountAddressPrefix + sdk.PrefixPublic
	// Bech32PrefixValAddr defines the Bech32 prefix of a validator's operator address
	Bech32PrefixValAddr = AccountAddressPrefix + sdk.PrefixValidator + sdk.PrefixOperator
	// Bech32PrefixValPub defines the Bech32 prefix of a validator's operator public key
	Bech32PrefixValPub = AccountAddressPrefix + sdk.PrefixValidator + sdk.PrefixOperator + sdk.PrefixPublic
	// Bech32PrefixConsAddr defines the Bech32 prefix of a consensus node address
	Bech32PrefixConsAddr = AccountAddressPrefix + sdk.PrefixValidator + sdk.PrefixConsensus
	// Bech32PrefixConsPub defines the Bech32 prefix of a consensus node public key
	Bech32PrefixConsPub = AccountAddressPrefix + sdk.PrefixValidator + sdk.PrefixConsensus + sdk.PrefixPublic
)

// this line is used by starport scaffolding # stargate/wasm/app/enabledProposals

func getGovProposalHandlers() []govclient.ProposalHandler {
	var govProposalHandlers []govclient.ProposalHandler
	govProposalHandlers = append(govProposalHandlers,
		paramsclient.ProposalHandler,
		distrclient.ProposalHandler,
		upgradeclient.ProposalHandler,
		upgradeclient.CancelProposalHandler,
	)
	return govProposalHandlers
}

var (
	ModuleBasics = module.NewBasicManager(
		auth.AppModuleBasic{},
		genutil.AppModuleBasic{},
		bank.AppModuleBasic{},
		capability.AppModuleBasic{},
		staking.AppModuleBasic{},
		mint.AppModuleBasic{},
		distr.AppModuleBasic{},
		gov.NewAppModuleBasic(getGovProposalHandlers()...),
		params.AppModuleBasic{},
		crisis.AppModuleBasic{},
		slashing.AppModuleBasic{},
		ibc.AppModuleBasic{},
		upgrade.AppModuleBasic{},
		evidence.AppModuleBasic{},
		transfer.AppModuleBasic{},
		vesting.AppModuleBasic{},
		evm.AppModuleBasic{},
		feemarket.AppModuleBasic{},
		zetaCoreModule.AppModuleBasic{},
		zetaObserverModule.AppModuleBasic{},
		fungibleModule.AppModuleBasic{},
	)

	// module account permissions
	maccPerms = map[string][]string{
		authtypes.FeeCollectorName:     nil,
		distrtypes.ModuleName:          nil,
		minttypes.ModuleName:           {authtypes.Minter},
		stakingtypes.BondedPoolName:    {authtypes.Burner, authtypes.Staking},
		stakingtypes.NotBondedPoolName: {authtypes.Burner, authtypes.Staking},
		govtypes.ModuleName:            {authtypes.Burner},
		ibctransfertypes.ModuleName:    {authtypes.Minter, authtypes.Burner},
		zetaCoreModuleTypes.ModuleName: {authtypes.Minter, authtypes.Burner},
		evmtypes.ModuleName:            {authtypes.Minter, authtypes.Burner},
		fungibleModuleTypes.ModuleName: {authtypes.Minter, authtypes.Burner},
	}
)

var _ simapp.App = (*App)(nil)

// App extends an ABCI application, but with most of its parameters exported.
// They are exported for convenience in creating helper functions, as object
// capabilities aren't needed for testing.
type App struct {
	*baseapp.BaseApp

	cdc               *codec.LegacyAmino
	appCodec          codec.Codec
	interfaceRegistry types.InterfaceRegistry
	invCheckPeriod    uint

	// keys to access the substores
	keys    map[string]*sdk.KVStoreKey
	tkeys   map[string]*sdk.TransientStoreKey
	memKeys map[string]*sdk.MemoryStoreKey

	// keepers
	AccountKeeper        authkeeper.AccountKeeper
	BankKeeper           bankkeeper.Keeper
	CapabilityKeeper     *capabilitykeeper.Keeper
	StakingKeeper        stakingkeeper.Keeper
	SlashingKeeper       slashingkeeper.Keeper
	MintKeeper           mintkeeper.Keeper
	DistrKeeper          distrkeeper.Keeper
	GovKeeper            govkeeper.Keeper
	CrisisKeeper         crisiskeeper.Keeper
	UpgradeKeeper        upgradekeeper.Keeper
	ParamsKeeper         paramskeeper.Keeper
	IBCKeeper            *ibckeeper.Keeper // IBC Keeper must be a pointer in the app, so we can SetRouter on it correctly
	EvidenceKeeper       evidencekeeper.Keeper
	TransferKeeper       ibctransferkeeper.Keeper
	ScopedIBCKeeper      capabilitykeeper.ScopedKeeper
	ScopedTransferKeeper capabilitykeeper.ScopedKeeper
	ZetaCoreKeeper       zetaCoreModuleKeeper.Keeper
	ZetaObserverKeeper   *zetaObserverModuleKeeper.Keeper
	mm                   *module.Manager
	sm                   *module.SimulationManager
	configurator         module.Configurator
	EvmKeeper            *evmkeeper.Keeper
	FeeMarketKeeper      feemarketkeeper.Keeper
	FungibleKeeper       fungibleModuleKeeper.Keeper
}

// New returns a reference to an initialized ZetaApp.
func New(
	logger log.Logger,
	db dbm.DB,
	traceStore io.Writer,
	loadLatest bool,
	skipUpgradeHeights map[int64]bool,
	homePath string,
	invCheckPeriod uint,
	encodingConfig appparams.EncodingConfig,
	appOpts servertypes.AppOptions,
	baseAppOptions ...func(*baseapp.BaseApp),
) *App {

	appCodec := encodingConfig.Marshaler
	cdc := encodingConfig.Amino
	interfaceRegistry := encodingConfig.InterfaceRegistry

	bApp := baseapp.NewBaseApp(Name, logger, db, encodingConfig.TxConfig.TxDecoder(), baseAppOptions...)
	bApp.SetCommitMultiStoreTracer(traceStore)
	bApp.SetVersion(version.Version)
	bApp.SetInterfaceRegistry(interfaceRegistry)

	keys := sdk.NewKVStoreKeys(
		authtypes.StoreKey, banktypes.StoreKey, stakingtypes.StoreKey,
		minttypes.StoreKey, distrtypes.StoreKey, slashingtypes.StoreKey,
		govtypes.StoreKey, paramstypes.StoreKey,
		ibchost.StoreKey,
		upgradetypes.StoreKey,
		evidencetypes.StoreKey,
		ibctransfertypes.StoreKey,
		capabilitytypes.StoreKey,
		zetaCoreModuleTypes.StoreKey,
		zetaObserverModuleTypes.StoreKey,
		evmtypes.StoreKey, feemarkettypes.StoreKey,
		fungibleModuleTypes.StoreKey,
	)
	tkeys := sdk.NewTransientStoreKeys(paramstypes.TStoreKey, evmtypes.TransientKey, feemarkettypes.TransientKey)
	memKeys := sdk.NewMemoryStoreKeys(capabilitytypes.MemStoreKey)

	app := &App{
		BaseApp:           bApp,
		cdc:               cdc,
		appCodec:          appCodec,
		interfaceRegistry: interfaceRegistry,
		invCheckPeriod:    invCheckPeriod,
		keys:              keys,
		tkeys:             tkeys,
		memKeys:           memKeys,
	}
	if homePath == "" {
		homePath = DefaultNodeHome
	}
	app.ParamsKeeper = initParamsKeeper(appCodec, cdc, keys[paramstypes.StoreKey], tkeys[paramstypes.TStoreKey])
	// set the BaseApp's parameter store
	bApp.SetParamStore(app.ParamsKeeper.Subspace(baseapp.Paramspace).WithKeyTable(paramskeeper.ConsensusParamsKeyTable()))

	// add capability keeper and ScopeToModule for ibc module
	app.CapabilityKeeper = capabilitykeeper.NewKeeper(appCodec, keys[capabilitytypes.StoreKey], memKeys[capabilitytypes.MemStoreKey])

	// grant capabilities for the ibc and ibc-transfer modules
	scopedIBCKeeper := app.CapabilityKeeper.ScopeToModule(ibchost.ModuleName)
	scopedTransferKeeper := app.CapabilityKeeper.ScopeToModule(ibctransfertypes.ModuleName)

	app.CapabilityKeeper.Seal()

	// add keepers
	// use custom Ethermint account for contracts
	app.AccountKeeper = authkeeper.NewAccountKeeper(
		appCodec, keys[authtypes.StoreKey], app.GetSubspace(authtypes.ModuleName), ethermint.ProtoAccount, maccPerms,
	)
	app.BankKeeper = bankkeeper.NewBaseKeeper(
		appCodec, keys[banktypes.StoreKey], app.AccountKeeper, app.GetSubspace(banktypes.ModuleName), nil,
	)
	stakingKeeper := stakingkeeper.NewKeeper(
		appCodec, keys[stakingtypes.StoreKey], app.AccountKeeper, app.BankKeeper, app.GetSubspace(stakingtypes.ModuleName),
	)

	app.MintKeeper = mintkeeper.NewKeeper(
		appCodec, keys[minttypes.StoreKey], app.GetSubspace(minttypes.ModuleName), &stakingKeeper,
		app.AccountKeeper, app.BankKeeper, authtypes.FeeCollectorName,
	)
	app.DistrKeeper = distrkeeper.NewKeeper(
		appCodec, keys[distrtypes.StoreKey], app.GetSubspace(distrtypes.ModuleName), app.AccountKeeper, app.BankKeeper,
		&stakingKeeper, authtypes.FeeCollectorName, app.ModuleAccountAddrs(),
	)
	app.SlashingKeeper = slashingkeeper.NewKeeper(
		appCodec, keys[slashingtypes.StoreKey], &stakingKeeper, app.GetSubspace(slashingtypes.ModuleName),
	)
	app.CrisisKeeper = crisiskeeper.NewKeeper(
		app.GetSubspace(crisistypes.ModuleName), invCheckPeriod, app.BankKeeper, authtypes.FeeCollectorName,
	)
	app.UpgradeKeeper = upgradekeeper.NewKeeper(skipUpgradeHeights, keys[upgradetypes.StoreKey], appCodec, homePath, app.BaseApp)

	app.ZetaObserverKeeper = zetaObserverModuleKeeper.NewKeeper(
		appCodec,
		keys[zetaObserverModuleTypes.StoreKey],
		keys[zetaObserverModuleTypes.MemStoreKey],
		app.GetSubspace(zetaObserverModuleTypes.ModuleName),
		&stakingKeeper,
	)

	app.ZetaCoreKeeper = *zetaCoreModuleKeeper.NewKeeper(
		appCodec,
		keys[zetaCoreModuleTypes.StoreKey],
		keys[zetaCoreModuleTypes.MemStoreKey],
		&stakingKeeper,
		app.GetSubspace(zetaCoreModuleTypes.ModuleName),
		app.AccountKeeper,
		app.BankKeeper,
		app.ZetaObserverKeeper,
		app.FungibleKeeper,
	)

	// register the staking hooks
	// NOTE: stakingKeeper above is passed by reference, so that it will contain these hooks
	app.StakingKeeper = *stakingKeeper.SetHooks(
		stakingtypes.NewMultiStakingHooks(app.DistrKeeper.Hooks(), app.SlashingKeeper.Hooks(), app.ZetaObserverKeeper.Hooks()),
	)

	// Create Ethermint keepers
	tracer := cast.ToString(appOpts.Get(srvflags.EVMTracer))
	app.FeeMarketKeeper = feemarketkeeper.NewKeeper(
		appCodec, app.GetSubspace(feemarkettypes.ModuleName), keys[feemarkettypes.StoreKey], tkeys[feemarkettypes.TransientKey],
	)
	app.EvmKeeper = evmkeeper.NewKeeper(
		appCodec, keys[evmtypes.StoreKey], tkeys[evmtypes.TransientKey], app.GetSubspace(evmtypes.ModuleName),
		app.AccountKeeper, app.BankKeeper, stakingKeeper,
		&app.FeeMarketKeeper,
		tracer,
	)

	// Create IBC Keeper
	app.IBCKeeper = ibckeeper.NewKeeper(
		//appCodec, keys[ibchost.StoreKey], app.GetSubspace(ibchost.ModuleName), app.StakingKeeper, scopedIBCKeeper,
		//appCodec, keys[ibchost.StoreKey], app.GetSubspace(ibctransfertypes.ModuleName), app.StakingKeeper, app.UpgradeKeeper, scopedIBCKeeper,
		appCodec, keys[ibchost.StoreKey], app.GetSubspace(ibchost.ModuleName), app.StakingKeeper, app.UpgradeKeeper, scopedIBCKeeper,
	)

	// register the proposal types
	govRouter := govtypes.NewRouter()
	govRouter.AddRoute(govtypes.RouterKey, govtypes.ProposalHandler).
		AddRoute(paramproposal.RouterKey, params.NewParamChangeProposalHandler(app.ParamsKeeper)).
		AddRoute(distrtypes.RouterKey, distr.NewCommunityPoolSpendProposalHandler(app.DistrKeeper)).
		AddRoute(upgradetypes.RouterKey, upgrade.NewSoftwareUpgradeProposalHandler(app.UpgradeKeeper)).
		AddRoute(ibchost.RouterKey, ibcclient.NewClientProposalHandler(app.IBCKeeper.ClientKeeper))
	govKeeper := govkeeper.NewKeeper(
		appCodec,
		keys[govtypes.StoreKey],
		app.GetSubspace(govtypes.ModuleName),
		app.AccountKeeper,
		app.BankKeeper,
		app.StakingKeeper,
		govRouter,
	)
	app.GovKeeper = *govKeeper.SetHooks(
		govtypes.NewMultiGovHooks(
		// register governance hooks
		),
	)
	// Create Transfer Keepers
	app.TransferKeeper = ibctransferkeeper.NewKeeper(
		appCodec, keys[ibctransfertypes.StoreKey], app.GetSubspace(ibctransfertypes.ModuleName),
		//app.IBCKeeper.ChannelKeeper, &app.IBCKeeper.PortKeeper,
		app.IBCKeeper.ChannelKeeper, app.IBCKeeper.ChannelKeeper, &app.IBCKeeper.PortKeeper,
		app.AccountKeeper, app.BankKeeper, scopedTransferKeeper,
	)
	transferModule := transfer.NewAppModule(app.TransferKeeper)
	transferIBCModule := transfer.NewIBCModule(app.TransferKeeper)
	// Create static IBC router, add transfer route, then set and seal it
	ibcRouter := porttypes.NewRouter()
	ibcRouter.AddRoute(ibctransfertypes.ModuleName, transferIBCModule)
	app.IBCKeeper.SetRouter(ibcRouter)

	// Create evidence Keeper for to register the IBC light client misbehaviour evidence route
	evidenceKeeper := evidencekeeper.NewKeeper(
		appCodec, keys[evidencetypes.StoreKey], &app.StakingKeeper, app.SlashingKeeper,
	)
	// If evidence needs to be handled for the app, set routes in router here and seal
	app.EvidenceKeeper = *evidenceKeeper

	// Create IBC Keeper
	app.IBCKeeper = ibckeeper.NewKeeper(
		appCodec, keys[ibchost.StoreKey], app.GetSubspace(ibchost.ModuleName), app.StakingKeeper, app.UpgradeKeeper, scopedIBCKeeper,
	)

	app.FungibleKeeper = *fungibleModuleKeeper.NewKeeper(
		appCodec,
		keys[fungibleModuleTypes.StoreKey],
		keys[fungibleModuleTypes.MemStoreKey],
		app.GetSubspace(fungibleModuleTypes.ModuleName),
		app.AccountKeeper,
		*app.EvmKeeper,
		app.BankKeeper,
<<<<<<< HEAD
	)

	app.ZetaObserverKeeper = zetaObserverModuleKeeper.NewKeeper(
		appCodec,
		keys[zetaObserverModuleTypes.StoreKey],
		keys[zetaObserverModuleTypes.MemStoreKey],
		app.GetSubspace(zetaObserverModuleTypes.ModuleName),
	)

	app.ZetaCoreKeeper = *zetaCoreModuleKeeper.NewKeeper(
		appCodec,
		keys[zetaCoreModuleTypes.StoreKey],
		keys[zetaCoreModuleTypes.MemStoreKey],
		app.StakingKeeper,
		app.GetSubspace(zetaCoreModuleTypes.ModuleName),
		app.AccountKeeper,
		app.BankKeeper,
		app.ZetaObserverKeeper,
		app.FungibleKeeper,
=======
>>>>>>> 19ef7e40
	)

	app.EvmKeeper = app.EvmKeeper.SetHooks(app.ZetaCoreKeeper.Hooks())

	/****  Module Options ****/

	// NOTE: we may consider parsing `appOpts` inside module constructors. For the moment
	// we prefer to be more strict in what arguments the modules expect.
	var skipGenesisInvariants = cast.ToBool(appOpts.Get(crisis.FlagSkipGenesisInvariants))

	// NOTE: Any module instantiated in the module manager that is later modified
	// must be passed by reference here.

	app.mm = module.NewManager(
		genutil.NewAppModule(
			app.AccountKeeper, app.StakingKeeper, app.BaseApp.DeliverTx,
			encodingConfig.TxConfig,
		),
		auth.NewAppModule(appCodec, app.AccountKeeper, nil),
		vesting.NewAppModule(app.AccountKeeper, app.BankKeeper),
		bank.NewAppModule(appCodec, app.BankKeeper, app.AccountKeeper),
		capability.NewAppModule(appCodec, *app.CapabilityKeeper),
		crisis.NewAppModule(&app.CrisisKeeper, skipGenesisInvariants),
		gov.NewAppModule(appCodec, app.GovKeeper, app.AccountKeeper, app.BankKeeper),
		mint.NewAppModule(appCodec, app.MintKeeper, app.AccountKeeper),
		slashing.NewAppModule(appCodec, app.SlashingKeeper, app.AccountKeeper, app.BankKeeper, app.StakingKeeper),
		distr.NewAppModule(appCodec, app.DistrKeeper, app.AccountKeeper, app.BankKeeper, app.StakingKeeper),
		staking.NewAppModule(appCodec, app.StakingKeeper, app.AccountKeeper, app.BankKeeper),
		upgrade.NewAppModule(app.UpgradeKeeper),
		evidence.NewAppModule(app.EvidenceKeeper),
		ibc.NewAppModule(app.IBCKeeper),
		params.NewAppModule(app.ParamsKeeper),
		transferModule,
		evm.NewAppModule(app.EvmKeeper, app.AccountKeeper),
		feemarket.NewAppModule(app.FeeMarketKeeper),
		zetaCoreModule.NewAppModule(appCodec, app.ZetaCoreKeeper, app.StakingKeeper),
		zetaObserverModule.NewAppModule(appCodec, *app.ZetaObserverKeeper, app.AccountKeeper, app.BankKeeper),
		fungibleModule.NewAppModule(appCodec, app.FungibleKeeper, app.AccountKeeper, app.BankKeeper),
	)

	// During begin block slashing happens after distr.BeginBlocker so that
	// there is nothing left over in the validator fee pool, so as to keep the
	// CanWithdrawInvariant invariant.
	// NOTE: staking module is required if HistoricalEntries param > 0

	app.mm.SetOrderBeginBlockers(
		upgradetypes.ModuleName,
		capabilitytypes.ModuleName,
		evmtypes.ModuleName,
		minttypes.ModuleName,
		distrtypes.ModuleName,
		slashingtypes.ModuleName,
		evidencetypes.ModuleName,
		stakingtypes.ModuleName,
		authtypes.ModuleName,
		banktypes.ModuleName,
		govtypes.ModuleName,
		crisistypes.ModuleName,
		genutiltypes.ModuleName,
		paramstypes.ModuleName,
		vestingtypes.ModuleName,
		ibchost.ModuleName,
		ibctransfertypes.ModuleName,
		feemarkettypes.ModuleName,
		zetaCoreModuleTypes.ModuleName,
		zetaObserverModuleTypes.ModuleName,
		fungibleModuleTypes.ModuleName,
	)
	app.mm.SetOrderEndBlockers(
		banktypes.ModuleName, authtypes.ModuleName,
		upgradetypes.ModuleName, capabilitytypes.ModuleName,
		minttypes.ModuleName, distrtypes.ModuleName,
		slashingtypes.ModuleName, evidencetypes.ModuleName,
		stakingtypes.ModuleName, ibchost.ModuleName,
		vestingtypes.ModuleName, govtypes.ModuleName,
		paramstypes.ModuleName, genutiltypes.ModuleName,
		crisistypes.ModuleName, ibctransfertypes.ModuleName,
		evmtypes.ModuleName, feemarkettypes.ModuleName,
		zetaCoreModuleTypes.ModuleName, zetaObserverModuleTypes.ModuleName,
		fungibleModuleTypes.ModuleName,
	)

	// NOTE: The genutils module must occur after staking so that pools are
	// properly initialized with tokens from genesis accounts.
	// NOTE: Capability module must occur first so that it can initialize any capabilities
	// so that other modules that want to create or claim capabilities afterwards in InitChain
	// can do so safely.
	app.mm.SetOrderInitGenesis(
		capabilitytypes.ModuleName,
		authtypes.ModuleName,
		banktypes.ModuleName,
		distrtypes.ModuleName,
		stakingtypes.ModuleName,
		slashingtypes.ModuleName,
		govtypes.ModuleName,
		minttypes.ModuleName,
		crisistypes.ModuleName,
		ibchost.ModuleName,
		evmtypes.ModuleName,
		feemarkettypes.ModuleName,
		paramstypes.ModuleName,
		genutiltypes.ModuleName,
		upgradetypes.ModuleName,
		evidencetypes.ModuleName,
		ibctransfertypes.ModuleName,
		vestingtypes.ModuleName,
		zetaCoreModuleTypes.ModuleName,
		zetaObserverModuleTypes.ModuleName,
		fungibleModuleTypes.ModuleName,
	)

	app.mm.RegisterInvariants(&app.CrisisKeeper)
	app.mm.RegisterRoutes(app.Router(), app.QueryRouter(), encodingConfig.Amino)
	app.configurator = module.NewConfigurator(app.appCodec, app.MsgServiceRouter(), app.GRPCQueryRouter())
	app.mm.RegisterServices(app.configurator)

	// initialize stores
	app.MountKVStores(keys)
	app.MountTransientStores(tkeys)
	app.MountMemoryStores(memKeys)

	// initialize BaseApp
	app.SetInitChainer(app.InitChainer)
	app.SetBeginBlocker(app.BeginBlocker)

	maxGasWanted := cast.ToUint64(appOpts.Get(srvflags.EVMMaxTxGasWanted))
	options := evmante.HandlerOptions{
		AccountKeeper:   app.AccountKeeper,
		BankKeeper:      app.BankKeeper,
		EvmKeeper:       app.EvmKeeper,
		FeeMarketKeeper: app.FeeMarketKeeper,
		IBCKeeper:       app.IBCKeeper,
		SignModeHandler: encodingConfig.TxConfig.SignModeHandler(),
		SigGasConsumer:  evmante.DefaultSigVerificationGasConsumer,
		MaxTxGasWanted:  maxGasWanted,
	}

	anteHandler, err := evmante.NewAnteHandler(options)
	if err != nil {
		panic(err)
	}

	app.SetAnteHandler(anteHandler)
	app.SetEndBlocker(app.EndBlocker)
	SetupHandlers(app)
	if loadLatest {
		if err := app.LoadLatestVersion(); err != nil {
			tmos.Exit(err.Error())
		}

		// Initialize and seal the capability keeper so all persistent capabilities
		// are loaded in-memory and prevent any further modules from creating scoped
		// sub-keepers.
		// This must be done during creation of baseapp rather than in InitChain so
		// that in-memory capabilities get regenerated on app restart.
		// Note that since this reads from the store, we can only perform it when
		// `loadLatest` is set to true.
		//ctx := app.BaseApp.NewUncachedContext(true, tmproto.Header{})
		//app.CapabilityKeeper.InitializeAndSeal(ctx)
	}

	app.ScopedIBCKeeper = scopedIBCKeeper
	app.ScopedTransferKeeper = scopedTransferKeeper

	return app
}

// Name returns the name of the App
func (app *App) Name() string { return app.BaseApp.Name() }

// BeginBlocker application updates every begin block
func (app *App) BeginBlocker(ctx sdk.Context, req abci.RequestBeginBlock) abci.ResponseBeginBlock {
	return app.mm.BeginBlock(ctx, req)
}

// EndBlocker application updates every end block
func (app *App) EndBlocker(ctx sdk.Context, req abci.RequestEndBlock) abci.ResponseEndBlock {
	return app.mm.EndBlock(ctx, req)
}

// InitChainer application update at chain initialization
func (app *App) InitChainer(ctx sdk.Context, req abci.RequestInitChain) abci.ResponseInitChain {
	var genesisState GenesisState
	if err := tmjson.Unmarshal(req.AppStateBytes, &genesisState); err != nil {
		panic(err)
	}
	return app.mm.InitGenesis(ctx, app.appCodec, genesisState)
}

// LoadHeight loads a particular height
func (app *App) LoadHeight(height int64) error {
	return app.LoadVersion(height)
}

// ModuleAccountAddrs returns all the app's module account addresses.
func (app *App) ModuleAccountAddrs() map[string]bool {
	modAccAddrs := make(map[string]bool)
	for acc := range maccPerms {
		modAccAddrs[authtypes.NewModuleAddress(acc).String()] = true
	}

	return modAccAddrs
}

// LegacyAmino returns SimApp's amino codec.
//
// NOTE: This is solely to be used for testing purposes as it may be desirable
// for modules to register their own custom testing types.
func (app *App) LegacyAmino() *codec.LegacyAmino {
	return app.cdc
}

// AppCodec returns Zeta app codec.
//
// NOTE: This is solely to be used for testing purposes as it may be desirable
// for modules to register their own custom testing types.
func (app *App) AppCodec() codec.Codec {
	return app.appCodec
}

// InterfaceRegistry returns Gaia's InterfaceRegistry
func (app *App) InterfaceRegistry() types.InterfaceRegistry {
	return app.interfaceRegistry
}

// GetKey returns the KVStoreKey for the provided store key.
//
// NOTE: This is solely to be used for testing purposes.
func (app *App) GetKey(storeKey string) *sdk.KVStoreKey {
	return app.keys[storeKey]
}

// GetTKey returns the TransientStoreKey for the provided store key.
//
// NOTE: This is solely to be used for testing purposes.
func (app *App) GetTKey(storeKey string) *sdk.TransientStoreKey {
	return app.tkeys[storeKey]
}

// GetMemKey returns the MemStoreKey for the provided mem key.
//
// NOTE: This is solely used for testing purposes.
func (app *App) GetMemKey(storeKey string) *sdk.MemoryStoreKey {
	return app.memKeys[storeKey]
}

// GetSubspace returns a param subspace for a given module name.
//
// NOTE: This is solely to be used for testing purposes.
func (app *App) GetSubspace(moduleName string) paramstypes.Subspace {
	subspace, _ := app.ParamsKeeper.GetSubspace(moduleName)
	return subspace
}

// RegisterAPIRoutes registers all application module routes with the provided
// API server.
func (app *App) RegisterAPIRoutes(apiSvr *api.Server, apiConfig config.APIConfig) {
	clientCtx := apiSvr.ClientCtx
	rpc.RegisterRoutes(clientCtx, apiSvr.Router)
	evmrest.RegisterTxRoutes(clientCtx, apiSvr.Router)
	// Register legacy tx routes.
	authrest.RegisterTxRoutes(clientCtx, apiSvr.Router)
	// Register new tx routes from grpc-gateway.
	authtx.RegisterGRPCGatewayRoutes(clientCtx, apiSvr.GRPCGatewayRouter)
	// Register new tendermint queries routes from grpc-gateway.
	tmservice.RegisterGRPCGatewayRoutes(clientCtx, apiSvr.GRPCGatewayRouter)

	// Register legacy and grpc-gateway routes for all modules.
	ModuleBasics.RegisterRESTRoutes(clientCtx, apiSvr.Router)
	ModuleBasics.RegisterGRPCGatewayRoutes(clientCtx, apiSvr.GRPCGatewayRouter)

	// register app's OpenAPI routes.
	apiSvr.Router.Handle("/static/openapi.yml", http.FileServer(http.FS(docs.Docs)))
	apiSvr.Router.HandleFunc("/", openapiconsole.Handler(Name, "/static/openapi.yml"))
	// register swagger API from root so that other applications can override easily
	if apiConfig.Swagger {
		RegisterSwaggerAPI(clientCtx, apiSvr.Router)
	}
}

// RegisterSwaggerAPI registers swagger route with API Server
func RegisterSwaggerAPI(_ client.Context, rtr *mux.Router) {
	statikFS, err := fs.New()
	if err != nil {
		panic(err)
	}

	staticServer := http.FileServer(statikFS)
	rtr.PathPrefix("/swagger/").Handler(http.StripPrefix("/swagger/", staticServer))
}

// RegisterTxService implements the Application.RegisterTxService method.
func (app *App) RegisterTxService(clientCtx client.Context) {
	authtx.RegisterTxService(app.BaseApp.GRPCQueryRouter(), clientCtx, app.BaseApp.Simulate, app.interfaceRegistry)
}

// RegisterTendermintService implements the Application.RegisterTendermintService method.
func (app *App) RegisterTendermintService(clientCtx client.Context) {
	tmservice.RegisterTendermintService(app.BaseApp.GRPCQueryRouter(), clientCtx, app.interfaceRegistry)
}

// GetMaccPerms returns a copy of the module account permissions
func GetMaccPerms() map[string][]string {
	dupMaccPerms := make(map[string][]string)
	for k, v := range maccPerms {
		dupMaccPerms[k] = v
	}
	return dupMaccPerms
}

// initParamsKeeper init params keeper and its subspaces
func initParamsKeeper(appCodec codec.BinaryCodec, legacyAmino *codec.LegacyAmino, key, tkey sdk.StoreKey) paramskeeper.Keeper {
	paramsKeeper := paramskeeper.NewKeeper(appCodec, legacyAmino, key, tkey)

	paramsKeeper.Subspace(authtypes.ModuleName)
	paramsKeeper.Subspace(banktypes.ModuleName)
	paramsKeeper.Subspace(stakingtypes.ModuleName)
	paramsKeeper.Subspace(minttypes.ModuleName)
	paramsKeeper.Subspace(distrtypes.ModuleName)
	paramsKeeper.Subspace(slashingtypes.ModuleName)
	paramsKeeper.Subspace(govtypes.ModuleName).WithKeyTable(govtypes.ParamKeyTable())
	paramsKeeper.Subspace(crisistypes.ModuleName)
	//pkt := ibctransfertypes.ParamKeyTable().RegisterParamSet(&ibccoreclienttypes.Params{}).RegisterParamSet(&ibcconnectiontypes.Params{})
	paramsKeeper.Subspace(ibctransfertypes.ModuleName)
	paramsKeeper.Subspace(ibchost.ModuleName)
	paramsKeeper.Subspace(evmtypes.ModuleName)
	paramsKeeper.Subspace(feemarkettypes.ModuleName)
	// this line is used by starport scaffolding # stargate/app/paramSubspace
	paramsKeeper.Subspace(zetaCoreModuleTypes.ModuleName)
	paramsKeeper.Subspace(zetaObserverModuleTypes.ModuleName)
	paramsKeeper.Subspace(fungibleModuleTypes.ModuleName)
	return paramsKeeper
}

// VerifyAddressFormat verifis the address is compatible with ethereum
func VerifyAddressFormat(bz []byte) error {
	if len(bz) == 0 {
		return sdkerrors.Wrap(sdkerrors.ErrUnknownAddress, "invalid address; cannot be empty")
	}
	if len(bz) != AddrLen {
		return sdkerrors.Wrapf(
			sdkerrors.ErrUnknownAddress,
			"invalid address length; got: %d, expect: %d", len(bz), AddrLen,
		)
	}

	return nil
}

// SimulationManager implements the SimulationApp interface
func (app *App) SimulationManager() *module.SimulationManager {
	return app.sm
}<|MERGE_RESOLUTION|>--- conflicted
+++ resolved
@@ -441,28 +441,6 @@
 		app.AccountKeeper,
 		*app.EvmKeeper,
 		app.BankKeeper,
-<<<<<<< HEAD
-	)
-
-	app.ZetaObserverKeeper = zetaObserverModuleKeeper.NewKeeper(
-		appCodec,
-		keys[zetaObserverModuleTypes.StoreKey],
-		keys[zetaObserverModuleTypes.MemStoreKey],
-		app.GetSubspace(zetaObserverModuleTypes.ModuleName),
-	)
-
-	app.ZetaCoreKeeper = *zetaCoreModuleKeeper.NewKeeper(
-		appCodec,
-		keys[zetaCoreModuleTypes.StoreKey],
-		keys[zetaCoreModuleTypes.MemStoreKey],
-		app.StakingKeeper,
-		app.GetSubspace(zetaCoreModuleTypes.ModuleName),
-		app.AccountKeeper,
-		app.BankKeeper,
-		app.ZetaObserverKeeper,
-		app.FungibleKeeper,
-=======
->>>>>>> 19ef7e40
 	)
 
 	app.EvmKeeper = app.EvmKeeper.SetHooks(app.ZetaCoreKeeper.Hooks())
