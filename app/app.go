--- conflicted
+++ resolved
@@ -358,6 +358,7 @@
 		app.AccountKeeper,
 		app.BankKeeper,
 		app.ZetaObserverKeeper,
+		app.FungibleKeeper,
 	)
 
 	// register the staking hooks
@@ -431,8 +432,6 @@
 	app.IBCKeeper = ibckeeper.NewKeeper(
 		appCodec, keys[ibchost.StoreKey], app.GetSubspace(ibchost.ModuleName), app.StakingKeeper, app.UpgradeKeeper, scopedIBCKeeper,
 	)
-<<<<<<< HEAD
-=======
 
 	app.FungibleKeeper = *fungibleModuleKeeper.NewKeeper(
 		appCodec,
@@ -442,31 +441,9 @@
 		app.AccountKeeper,
 		*app.EvmKeeper,
 		app.BankKeeper,
-		//&app.ZetaCoreKeeper,
-	)
-
-	app.ZetaObserverKeeper = zetaObserverModuleKeeper.NewKeeper(
-		appCodec,
-		keys[zetaObserverModuleTypes.StoreKey],
-		keys[zetaObserverModuleTypes.MemStoreKey],
-		app.GetSubspace(zetaObserverModuleTypes.ModuleName),
-	)
-
-	app.ZetaCoreKeeper = *zetaCoreModuleKeeper.NewKeeper(
-		appCodec,
-		keys[zetaCoreModuleTypes.StoreKey],
-		keys[zetaCoreModuleTypes.MemStoreKey],
-		app.StakingKeeper,
-		app.GetSubspace(zetaCoreModuleTypes.ModuleName),
-		app.AccountKeeper,
-		app.BankKeeper,
-		app.ZetaObserverKeeper,
-		app.FungibleKeeper,
-	)
-
-	zetacoreModule := zetaCoreModule.NewAppModule(appCodec, app.ZetaCoreKeeper, app.StakingKeeper)
+	)
+
 	app.EvmKeeper = app.EvmKeeper.SetHooks(app.ZetaCoreKeeper.Hooks())
->>>>>>> a2e40dd9
 
 	/****  Module Options ****/
 
@@ -676,7 +653,7 @@
 	return app.cdc
 }
 
-// AppCodec returns Gaia's app codec.
+// AppCodec returns Zeta app codec.
 //
 // NOTE: This is solely to be used for testing purposes as it may be desirable
 // for modules to register their own custom testing types.
