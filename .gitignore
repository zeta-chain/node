<<<<<<< HEAD
vue/
vue/node_modules
vue/dist
release/
.idea/
.DS_Store
.secrets

coverage.out

node_modules
.env
=======
>>>>>>> d1d7befa
.deps
.DS_Store
.DS_Store
.env
.idea/
coverage
coverage.json
coverage.out
node_modules
release/
typechain
vue/
vue/dist
vue/node_modules
yarn-error.log

# Hardhat files
cache
localnet/artifacts

# Typescript
dist

# LocalNet Files
localnet/chains/bsc/bsc-docker
localnet/chains/bsc/storage
localnet/chains/polygon/bor
localnet/chains/polygon/data
localnet/chains/polygon/heimdall
localnet/chains/zetachain/config/genesis
localnet/chains/zetachain/config/node*/*
localnet/chains/zetachain/storage
localnet/ganache/storage
localnet/zetachain-monorepo<|MERGE_RESOLUTION|>--- conflicted
+++ resolved
@@ -1,23 +1,8 @@
-<<<<<<< HEAD
-vue/
-vue/node_modules
-vue/dist
-release/
-.idea/
-.DS_Store
-.secrets
-
-coverage.out
-
-node_modules
-.env
-=======
->>>>>>> d1d7befa
 .deps
-.DS_Store
 .DS_Store
 .env
 .idea/
+.secrets
 coverage
 coverage.json
 coverage.out
@@ -26,6 +11,7 @@
 typechain
 vue/
 vue/dist
+vue/node_modules
 vue/node_modules
 yarn-error.log
 
