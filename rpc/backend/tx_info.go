--- conflicted
+++ resolved
@@ -44,11 +44,7 @@
 	resBlock, err := b.TendermintBlockByNumber(rpctypes.BlockNumber(res.Height))
 	if err != nil {
 		b.logger.Debug("block not found", "height", res.Height, "error", err.Error())
-<<<<<<< HEAD
 		return nil, err
-=======
-		return nil, nil
->>>>>>> 0a3b8dc7
 	}
 
 	blockRes, err := b.TendermintBlockResultByNumber(&res.Height)
@@ -64,18 +60,6 @@
 		if int(res.TxIndex) >= len(resBlock.Block.Txs) {
 			b.logger.Error("tx out of bounds")
 			return nil, fmt.Errorf("tx out of bounds")
-<<<<<<< HEAD
-		}
-		tx, err := b.clientCtx.TxConfig.TxDecoder()(resBlock.Block.Txs[res.TxIndex])
-		if err != nil {
-			b.logger.Debug("decoding failed", "error", err.Error())
-			return nil, fmt.Errorf("failed to decode tx: %w", err)
-		}
-		ethMsg = tx.GetMsgs()[res.MsgIndex].(*evmtypes.MsgEthereumTx)
-		if ethMsg == nil {
-			b.logger.Error("failed to get eth msg")
-			return nil, fmt.Errorf("failed to get eth msg")
-=======
 		}
 		tx, err := b.clientCtx.TxConfig.TxDecoder()(resBlock.Block.Txs[res.TxIndex])
 		if err != nil {
@@ -86,19 +70,13 @@
 		if ethMsg == nil {
 			b.logger.Error("failed to get eth msg from sdk.Msgs")
 			return nil, fmt.Errorf("failed to get eth msg from sdk.Msgs")
->>>>>>> 0a3b8dc7
 		}
 	} else {
 		// if additional fields are not empty try to parse synthetic tx from them
 		ethMsg = b.parseSyntethicTxFromAdditionalFields(additional)
 		if ethMsg == nil {
-<<<<<<< HEAD
-			b.logger.Error("failed to parse tx")
-			return nil, fmt.Errorf("failed to parse tx")
-=======
 			b.logger.Error("failed to get synthetic eth msg from additional fields")
 			return nil, fmt.Errorf("failed to get synthetic eth msg from additional fields")
->>>>>>> 0a3b8dc7
 		}
 	}
 
