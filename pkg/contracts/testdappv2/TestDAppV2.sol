--- conflicted
+++ resolved
@@ -54,27 +54,6 @@
 
     // Universal contract interface
     function onCall(
-<<<<<<< HEAD
-        zContext calldata _context,
-        address _zrc20,
-        uint256 amount,
-        bytes calldata message
-    )
-    external
-    {
-        require(!isRevertMessage(string(message)));
-
-        // if the message is empty we set the message to NO_MESSAGE_CALL
-        string memory messageStr = message.length == 0 ? NO_MESSAGE_CALL : string(message);
-
-        setCalledWithMessage(messageStr);
-        setAmountWithMessage(messageStr, amount);
-    }
-
-    // Legacy universal contract interface
-    function onCrossChainCall(
-=======
->>>>>>> 93471653
         zContext calldata _context,
         address _zrc20,
         uint256 amount,
@@ -131,9 +110,6 @@
 
     // Callable interface
     function onCall(MessageContext calldata messageContext, bytes calldata message) external payable returns (bytes memory) {
-<<<<<<< HEAD
-        require(messageContext.sender == expectedOnCallSender, "unauthenticated sender");
-
         // if the message is empty we set the message to NO_MESSAGE_CALL
         string memory messageStr = message.length == 0 ? NO_MESSAGE_CALL : string(message);
 
@@ -142,11 +118,6 @@
         senderWithMessage[bytes(messageStr)] = messageContext.sender;
 
         return "";
-=======
-        setCalledWithMessage(string(message));
-        setAmountWithMessage(string(message), msg.value);
-        senderWithMessage[message] = messageContext.sender;
->>>>>>> 93471653
     }
 
     receive() external payable {}
