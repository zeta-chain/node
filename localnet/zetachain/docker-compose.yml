# Do not use this for production.
version: "3"

services:
  zetacore0:
    container_name: zetacore0
    env_file:
      - .env
    image: zetacore:latest
    environment:
      - NODE_NUMBER=0
    volumes:
      - ./storage/node0/zetaclient:/root/.zetaclient
      - ./storage/node0/zetacore:/root/.zetacore
      - ./storage/node0/tss:/root/.tss/
      - ./storage/node0/tssnew/:/root/.tssnew/
      - ../../build:/scripts
      - ./config/:/zetashared/

    ports:
        - "${REST_ENDPOINT}:1317" # REST_ENDPOINT
        - "${gRPC_PORT}:9090" # gRPC_PORT
        - "${RPC_PORT}:26657" # RPC_PORT
    networks:
      localnet:
        ipv4_address: 172.24.0.200
    command: -c "/scripts/zetacored-start.sh 0"
  zetacore1:
    container_name: zetacore1
    env_file:
      - .env
    image: zetacore:latest
    environment:
      - NODE_NUMBER=1
    volumes:
      - ./storage/node1/zetaclient:/root/.zetaclient
      - ./storage/node1/zetacore:/root/.zetacore
      - ./storage/node1/tss:/root/.tss/
      - ./storage/node1/tssnew/:/root/.tssnew/
      - ../../build:/scripts
      - ./config/:/zetashared/
    networks:
      localnet:
        ipv4_address: 172.24.0.201
    command: -c "/scripts/zetacored-start.sh 1 zetacore0"

  zetaclient0:
    container_name: zetaclient0
    restart: unless-stopped
    env_file:
      - .env
    image: zetacore:latest
    # depends_on:
    #   - zetacore0
    environment:
      - NODE_NUMBER=0
      - BOOTNODE_IP=zetacore0
      - CHAIN_IP=zetacore0
<<<<<<< HEAD
      - ROPSTEN_MPI_ADDRESS=$ETH_CONNECTOR_ADDRESS
      - GOERLI_MPI_ADDRESS=$ETH_CONNECTOR_ADDRESS
      - BSCTESTNET_MPI_ADDRESS=$BSC_CONNECTOR_ADDRESS
      - MUMBAI_MPI_ADDRESS=$POLYGON_CONNECTOR_ADDRESS
=======
      - ROPSTEN_MPI_ADDRESS=$ETH_MPI_ADDRESS
      - GOERLI_MPI_ADDRESS=$ETH_MPI_ADDRESS
      - BSCTESTNET_MPI_ADDRESS=$BSC_MPI_ADDRESS
      - MUMBAI_MPI_ADDRESS=$POLYGON_MPI_ADDRESS
>>>>>>> 52054635
      - GOERLI_ENDPOINT=$ETH_ENDPOINT
      - ROPSTEN_ENDPOINT=$ETH_ENDPOINT
      - BSC_TESTNET_ENDPOINT=$BSC_ENDPOINT
      - MUMBAI_ENDPOINT=$POLYGON_ENDPOINT
      
    volumes:
      - ./storage/node0/zetaclient:/root/.zetaclient
      - ./storage/node0/zetacore:/root/.zetacore
      - ./storage/node0/tss:/root/.tss
      - ./storage/node0/tssnew/:/root/.tssnew/
      - ../../build:/scripts
      - ./config/:/zetashared/
    ports:
      - 8123:8123
    networks:
      localnet:
        ipv4_address: 172.24.0.220
    command: -c "/scripts/zetaclient-start.sh 0"
  zetaclient1:
    container_name: zetaclient1
    restart: unless-stopped
    env_file:
      - .env
    image: zetacore:latest
    # depends_on:
    #   - zetacore1
    environment:
      - NODE_NUMBER=1
      - BOOTNODE_IP=zetacore1
      - CHAIN_IP=zetacore1
<<<<<<< HEAD
      - ROPSTEN_MPI_ADDRESS=$ETH_CONNECTOR_ADDRESS
      - GOERLI_MPI_ADDRESS=$ETH_CONNECTOR_ADDRESS
      - BSCTESTNET_MPI_ADDRESS=$BSC_CONNECTOR_ADDRESS
      - MUMBAI_MPI_ADDRESS=$POLYGON_CONNECTOR_ADDRESS
=======
      - ROPSTEN_MPI_ADDRESS=$ETH_MPI_ADDRESS
      - GOERLI_MPI_ADDRESS=$ETH_MPI_ADDRESS
      - BSCTESTNET_MPI_ADDRESS=$BSC_MPI_ADDRESS
      - MUMBAI_MPI_ADDRESS=$POLYGON_MPI_ADDRESS
>>>>>>> 52054635
      - GOERLI_ENDPOINT=$ETH_ENDPOINT
      - ROPSTEN_ENDPOINT=$ETH_ENDPOINT
      - BSC_TESTNET_ENDPOINT=$BSC_ENDPOINT
      - MUMBAI_ENDPOINT=$POLYGON_ENDPOINT
    volumes:
      - ./storage/node1/zetaclient:/root/.zetaclient
      - ./storage/node1/zetacore:/root/.zetacore
      - ./storage/node1/tss:/root/.tss
      - ./storage/node1/tssnew/:/root/.tssnew/
      - ../../build:/scripts
      - ./config/:/zetashared/
    networks:
      localnet:
        ipv4_address: 172.24.0.221
    command: -c "/scripts/zetaclient-start.sh 1 zetaclient0"
    
networks:
  localnet: 
    external: true
    name: localnet<|MERGE_RESOLUTION|>--- conflicted
+++ resolved
@@ -56,17 +56,10 @@
       - NODE_NUMBER=0
       - BOOTNODE_IP=zetacore0
       - CHAIN_IP=zetacore0
-<<<<<<< HEAD
       - ROPSTEN_MPI_ADDRESS=$ETH_CONNECTOR_ADDRESS
       - GOERLI_MPI_ADDRESS=$ETH_CONNECTOR_ADDRESS
       - BSCTESTNET_MPI_ADDRESS=$BSC_CONNECTOR_ADDRESS
       - MUMBAI_MPI_ADDRESS=$POLYGON_CONNECTOR_ADDRESS
-=======
-      - ROPSTEN_MPI_ADDRESS=$ETH_MPI_ADDRESS
-      - GOERLI_MPI_ADDRESS=$ETH_MPI_ADDRESS
-      - BSCTESTNET_MPI_ADDRESS=$BSC_MPI_ADDRESS
-      - MUMBAI_MPI_ADDRESS=$POLYGON_MPI_ADDRESS
->>>>>>> 52054635
       - GOERLI_ENDPOINT=$ETH_ENDPOINT
       - ROPSTEN_ENDPOINT=$ETH_ENDPOINT
       - BSC_TESTNET_ENDPOINT=$BSC_ENDPOINT
@@ -97,17 +90,11 @@
       - NODE_NUMBER=1
       - BOOTNODE_IP=zetacore1
       - CHAIN_IP=zetacore1
-<<<<<<< HEAD
       - ROPSTEN_MPI_ADDRESS=$ETH_CONNECTOR_ADDRESS
       - GOERLI_MPI_ADDRESS=$ETH_CONNECTOR_ADDRESS
       - BSCTESTNET_MPI_ADDRESS=$BSC_CONNECTOR_ADDRESS
       - MUMBAI_MPI_ADDRESS=$POLYGON_CONNECTOR_ADDRESS
-=======
-      - ROPSTEN_MPI_ADDRESS=$ETH_MPI_ADDRESS
-      - GOERLI_MPI_ADDRESS=$ETH_MPI_ADDRESS
-      - BSCTESTNET_MPI_ADDRESS=$BSC_MPI_ADDRESS
-      - MUMBAI_MPI_ADDRESS=$POLYGON_MPI_ADDRESS
->>>>>>> 52054635
+
       - GOERLI_ENDPOINT=$ETH_ENDPOINT
       - ROPSTEN_ENDPOINT=$ETH_ENDPOINT
       - BSC_TESTNET_ENDPOINT=$BSC_ENDPOINT
