package txserver

import (
	"context"
	"encoding/hex"
	"encoding/json"
	"errors"
	"fmt"
	"math/big"
	"os"
	"strings"
	"time"

	rpchttp "github.com/cometbft/cometbft/rpc/client/http"
	coretypes "github.com/cometbft/cometbft/rpc/core/types"
	"github.com/cosmos/cosmos-sdk/client"
	"github.com/cosmos/cosmos-sdk/client/flags"
	"github.com/cosmos/cosmos-sdk/client/tx"
	"github.com/cosmos/cosmos-sdk/codec"
	codectypes "github.com/cosmos/cosmos-sdk/codec/types"
	cryptocodec "github.com/cosmos/cosmos-sdk/crypto/codec"
	"github.com/cosmos/cosmos-sdk/crypto/keyring"
	sdktypes "github.com/cosmos/cosmos-sdk/types"
	"github.com/cosmos/cosmos-sdk/types/tx/signing"
	authtx "github.com/cosmos/cosmos-sdk/x/auth/tx"
	authtypes "github.com/cosmos/cosmos-sdk/x/auth/types"
	"github.com/cosmos/cosmos-sdk/x/authz"
	banktypes "github.com/cosmos/cosmos-sdk/x/bank/types"
	crisistypes "github.com/cosmos/cosmos-sdk/x/crisis/types"
	distrtypes "github.com/cosmos/cosmos-sdk/x/distribution/types"
	evidencetypes "github.com/cosmos/cosmos-sdk/x/evidence/types"
	slashingtypes "github.com/cosmos/cosmos-sdk/x/slashing/types"
	stakingtypes "github.com/cosmos/cosmos-sdk/x/staking/types"
	upgradetypes "github.com/cosmos/cosmos-sdk/x/upgrade/types"
	ethcommon "github.com/ethereum/go-ethereum/common"
	"github.com/zeta-chain/ethermint/crypto/hd"
	etherminttypes "github.com/zeta-chain/ethermint/types"
	evmtypes "github.com/zeta-chain/ethermint/x/evm/types"

	"github.com/zeta-chain/node/app"
	"github.com/zeta-chain/node/cmd/zetacored/config"
	"github.com/zeta-chain/node/e2e/utils"
	"github.com/zeta-chain/node/pkg/chains"
	"github.com/zeta-chain/node/pkg/coin"
	authoritytypes "github.com/zeta-chain/node/x/authority/types"
	crosschaintypes "github.com/zeta-chain/node/x/crosschain/types"
	emissionstypes "github.com/zeta-chain/node/x/emissions/types"
	fungibletypes "github.com/zeta-chain/node/x/fungible/types"
	lightclienttypes "github.com/zeta-chain/node/x/lightclient/types"
	observertypes "github.com/zeta-chain/node/x/observer/types"
)

// SystemContractAddresses contains the addresses of the system contracts deployed
type SystemContractAddresses struct {
	UniswapV2FactoryAddr, UniswapV2RouterAddr, ZEVMConnectorAddr, WZETAAddr, ERC20zrc20Addr string
}

// EmissionsPoolAddress is the address of the emissions pool
// This address is constant for all networks because it is derived from emissions name
const EmissionsPoolAddress = "zeta1w43fn2ze2wyhu5hfmegr6vp52c3dgn0srdgymy"

// ZetaTxServer is a ZetaChain tx server for E2E test
type ZetaTxServer struct {
	ctx             context.Context
	clientCtx       client.Context
	txFactory       tx.Factory
	name            []string
	mnemonic        []string
	address         []string
	blockTimeout    time.Duration
	authorityClient authoritytypes.QueryClient
}

// NewZetaTxServer returns a new TxServer with provided account
func NewZetaTxServer(rpcAddr string, names []string, privateKeys []string, chainID string) (*ZetaTxServer, error) {
	ctx := context.Background()

	if len(names) == 0 {
		return nil, errors.New("no account provided")
	}

	if len(names) != len(privateKeys) {
		return nil, errors.New("invalid names and privateKeys")
	}

	// initialize rpc and check status
	rpc, err := rpchttp.New(rpcAddr, "/websocket")
	if err != nil {
		return nil, fmt.Errorf("failed to initialize rpc: %s", err.Error())
	}
	if _, err = rpc.Status(ctx); err != nil {
		return nil, fmt.Errorf("failed to query rpc: %s", err.Error())
	}

	// initialize codec
	cdc, reg := newCodec()

	// initialize keyring
	kr := keyring.NewInMemory(cdc, hd.EthSecp256k1Option())

	addresses := make([]string, 0, len(names))

	// create accounts
	for i := range names {
		err = kr.ImportPrivKeyHex(names[i], privateKeys[i], string(hd.EthSecp256k1Type))
		if err != nil {
			return nil, fmt.Errorf("failed to create account: %w", err)
		}
		r, err := kr.Key(names[i])
		if err != nil {
			return nil, fmt.Errorf("failed to get account key: %w", err)
		}
		accAddr, err := r.GetAddress()
		if err != nil {
			return nil, fmt.Errorf("failed to get account address: %w", err)
		}

		addresses = append(addresses, accAddr.String())
	}

	clientCtx := newContext(rpc, cdc, reg, kr, chainID)
	txf := newFactory(clientCtx)

	return &ZetaTxServer{
		ctx:          ctx,
		clientCtx:    clientCtx,
		txFactory:    txf,
		name:         names,
		address:      addresses,
		blockTimeout: 2 * time.Minute,
	}, nil
}

// GetAccountName returns the account name from the given index
// returns empty string if index is out of bound, error should be handled by caller
func (zts ZetaTxServer) GetAccountName(index int) string {
	if index >= len(zts.name) {
		return ""
	}
	return zts.name[index]
}

// GetAccountAddress returns the account address from the given index
// returns empty string if index is out of bound, error should be handled by caller
func (zts ZetaTxServer) GetAccountAddress(index int) string {
	if index >= len(zts.address) {
		return ""
	}
	return zts.address[index]
}

// GetAccountAddressFromName returns the account address from the given name
func (zts ZetaTxServer) GetAccountAddressFromName(name string) (string, error) {
	acc, err := zts.clientCtx.Keyring.Key(name)
	if err != nil {
		return "", err
	}
	addr, err := acc.GetAddress()
	if err != nil {
		return "", err
	}
	return addr.String(), nil
}

// MustGetAccountAddressFromName returns the account address from the given name.It panics on error
// and should be used in tests only
func (zts ZetaTxServer) MustGetAccountAddressFromName(name string) string {
	acc, err := zts.clientCtx.Keyring.Key(name)
	if err != nil {
		panic(err)
	}
	addr, err := acc.GetAddress()
	if err != nil {
		panic(err)
	}
	return addr.String()
}

// GetAllAccountAddress returns all account addresses
func (zts ZetaTxServer) GetAllAccountAddress() []string {
	return zts.address
}

// GetAccountMnemonic returns the account name from the given index
// returns empty string if index is out of bound, error should be handled by caller
func (zts ZetaTxServer) GetAccountMnemonic(index int) string {
	if index >= len(zts.mnemonic) {
		return ""
	}
	return zts.mnemonic[index]
}

// BroadcastTx broadcasts a tx to ZetaChain with the provided msg from the account
// and waiting for blockTime for tx to be included in the block
func (zts ZetaTxServer) BroadcastTx(account string, msg sdktypes.Msg) (*sdktypes.TxResponse, error) {
	// Find number and sequence and set it
	acc, err := zts.clientCtx.Keyring.Key(account)
	if err != nil {
		return nil, err
	}
	addr, err := acc.GetAddress()
	if err != nil {
		return nil, err
	}
	accountNumber, accountSeq, err := zts.clientCtx.AccountRetriever.GetAccountNumberSequence(zts.clientCtx, addr)
	if err != nil {
		return nil, err
	}
	zts.txFactory = zts.txFactory.WithAccountNumber(accountNumber).WithSequence(accountSeq)

	txBuilder, err := zts.txFactory.BuildUnsignedTx(msg)
	if err != nil {
		return nil, err
	}

	// Sign tx
	err = tx.Sign(zts.txFactory, account, txBuilder, true)
	if err != nil {
		return nil, err
	}
	txBytes, err := zts.clientCtx.TxConfig.TxEncoder()(txBuilder.GetTx())
	if err != nil {
		return nil, err
	}
	return broadcastWithBlockTimeout(zts, txBytes)
}

func broadcastWithBlockTimeout(zts ZetaTxServer, txBytes []byte) (*sdktypes.TxResponse, error) {
	res, err := zts.clientCtx.BroadcastTx(txBytes)
	if err != nil {
		if res == nil {
			return nil, err
		}
		return &sdktypes.TxResponse{
			Code:      res.Code,
			Codespace: res.Codespace,
			TxHash:    res.TxHash,
		}, err
	}

	exitAfter := time.After(zts.blockTimeout)
	hash, err := hex.DecodeString(res.TxHash)
	if err != nil {
		return nil, err
	}
	for {
		select {
		case <-exitAfter:
			return nil, fmt.Errorf("timed out after waiting for tx to get included in the block: %d", zts.blockTimeout)
		case <-time.After(time.Millisecond * 100):
			resTx, err := zts.clientCtx.Client.Tx(zts.ctx, hash, false)
			if err == nil {
				return mkTxResult(zts.ctx, zts.clientCtx, resTx)
			}
		}
	}
}

func mkTxResult(
	ctx context.Context,
	clientCtx client.Context,
	resTx *coretypes.ResultTx,
) (*sdktypes.TxResponse, error) {
	txb, err := clientCtx.TxConfig.TxDecoder()(resTx.Tx)
	if err != nil {
		return nil, err
	}
	p, ok := txb.(intoAny)
	if !ok {
		return nil, fmt.Errorf("expecting a type implementing intoAny, got: %T", txb)
	}
	resBlock, err := clientCtx.Client.Block(ctx, &resTx.Height)
	if err != nil {
		return nil, err
	}
	return sdktypes.NewResponseResultTx(resTx, p.AsAny(), resBlock.Block.Time.Format(time.RFC3339)), nil
}

type intoAny interface {
	AsAny() *codectypes.Any
}

// EnableHeaderVerification enables the header verification for the given chain IDs
func (zts ZetaTxServer) EnableHeaderVerification(account string, chainIDList []int64) error {
	// retrieve account
	acc, err := zts.clientCtx.Keyring.Key(account)
	if err != nil {
		return err
	}
	addr, err := acc.GetAddress()
	if err != nil {
		return err
	}

	_, err = zts.BroadcastTx(account, lightclienttypes.NewMsgEnableHeaderVerification(
		addr.String(),
		chainIDList,
	))
	return err
}

// UpdateGatewayAddress updates the gateway address
func (zts ZetaTxServer) UpdateGatewayAddress(account, gatewayAddr string) error {
	// retrieve account
	acc, err := zts.clientCtx.Keyring.Key(account)
	if err != nil {
		return err
	}
	addr, err := acc.GetAddress()
	if err != nil {
		return err
	}

	_, err = zts.BroadcastTx(account, fungibletypes.NewMsgUpdateGatewayContract(
		addr.String(),
		gatewayAddr,
	))

	return err
}

// DeploySystemContracts deploys the system contracts
// returns the addresses of uniswap factory, router
func (zts ZetaTxServer) DeploySystemContracts(
	accountOperational, accountAdmin string,
) (SystemContractAddresses, error) {
	// retrieve account
	accOperational, err := zts.clientCtx.Keyring.Key(accountOperational)
	if err != nil {
		return SystemContractAddresses{}, err
	}
	addrOperational, err := accOperational.GetAddress()
	if err != nil {
		return SystemContractAddresses{}, err
	}
	accAdmin, err := zts.clientCtx.Keyring.Key(accountAdmin)
	if err != nil {
		return SystemContractAddresses{}, err
	}
	addrAdmin, err := accAdmin.GetAddress()
	if err != nil {
		return SystemContractAddresses{}, err
	}

	// deploy new system contracts
	res, err := zts.BroadcastTx(accountOperational, fungibletypes.NewMsgDeploySystemContracts(addrOperational.String()))
	if err != nil {
		return SystemContractAddresses{}, fmt.Errorf("failed to deploy system contracts: %s", err.Error())
	}

	systemContractAddress, err := FetchAttributeFromTxResponse(res, "system_contract")
	if err != nil {
		return SystemContractAddresses{}, fmt.Errorf(
			"failed to fetch system contract address: %s; rawlog %s",
			err.Error(),
			res.RawLog,
		)
	}

	// get system contract
	_, err = zts.BroadcastTx(
		accountAdmin,
		fungibletypes.NewMsgUpdateSystemContract(addrAdmin.String(), systemContractAddress),
	)
	if err != nil {
		return SystemContractAddresses{}, fmt.Errorf("failed to set system contract: %s", err.Error())
	}

	// get uniswap contract addresses
	uniswapV2FactoryAddr, err := FetchAttributeFromTxResponse(res, "uniswap_v2_factory")
	if err != nil {
		return SystemContractAddresses{}, fmt.Errorf("failed to fetch uniswap v2 factory address: %s", err.Error())
	}
	uniswapV2RouterAddr, err := FetchAttributeFromTxResponse(res, "uniswap_v2_router")
	if err != nil {
		return SystemContractAddresses{}, fmt.Errorf("failed to fetch uniswap v2 router address: %s", err.Error())
	}

	// get zevm connector address
	zevmConnectorAddr, err := FetchAttributeFromTxResponse(res, "connector_zevm")
	if err != nil {
		return SystemContractAddresses{}, fmt.Errorf(
			"failed to fetch zevm connector address: %s, txResponse: %s",
			err.Error(),
			res.String(),
		)
	}

	// get wzeta address
	wzetaAddr, err := FetchAttributeFromTxResponse(res, "wzeta")
	if err != nil {
		return SystemContractAddresses{}, fmt.Errorf(
			"failed to fetch wzeta address: %s, txResponse: %s",
			err.Error(),
			res.String(),
		)
	}

	return SystemContractAddresses{
		UniswapV2FactoryAddr: uniswapV2FactoryAddr,
		UniswapV2RouterAddr:  uniswapV2RouterAddr,
		ZEVMConnectorAddr:    zevmConnectorAddr,
		WZETAAddr:            wzetaAddr,
	}, nil
}

// DeployZRC20s deploys the ZRC20 contracts
// returns the addresses of erc20 zrc20
func (zts ZetaTxServer) DeployZRC20s(accountOperational, accountAdmin, erc20Addr string) (string, error) {
	// retrieve account
	accOperational, err := zts.clientCtx.Keyring.Key(accountOperational)
	if err != nil {
		return "", err
	}
	addrOperational, err := accOperational.GetAddress()
	if err != nil {
		return "", err
	}
	accAdmin, err := zts.clientCtx.Keyring.Key(accountAdmin)
	if err != nil {
		return "", err
	}
	addrAdmin, err := accAdmin.GetAddress()
	if err != nil {
		return "", err
	}

	// authorization for deploying new ZRC20 has changed from accountOperational to accountAdmin in v19
	// we use this query to check the current authorization for the message
	// if pre v19 the query is not implement and authorization is operational
	deployerAccount := accountAdmin
	deployerAddr := addrAdmin.String()
	authorization, preV19, err := zts.fetchMessagePermissions(&fungibletypes.MsgDeployFungibleCoinZRC20{})
	if err != nil {
		return "", fmt.Errorf("failed to fetch message permissions: %s", err.Error())
	}
	if preV19 || authorization == authoritytypes.PolicyType_groupOperational {
		deployerAccount = accountOperational
		deployerAddr = addrOperational.String()
	}

	deploy := func(msg *fungibletypes.MsgDeployFungibleCoinZRC20) (string, error) {
		res, err := zts.BroadcastTx(deployerAccount, msg)
		if err != nil {
			return "", fmt.Errorf("failed to deploy eth zrc20: %w", err)
		}

		addr, err := fetchZRC20FromDeployResponse(res)
		if err != nil {
			return "", fmt.Errorf("unable to fetch zrc20 from deploy response: %w", err)
		}

		if err := zts.initializeLiquidityCap(addr); err != nil {
			return "", fmt.Errorf("unable to initialize liquidity cap: %w", err)
		}

		return addr, nil
	}

	// deploy eth zrc20
	_, err = deploy(fungibletypes.NewMsgDeployFungibleCoinZRC20(
		deployerAddr,
		"",
		chains.GoerliLocalnet.ChainId,
		18,
		"ETH",
		"gETH",
		coin.CoinType_Gas,
		100000,
	))
	if err != nil {
		return "", fmt.Errorf("failed to deploy eth zrc20: %s", err.Error())
	}
<<<<<<< HEAD
=======
	zrc20, err := fetchZRC20FromDeployResponse(res)
	if err != nil {
		return "", err
	}
	if err := zts.InitializeLiquidityCap(zrc20); err != nil {
		return "", err
	}
>>>>>>> 49d641bb

	// deploy btc zrc20
	_, err = deploy(fungibletypes.NewMsgDeployFungibleCoinZRC20(
		deployerAddr,
		"",
		chains.BitcoinRegtest.ChainId,
		8,
		"BTC",
		"tBTC",
		coin.CoinType_Gas,
		100000,
	))
	if err != nil {
		return "", fmt.Errorf("failed to deploy btc zrc20: %s", err.Error())
	}
<<<<<<< HEAD
=======
	zrc20, err = fetchZRC20FromDeployResponse(res)
	if err != nil {
		return "", err
	}
	if err := zts.InitializeLiquidityCap(zrc20); err != nil {
		return "", err
	}
>>>>>>> 49d641bb

	// deploy sol zrc20
	_, err = deploy(fungibletypes.NewMsgDeployFungibleCoinZRC20(
		deployerAddr,
		"",
		chains.SolanaLocalnet.ChainId,
		9,
		"Solana",
		"SOL",
		coin.CoinType_Gas,
		100000,
	))
	if err != nil {
		return "", fmt.Errorf("failed to deploy sol zrc20: %s", err.Error())
	}

	// deploy ton zrc20
	_, err = deploy(fungibletypes.NewMsgDeployFungibleCoinZRC20(
		deployerAddr,
		"",
		chains.TONLocalnet.ChainId,
		9,
		"TON",
		"TON",
		coin.CoinType_Gas,
		100_000,
	))
	if err != nil {
<<<<<<< HEAD
		return "", fmt.Errorf("failed to deploy ton zrc20: %w", err)
=======
		return "", err
	}
	if err := zts.InitializeLiquidityCap(zrc20); err != nil {
		return "", err
>>>>>>> 49d641bb
	}

	// deploy erc20 zrc20
	erc20zrc20Addr, err := deploy(fungibletypes.NewMsgDeployFungibleCoinZRC20(
		deployerAddr,
		erc20Addr,
		chains.GoerliLocalnet.ChainId,
		6,
		"USDT",
		"USDT",
		coin.CoinType_ERC20,
		100000,
	))
	if err != nil {
		return "", fmt.Errorf("failed to deploy erc20 zrc20: %s", err.Error())
	}

<<<<<<< HEAD
=======
	// fetch the erc20 zrc20 contract address and remove the quotes
	erc20zrc20Addr, err := fetchZRC20FromDeployResponse(res)
	if err != nil {
		return "", err
	}
	if err := zts.InitializeLiquidityCap(erc20zrc20Addr); err != nil {
		return "", err
	}

>>>>>>> 49d641bb
	return erc20zrc20Addr, nil
}

// FundEmissionsPool funds the emissions pool with the given amount
func (zts ZetaTxServer) FundEmissionsPool(account string, amount *big.Int) error {
	// retrieve account
	acc, err := zts.clientCtx.Keyring.Key(account)
	if err != nil {
		return err
	}
	addr, err := acc.GetAddress()
	if err != nil {
		return err
	}

	// retrieve account address
	emissionPoolAccAddr, err := sdktypes.AccAddressFromBech32(EmissionsPoolAddress)
	if err != nil {
		return err
	}

	// convert amount
	amountInt := sdktypes.NewIntFromBigInt(amount)

	// fund emissions pool
	_, err = zts.BroadcastTx(account, banktypes.NewMsgSend(
		addr,
		emissionPoolAccAddr,
		sdktypes.NewCoins(sdktypes.NewCoin(config.BaseDenom, amountInt)),
	))
	return err
}

// UpdateKeygen sets a new keygen height . The new height is the current height + 30
func (zts ZetaTxServer) UpdateKeygen(height int64) error {
	keygenHeight := height + 30
	_, err := zts.BroadcastTx(zts.GetAccountName(0), observertypes.NewMsgUpdateKeygen(
		zts.GetAccountAddress(0),
		keygenHeight,
	))
	return err
}

// SetAuthorityClient sets the authority client
func (zts *ZetaTxServer) SetAuthorityClient(authorityClient authoritytypes.QueryClient) {
	zts.authorityClient = authorityClient
}

// InitializeLiquidityCap initializes the liquidity cap for the given coin with a large value
func (zts ZetaTxServer) InitializeLiquidityCap(zrc20 string) error {
	liquidityCap := sdktypes.NewUint(1e18).MulUint64(1e12)

	msg := fungibletypes.NewMsgUpdateZRC20LiquidityCap(
		zts.MustGetAccountAddressFromName(utils.OperationalPolicyName),
		zrc20,
		liquidityCap,
	)
	_, err := zts.BroadcastTx(utils.OperationalPolicyName, msg)
	return err
}

// fetchZRC20FromDeployResponse fetches the zrc20 address from the response
func fetchZRC20FromDeployResponse(res *sdktypes.TxResponse) (string, error) {
	// fetch the erc20 zrc20 contract address and remove the quotes
	zrc20Addr, err := FetchAttributeFromTxResponse(res, "Contract")
	if err != nil {
		return "", fmt.Errorf("failed to fetch zrc20 contract address: %s, %s", err.Error(), res.String())
	}
	if !ethcommon.IsHexAddress(zrc20Addr) {
		return "", fmt.Errorf("invalid address in event: %s", zrc20Addr)
	}

	return zrc20Addr, nil
}

// fetchMessagePermissions fetches the message permissions for a given message
// return a bool preV19 to indicate the node is preV19 and the query doesn't exist
func (zts ZetaTxServer) fetchMessagePermissions(msg sdktypes.Msg) (authoritytypes.PolicyType, bool, error) {
	msgURL := sdktypes.MsgTypeURL(msg)

	res, err := zts.authorityClient.Authorization(zts.ctx, &authoritytypes.QueryAuthorizationRequest{
		MsgUrl: msgURL,
	})

	// check if error is unknown method
	if err != nil {
		if strings.Contains(err.Error(), "unknown method") {
			return authoritytypes.PolicyType_groupOperational, true, nil
		}
		return authoritytypes.PolicyType_groupOperational, false, err
	}

	return res.Authorization.AuthorizedPolicy, false, nil
}

// newCodec returns the codec for msg server
func newCodec() (*codec.ProtoCodec, codectypes.InterfaceRegistry) {
	encodingConfig := app.MakeEncodingConfig()
	interfaceRegistry := encodingConfig.InterfaceRegistry
	cdc := codec.NewProtoCodec(interfaceRegistry)

	sdktypes.RegisterInterfaces(interfaceRegistry)
	cryptocodec.RegisterInterfaces(interfaceRegistry)
	authtypes.RegisterInterfaces(interfaceRegistry)
	authz.RegisterInterfaces(interfaceRegistry)
	banktypes.RegisterInterfaces(interfaceRegistry)
	stakingtypes.RegisterInterfaces(interfaceRegistry)
	slashingtypes.RegisterInterfaces(interfaceRegistry)
	upgradetypes.RegisterInterfaces(interfaceRegistry)
	distrtypes.RegisterInterfaces(interfaceRegistry)
	evidencetypes.RegisterInterfaces(interfaceRegistry)
	crisistypes.RegisterInterfaces(interfaceRegistry)
	evmtypes.RegisterInterfaces(interfaceRegistry)
	etherminttypes.RegisterInterfaces(interfaceRegistry)
	crosschaintypes.RegisterInterfaces(interfaceRegistry)
	emissionstypes.RegisterInterfaces(interfaceRegistry)
	fungibletypes.RegisterInterfaces(interfaceRegistry)
	observertypes.RegisterInterfaces(interfaceRegistry)
	lightclienttypes.RegisterInterfaces(interfaceRegistry)
	authoritytypes.RegisterInterfaces(interfaceRegistry)

	return cdc, interfaceRegistry
}

// newContext returns the client context for msg server
func newContext(
	rpc *rpchttp.HTTP,
	cdc *codec.ProtoCodec,
	reg codectypes.InterfaceRegistry,
	kr keyring.Keyring,
	chainID string,
) client.Context {
	txConfig := authtx.NewTxConfig(cdc, authtx.DefaultSignModes)
	return client.Context{}.
		WithChainID(chainID).
		WithInterfaceRegistry(reg).
		WithCodec(cdc).
		WithTxConfig(txConfig).
		WithLegacyAmino(codec.NewLegacyAmino()).
		WithInput(os.Stdin).
		WithOutput(os.Stdout).
		WithBroadcastMode(flags.BroadcastSync).
		WithClient(rpc).
		WithSkipConfirmation(true).
		WithFromName("creator").
		WithFromAddress(sdktypes.AccAddress{}).
		WithKeyring(kr).
		WithAccountRetriever(authtypes.AccountRetriever{})
}

// newFactory returns the tx factory for msg server
func newFactory(clientCtx client.Context) tx.Factory {
	return tx.Factory{}.
		WithChainID(clientCtx.ChainID).
		WithKeybase(clientCtx.Keyring).
		WithGas(10000000).
		WithGasAdjustment(1).
		WithSignMode(signing.SignMode_SIGN_MODE_UNSPECIFIED).
		WithAccountRetriever(clientCtx.AccountRetriever).
		WithTxConfig(clientCtx.TxConfig).
		WithFees("100000000000000000azeta")
}

type messageLog struct {
	Events []event `json:"events"`
}

type event struct {
	Type       string      `json:"type"`
	Attributes []attribute `json:"attributes"`
}

type attribute struct {
	Key   string `json:"key"`
	Value string `json:"value"`
}

// FetchAttributeFromTxResponse fetches the attribute from the tx response
func FetchAttributeFromTxResponse(res *sdktypes.TxResponse, key string) (string, error) {
	var logs []messageLog
	err := json.Unmarshal([]byte(res.RawLog), &logs)
	if err != nil {
		return "", fmt.Errorf("failed to unmarshal logs: %s, logs content: %s", err.Error(), res.RawLog)
	}

	var attributes []string
	for _, log := range logs {
		for _, event := range log.Events {
			for _, attr := range event.Attributes {
				attributes = append(attributes, attr.Key)
				if strings.EqualFold(attr.Key, key) {
					address := attr.Value

					if len(address) < 2 {
						return "", fmt.Errorf("invalid address: %s", address)
					}

					// trim the quotes
					address = address[1 : len(address)-1]

					return address, nil
				}
			}
		}
	}

	return "", fmt.Errorf("attribute %s not found, attributes:  %+v", key, attributes)
}<|MERGE_RESOLUTION|>--- conflicted
+++ resolved
@@ -450,7 +450,7 @@
 			return "", fmt.Errorf("unable to fetch zrc20 from deploy response: %w", err)
 		}
 
-		if err := zts.initializeLiquidityCap(addr); err != nil {
+		if err := zts.InitializeLiquidityCap(addr); err != nil {
 			return "", fmt.Errorf("unable to initialize liquidity cap: %w", err)
 		}
 
@@ -471,16 +471,6 @@
 	if err != nil {
 		return "", fmt.Errorf("failed to deploy eth zrc20: %s", err.Error())
 	}
-<<<<<<< HEAD
-=======
-	zrc20, err := fetchZRC20FromDeployResponse(res)
-	if err != nil {
-		return "", err
-	}
-	if err := zts.InitializeLiquidityCap(zrc20); err != nil {
-		return "", err
-	}
->>>>>>> 49d641bb
 
 	// deploy btc zrc20
 	_, err = deploy(fungibletypes.NewMsgDeployFungibleCoinZRC20(
@@ -496,16 +486,6 @@
 	if err != nil {
 		return "", fmt.Errorf("failed to deploy btc zrc20: %s", err.Error())
 	}
-<<<<<<< HEAD
-=======
-	zrc20, err = fetchZRC20FromDeployResponse(res)
-	if err != nil {
-		return "", err
-	}
-	if err := zts.InitializeLiquidityCap(zrc20); err != nil {
-		return "", err
-	}
->>>>>>> 49d641bb
 
 	// deploy sol zrc20
 	_, err = deploy(fungibletypes.NewMsgDeployFungibleCoinZRC20(
@@ -534,14 +514,7 @@
 		100_000,
 	))
 	if err != nil {
-<<<<<<< HEAD
 		return "", fmt.Errorf("failed to deploy ton zrc20: %w", err)
-=======
-		return "", err
-	}
-	if err := zts.InitializeLiquidityCap(zrc20); err != nil {
-		return "", err
->>>>>>> 49d641bb
 	}
 
 	// deploy erc20 zrc20
@@ -559,18 +532,6 @@
 		return "", fmt.Errorf("failed to deploy erc20 zrc20: %s", err.Error())
 	}
 
-<<<<<<< HEAD
-=======
-	// fetch the erc20 zrc20 contract address and remove the quotes
-	erc20zrc20Addr, err := fetchZRC20FromDeployResponse(res)
-	if err != nil {
-		return "", err
-	}
-	if err := zts.InitializeLiquidityCap(erc20zrc20Addr); err != nil {
-		return "", err
-	}
-
->>>>>>> 49d641bb
 	return erc20zrc20Addr, nil
 }
 
