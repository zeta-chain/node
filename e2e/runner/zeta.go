package runner

import (
	"fmt"
	"math/big"

	ethcommon "github.com/ethereum/go-ethereum/common"
	ethtypes "github.com/ethereum/go-ethereum/core/types"
	zetaconnectoreth "github.com/zeta-chain/protocol-contracts/pkg/contracts/evm/zetaconnector.eth.sol"
	connectorzevm "github.com/zeta-chain/protocol-contracts/pkg/contracts/zevm/zetaconnectorzevm.sol"
	"github.com/zeta-chain/zetacore/e2e/utils"
	"github.com/zeta-chain/zetacore/x/crosschain/types"
)

// WaitForTxReceiptOnZEVM waits for a tx receipt on ZEVM
func (runner *E2ERunner) WaitForTxReceiptOnZEVM(tx *ethtypes.Transaction) {
	defer func() {
		runner.Unlock()
	}()
	runner.Lock()

	receipt := utils.MustWaitForTxReceipt(runner.Ctx, runner.ZEVMClient, tx, runner.Logger, runner.ReceiptTimeout)
	if receipt.Status != 1 {
		panic("tx failed")
	}
}

// WaitForMinedCCTX waits for a cctx to be mined from a tx
func (runner *E2ERunner) WaitForMinedCCTX(txHash ethcommon.Hash) {
	defer func() {
		runner.Unlock()
	}()
	runner.Lock()

	cctx := utils.WaitCctxMinedByInTxHash(runner.Ctx, txHash.Hex(), runner.CctxClient, runner.Logger, runner.CctxTimeout)
	if cctx.CctxStatus.Status != types.CctxStatus_OutboundMined {
		panic(fmt.Sprintf("expected cctx status to be mined; got %s, message: %s",
			cctx.CctxStatus.Status.String(),
			cctx.CctxStatus.StatusMessage),
		)
	}
}

// WaitForMinedCCTXFromIndex waits for a cctx to be mined from its index
func (runner *E2ERunner) WaitForMinedCCTXFromIndex(index string) {
	defer func() {
		runner.Unlock()
	}()
	runner.Lock()

	cctx := utils.WaitCCTXMinedByIndex(runner.Ctx, index, runner.CctxClient, runner.Logger, runner.CctxTimeout)
	if cctx.CctxStatus.Status != types.CctxStatus_OutboundMined {
		panic(fmt.Sprintf("expected cctx status to be mined; got %s, message: %s",
			cctx.CctxStatus.Status.String(),
			cctx.CctxStatus.StatusMessage),
		)
	}
}

// SendZetaOnEvm sends ZETA to an address on EVM
// this allows the ZETA contract deployer to funds other accounts on EVM
func (runner *E2ERunner) SendZetaOnEvm(address ethcommon.Address, zetaAmount int64) *ethtypes.Transaction {
	// the deployer might be sending ZETA in different goroutines
	defer func() {
		runner.Unlock()
	}()
	runner.Lock()

	amount := big.NewInt(1e18)
	amount = amount.Mul(amount, big.NewInt(zetaAmount))
	tx, err := runner.ZetaEth.Transfer(runner.EVMAuth, address, amount)
	if err != nil {
		panic(err)
	}
	return tx
}

// DepositZeta deposits ZETA on ZetaChain from the ZETA smart contract on EVM
func (runner *E2ERunner) DepositZeta() ethcommon.Hash {
	amount := big.NewInt(1e18)
	amount = amount.Mul(amount, big.NewInt(100)) // 100 Zeta

	return runner.DepositZetaWithAmount(runner.DeployerAddress, amount)
}

// DepositZetaWithAmount deposits ZETA on ZetaChain from the ZETA smart contract on EVM with the specified amount
func (runner *E2ERunner) DepositZetaWithAmount(to ethcommon.Address, amount *big.Int) ethcommon.Hash {
	tx, err := runner.ZetaEth.Approve(runner.EVMAuth, runner.ConnectorEthAddr, amount)
	if err != nil {
		panic(err)
	}
	runner.Logger.Info("Approve tx hash: %s", tx.Hash().Hex())

	receipt := utils.MustWaitForTxReceipt(runner.Ctx, runner.EVMClient, tx, runner.Logger, runner.ReceiptTimeout)
	runner.Logger.EVMReceipt(*receipt, "approve")
	if receipt.Status != 1 {
		panic("approve tx failed")
	}

	// query the chain ID using zevm client
	zetaChainID, err := runner.ZEVMClient.ChainID(runner.Ctx)
	if err != nil {
		panic(err)
	}

	tx, err = runner.ConnectorEth.Send(runner.EVMAuth, zetaconnectoreth.ZetaInterfacesSendInput{
		// TODO: allow user to specify destination chain id
		// https://github.com/zeta-chain/node-private/issues/41
		DestinationChainId:  zetaChainID,
		DestinationAddress:  to.Bytes(),
		DestinationGasLimit: big.NewInt(250_000),
		Message:             nil,
		ZetaValueAndGas:     amount,
		ZetaParams:          nil,
	})
	if err != nil {
		panic(err)
	}
	runner.Logger.Info("Send tx hash: %s", tx.Hash().Hex())

	receipt = utils.MustWaitForTxReceipt(runner.Ctx, runner.EVMClient, tx, runner.Logger, runner.ReceiptTimeout)
	runner.Logger.EVMReceipt(*receipt, "send")
	if receipt.Status != 1 {
		panic(fmt.Sprintf("expected tx receipt status to be 1; got %d", receipt.Status))
	}

	runner.Logger.Info("  Logs:")
	for _, log := range receipt.Logs {
		sentLog, err := runner.ConnectorEth.ParseZetaSent(*log)
		if err == nil {
			runner.Logger.Info("    Connector: %s", runner.ConnectorEthAddr.String())
			runner.Logger.Info("    Dest Addr: %s", ethcommon.BytesToAddress(sentLog.DestinationAddress).Hex())
			runner.Logger.Info("    Dest Chain: %d", sentLog.DestinationChainId)
			runner.Logger.Info("    Dest Gas: %d", sentLog.DestinationGasLimit)
			runner.Logger.Info("    Zeta Value: %d", sentLog.ZetaValueAndGas)
			runner.Logger.Info("    Block Num: %d", log.BlockNumber)
		}
	}

	return tx.Hash()
}

// DepositAndApproveWZeta deposits and approves WZETA on ZetaChain from the ZETA smart contract on ZEVM
func (runner *E2ERunner) DepositAndApproveWZeta(amount *big.Int) {
	runner.ZEVMAuth.Value = amount
	tx, err := runner.WZeta.Deposit(runner.ZEVMAuth)
	if err != nil {
		panic(err)
	}
	runner.ZEVMAuth.Value = big.NewInt(0)
	runner.Logger.Info("wzeta deposit tx hash: %s", tx.Hash().Hex())

	receipt := utils.MustWaitForTxReceipt(runner.Ctx, runner.ZEVMClient, tx, runner.Logger, runner.ReceiptTimeout)
	runner.Logger.EVMReceipt(*receipt, "wzeta deposit")
	if receipt.Status == 0 {
		panic("deposit failed")
	}

	tx, err = runner.WZeta.Approve(runner.ZEVMAuth, runner.ConnectorZEVMAddr, amount)
	if err != nil {
		panic(err)
	}
	runner.Logger.Info("wzeta approve tx hash: %s", tx.Hash().Hex())

	receipt = utils.MustWaitForTxReceipt(runner.Ctx, runner.ZEVMClient, tx, runner.Logger, runner.ReceiptTimeout)
	runner.Logger.EVMReceipt(*receipt, "wzeta approve")
	if receipt.Status == 0 {
		panic(fmt.Sprintf("approve failed, logs: %+v", receipt.Logs))
	}
}

// WithdrawZeta withdraws ZETA from ZetaChain to the ZETA smart contract on EVM
// waitReceipt specifies whether to wait for the tx receipt and check if the tx was successful
func (runner *E2ERunner) WithdrawZeta(amount *big.Int, waitReceipt bool) *ethtypes.Transaction {
	chainID, err := runner.EVMClient.ChainID(runner.Ctx)
	if err != nil {
		panic(err)
	}

	tx, err := runner.ConnectorZEVM.Send(runner.ZEVMAuth, connectorzevm.ZetaInterfacesSendInput{
		DestinationChainId:  chainID,
		DestinationAddress:  runner.DeployerAddress.Bytes(),
		DestinationGasLimit: big.NewInt(400_000),
		Message:             nil,
		ZetaValueAndGas:     amount,
		ZetaParams:          nil,
	})
	if err != nil {
		panic(err)
	}
	runner.Logger.Info("send tx hash: %s", tx.Hash().Hex())

	if waitReceipt {
		receipt := utils.MustWaitForTxReceipt(runner.Ctx, runner.ZEVMClient, tx, runner.Logger, runner.ReceiptTimeout)
		runner.Logger.EVMReceipt(*receipt, "send")
		if receipt.Status == 0 {
			panic(fmt.Sprintf("send failed, logs: %+v", receipt.Logs))

		}

		runner.Logger.Info("  Logs:")
		for _, log := range receipt.Logs {
			sentLog, err := runner.ConnectorZEVM.ParseZetaSent(*log)
			if err == nil {
				runner.Logger.Info("    Dest Addr: %s", ethcommon.BytesToAddress(sentLog.DestinationAddress).Hex())
				runner.Logger.Info("    Dest Chain: %d", sentLog.DestinationChainId)
				runner.Logger.Info("    Dest Gas: %d", sentLog.DestinationGasLimit)
				runner.Logger.Info("    Zeta Value: %d", sentLog.ZetaValueAndGas)
			}
		}
	}

	return tx
<<<<<<< HEAD
=======
}

// WithdrawEther withdraws Ether from ZetaChain to the ZETA smart contract on EVM
func (runner *E2ERunner) WithdrawEther(amount *big.Int) *ethtypes.Transaction {
	// withdraw
	tx, err := runner.ETHZRC20.Withdraw(runner.ZEVMAuth, runner.DeployerAddress.Bytes(), amount)
	if err != nil {
		panic(err)
	}
	runner.Logger.EVMTransaction(*tx, "withdraw")

	receipt := utils.MustWaitForTxReceipt(runner.Ctx, runner.ZEVMClient, tx, runner.Logger, runner.ReceiptTimeout)
	if receipt.Status == 0 {
		panic("withdraw failed")
	}
	runner.Logger.EVMReceipt(*receipt, "withdraw")
	runner.Logger.ZRC20Withdrawal(runner.ETHZRC20, *receipt, "withdraw")

	return tx
}

// WithdrawERC20 withdraws an ERC20 token from ZetaChain to the ZETA smart contract on EVM
func (runner *E2ERunner) WithdrawERC20(amount *big.Int) *ethtypes.Transaction {
	tx, err := runner.ERC20ZRC20.Withdraw(runner.ZEVMAuth, runner.DeployerAddress.Bytes(), amount)
	if err != nil {
		panic(err)
	}
	runner.Logger.EVMTransaction(*tx, "withdraw")

	receipt := utils.MustWaitForTxReceipt(runner.Ctx, runner.ZEVMClient, tx, runner.Logger, runner.ReceiptTimeout)
	runner.Logger.Info("Receipt txhash %s status %d", receipt.TxHash, receipt.Status)
	for _, log := range receipt.Logs {
		event, err := runner.ERC20ZRC20.ParseWithdrawal(*log)
		if err != nil {
			continue
		}
		runner.Logger.Info(
			"  logs: from %s, to %x, value %d, gasfee %d",
			event.From.Hex(),
			event.To,
			event.Value,
			event.Gasfee,
		)
	}

	return tx
>>>>>>> 3e298ba3
}<|MERGE_RESOLUTION|>--- conflicted
+++ resolved
@@ -211,8 +211,6 @@
 	}
 
 	return tx
-<<<<<<< HEAD
-=======
 }
 
 // WithdrawEther withdraws Ether from ZetaChain to the ZETA smart contract on EVM
@@ -259,5 +257,4 @@
 	}
 
 	return tx
->>>>>>> 3e298ba3
 }