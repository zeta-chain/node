--- conflicted
+++ resolved
@@ -169,18 +169,10 @@
 		r.Logger,
 		r.ReceiptTimeout,
 	)
-<<<<<<< HEAD
-	if receipt.Status != 1 {
-		panic("ContextApp deployment failed")
-	}
-	runner.ContextAppAddr = contextAppAddr
-	runner.ContextApp = contextApp
-=======
 	r.requireTxSuccessful(receipt, "ContextApp deployment failed")
 
 	r.ContextAppAddr = contextAppAddr
 	r.ContextApp = contextApp
->>>>>>> 72dc5f07
 }
 
 // SetupETHZRC20 sets up the ETH ZRC20 in the runner from the values queried from the chain
