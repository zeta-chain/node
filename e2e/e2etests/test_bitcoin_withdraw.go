--- conflicted
+++ resolved
@@ -3,7 +3,6 @@
 import (
 	"fmt"
 	"math/big"
-	"strconv"
 
 	"github.com/btcsuite/btcd/btcjson"
 	"github.com/btcsuite/btcd/chaincfg/chainhash"
@@ -14,31 +13,6 @@
 	"github.com/zeta-chain/zetacore/zetaclient/testutils"
 )
 
-<<<<<<< HEAD
-func TestBitcoinWithdraw(r *runner.E2ERunner, args []string) {
-	WithdrawBitcoin(r, args)
-}
-
-func WithdrawBitcoin(r *runner.E2ERunner, args []string) {
-	if len(args) != 1 {
-		panic("TestBitcoinWithdraw requires exactly one argument for the amount.")
-	}
-
-	withdrawAmount, err := strconv.ParseFloat(args[0], 64)
-	if err != nil {
-		panic("Invalid withdrawal amount specified for TestBitcoinWithdraw.")
-	}
-
-	withdrawAmountSat, err := btcutil.NewAmount(withdrawAmount)
-	if err != nil {
-		panic(err)
-	}
-	amount := big.NewInt(int64(withdrawAmountSat))
-
-	// approve the ZRC20 contract to spend amount * 2 BTC from the deployer address
-	approvalAmount := new(big.Int).Mul(amount, big.NewInt(2))
-	tx, err := r.BTCZRC20.Approve(r.ZevmAuth, r.BTCZRC20Addr, approvalAmount) // approve more to cover withdraw fee
-=======
 func TestBitcoinWithdraw(r *runner.E2ERunner) {
 	// withdraw 0.01 BTC from ZRC20 to BTC address
 	WithdrawBitcoin(r)
@@ -52,7 +26,6 @@
 func withdrawBTCZRC20(r *runner.E2ERunner, to btcutil.Address, amount *big.Int) *btcjson.TxRawResult {
 	// approve the ZRC20 contract to spend 'amount' of BTC from the deployer address
 	tx, err := r.BTCZRC20.Approve(r.ZevmAuth, r.BTCZRC20Addr, big.NewInt(amount.Int64()*2)) // approve more to cover withdraw fee
->>>>>>> 01526a5b
 	if err != nil {
 		panic(err)
 	}
