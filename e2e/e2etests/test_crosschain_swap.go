--- conflicted
+++ resolved
@@ -15,6 +15,8 @@
 )
 
 func TestCrosschainSwap(r *runner.E2ERunner, _ []string) {
+	stop := r.MineBlocksIfLocalBitcoin()
+	defer stop()
 	r.ZEVMAuth.GasLimit = 10000000
 
 	// TODO: move into setup and skip it if already initialized
@@ -23,6 +25,7 @@
 	// if the tx fails due to already initialized, it will be ignored
 	_, err := r.UniswapV2Factory.CreatePair(r.ZEVMAuth, r.ERC20ZRC20Addr, r.BTCZRC20Addr)
 	if err != nil {
+		time.Sleep(3 * time.Second)
 		r.Logger.Print("ℹ️create pair error")
 	}
 
@@ -55,15 +58,9 @@
 		r.ERC20ZRC20Addr,
 		r.BTCZRC20Addr,
 		big.NewInt(1e8),
-<<<<<<< HEAD
-		big.NewInt(1e3),
 		big.NewInt(1e8),
-		big.NewInt(1e3),
-=======
-		big.NewInt(1e7),
 		big.NewInt(1e8),
-		big.NewInt(1e7),
->>>>>>> d9d10394
+		big.NewInt(1e5),
 		r.EVMAddress(),
 		big.NewInt(time.Now().Add(10*time.Minute).Unix()),
 	)
@@ -95,10 +92,6 @@
 	// mine 10 blocks to confirm the outbound tx
 	_, err = r.GenerateToAddressIfLocalBitcoin(10, r.BTCDeployerAddress)
 	require.NoError(r, err)
-
-	// mine blocks if testing on regnet
-	stop := r.MineBlocksIfLocalBitcoin()
-	defer stop()
 
 	// cctx1 index acts like the inboundHash for the second cctx (the one that withdraws BTC)
 	cctx2 := utils.WaitCctxMinedByInboundHash(r.Ctx, cctx1.Index, r.CctxClient, r.Logger, r.CctxTimeout)
@@ -151,7 +144,10 @@
 		r.Logger.Info("memo length %d", len(memo))
 
 		amount := 0.1
-		txid, err := r.SendToTSSFromDeployerWithMemo(amount, utxos[1:2], memo)
+
+		txid := &chainhash.Hash{}
+		utxos, err = r.ListDeployerUTXOs()
+		txid, err = r.SendToTSSFromDeployerWithMemo(amount, utxos[0:1], memo)
 		require.NoError(r, err)
 
 		cctx := utils.WaitCctxMinedByInboundHash(r.Ctx, txid.String(), r.CctxClient, r.Logger, r.CctxTimeout)
