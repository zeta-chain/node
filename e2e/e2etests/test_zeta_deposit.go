--- conflicted
+++ resolved
@@ -22,39 +22,4 @@
 	// wait for the cctx to be mined
 	cctx := utils.WaitCctxMinedByInboundHash(r.Ctx, hash.Hex(), r.CctxClient, r.Logger, r.CctxTimeout)
 	r.Logger.CCTX(*cctx, "deposit")
-<<<<<<< HEAD
-}
-
-func TestZetaDepositNewAddress(r *runner.E2ERunner, args []string) {
-	if len(args) != 1 {
-		panic("TestZetaDepositNewAddress requires exactly one argument for the amount.")
-	}
-
-	amount, ok := big.NewInt(0).SetString(args[0], 10)
-	if !ok {
-		panic("Invalid amount specified for TestZetaDepositNewAddress.")
-	}
-
-	newAddress := sample.EthAddress()
-	hash := r.DepositZetaWithAmount(newAddress, amount)
-
-	// wait for the cctx to be mined
-	cctx := utils.WaitCctxMinedByInboundHash(r.Ctx, hash.Hex(), r.CctxClient, r.Logger, r.CctxTimeout)
-	r.Logger.CCTX(*cctx, "deposit")
-}
-
-func TestZetaDepositRestricted(r *runner.E2ERunner, args []string) {
-	if len(args) != 1 {
-		panic("TestZetaDepositRestricted requires exactly one argument for the amount.")
-	}
-
-	amount, ok := big.NewInt(0).SetString(args[0], 10)
-	if !ok {
-		panic("Invalid amount specified for TestZetaDepositRestricted.")
-	}
-
-	// Deposit amount to restricted address
-	r.DepositZetaWithAmount(ethcommon.HexToAddress(testutils.RestrictedEVMAddressTest), amount)
-=======
->>>>>>> d72fdadb
 }