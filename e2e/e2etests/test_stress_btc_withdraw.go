package e2etests

import (
	"fmt"
	"math/big"
	"strconv"
	"time"

	"github.com/btcsuite/btcutil"
	ethtypes "github.com/ethereum/go-ethereum/core/types"
	"github.com/zeta-chain/zetacore/e2e/runner"
	"github.com/zeta-chain/zetacore/e2e/utils"
	crosschaintypes "github.com/zeta-chain/zetacore/x/crosschain/types"
	"golang.org/x/sync/errgroup"
)

// TestStressBTCWithdraw tests the stressing withdraw of btc
func TestStressBTCWithdraw(r *runner.E2ERunner, args []string) {
	if len(args) != 2 {
		panic("TestStressBTCWithdraw requires exactly two arguments: the withdrawal amount and the number of withdrawals.")
	}

	withdrawalAmount, err := strconv.ParseFloat(args[0], 64)
	if err != nil {
		panic("Invalid withdrawal amount specified for TestStressBTCWithdraw.")
	}

	numWithdraws, err := strconv.Atoi(args[1])
	if err != nil || numWithdraws < 1 {
		panic("Invalid number of withdrawals specified for TestStressBTCWithdraw.")
	}

	r.SetBtcAddress(r.Name, false)

	r.Logger.Print("starting stress test of %d withdraws", numWithdraws)

	// create a wait group to wait for all the withdraws to complete
	var eg errgroup.Group

	satAmount, err := btcutil.NewAmount(withdrawalAmount)
	if err != nil {
		panic(err)
	}

	// send the withdraws
	for i := 0; i < numWithdraws; i++ {
		i := i
		tx, err := r.BTCZRC20.Withdraw(
			r.ZEVMAuth,
			[]byte(r.BTCDeployerAddress.EncodeAddress()),
			big.NewInt(int64(satAmount)),
		)
		if err != nil {
			panic(err)
		}
		receipt := utils.MustWaitForTxReceipt(r.Ctx, r.ZEVMClient, tx, r.Logger, r.ReceiptTimeout)
		if receipt.Status == 0 {
			//r.Logger.Info("index %d: withdraw evm tx failed", index)
			panic(fmt.Sprintf("index %d: withdraw btc tx %s failed", i, tx.Hash().Hex()))
		}
		r.Logger.Print("index %d: starting withdraw, tx hash: %s", i, tx.Hash().Hex())

		eg.Go(func() error {
			return monitorBTCWithdraw(r, tx, i, time.Now())
		})
	}

	// wait for all the withdraws to complete
	if err := eg.Wait(); err != nil {
		panic(err)
	}

	r.Logger.Print("all withdraws completed")
}

<<<<<<< HEAD
// MonitorBTCWithdraw monitors the withdraw of BTC, returns once the withdraw is complete
func MonitorBTCWithdraw(r *runner.E2ERunner, tx *ethtypes.Transaction, index int, startTime time.Time) error {
	cctx := utils.WaitCctxMinedByInboundHash(r.Ctx, tx.Hash().Hex(), r.CctxClient, r.Logger, r.ReceiptTimeout)
=======
// monitorBTCWithdraw monitors the withdraw of BTC, returns once the withdraw is complete
func monitorBTCWithdraw(r *runner.E2ERunner, tx *ethtypes.Transaction, index int, startTime time.Time) error {
	cctx := utils.WaitCctxMinedByInTxHash(r.Ctx, tx.Hash().Hex(), r.CctxClient, r.Logger, r.ReceiptTimeout)
>>>>>>> d72fdadb
	if cctx.CctxStatus.Status != crosschaintypes.CctxStatus_OutboundMined {
		return fmt.Errorf(
			"index %d: withdraw cctx failed with status %s, message %s, cctx index %s",
			index,
			cctx.CctxStatus.Status,
			cctx.CctxStatus.StatusMessage,
			cctx.Index,
		)
	}
	timeToComplete := time.Now().Sub(startTime)
	r.Logger.Print("index %d: withdraw cctx success in %s", index, timeToComplete.String())

	return nil
}<|MERGE_RESOLUTION|>--- conflicted
+++ resolved
@@ -73,15 +73,9 @@
 	r.Logger.Print("all withdraws completed")
 }
 
-<<<<<<< HEAD
-// MonitorBTCWithdraw monitors the withdraw of BTC, returns once the withdraw is complete
-func MonitorBTCWithdraw(r *runner.E2ERunner, tx *ethtypes.Transaction, index int, startTime time.Time) error {
-	cctx := utils.WaitCctxMinedByInboundHash(r.Ctx, tx.Hash().Hex(), r.CctxClient, r.Logger, r.ReceiptTimeout)
-=======
 // monitorBTCWithdraw monitors the withdraw of BTC, returns once the withdraw is complete
 func monitorBTCWithdraw(r *runner.E2ERunner, tx *ethtypes.Transaction, index int, startTime time.Time) error {
-	cctx := utils.WaitCctxMinedByInTxHash(r.Ctx, tx.Hash().Hex(), r.CctxClient, r.Logger, r.ReceiptTimeout)
->>>>>>> d72fdadb
+	cctx := utils.WaitCctxMinedByInboundHash(r.Ctx, tx.Hash().Hex(), r.CctxClient, r.Logger, r.ReceiptTimeout)
 	if cctx.CctxStatus.Status != crosschaintypes.CctxStatus_OutboundMined {
 		return fmt.Errorf(
 			"index %d: withdraw cctx failed with status %s, message %s, cctx index %s",
