--- conflicted
+++ resolved
@@ -58,21 +58,11 @@
 
 // AdditionalAccounts are extra accounts required to run specific tests
 type AdditionalAccounts struct {
-<<<<<<< HEAD
-	UserERC20         Account `yaml:"user_erc20"`
-	UserZetaTest      Account `yaml:"user_zeta_test"`
-	UserZEVMMPTest    Account `yaml:"user_zevm_mp_test"`
-	UserBitcoin       Account `yaml:"user_bitcoin"`
-	UserSolana        Account `yaml:"user_solana"`
-	UserEther         Account `yaml:"user_ether"`
-	UserMisc          Account `yaml:"user_misc"`
-	UserAdmin         Account `yaml:"user_admin"`
-	UserFungibleAdmin Account `yaml:"user_fungible_admin"`
-=======
 	UserERC20      Account `yaml:"user_erc20"`
 	UserZetaTest   Account `yaml:"user_zeta_test"`
 	UserZEVMMPTest Account `yaml:"user_zevm_mp_test"`
 	UserBitcoin    Account `yaml:"user_bitcoin"`
+	UserSolana     Account `yaml:"user_solana"`
 	UserEther      Account `yaml:"user_ether"`
 	UserMisc       Account `yaml:"user_misc"`
 	UserAdmin      Account `yaml:"user_admin"`
@@ -82,7 +72,6 @@
 	EmergencyPolicyAccount   Account `yaml:"emergency_policy_account"`
 	OperationalPolicyAccount Account `yaml:"operational_policy_account"`
 	AdminPolicyAccount       Account `yaml:"admin_policy_account"`
->>>>>>> 7363b33d
 }
 
 // RPCs contains the configuration for the RPC endpoints
