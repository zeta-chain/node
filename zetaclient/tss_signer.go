--- conflicted
+++ resolved
@@ -282,10 +282,6 @@
 	if err != nil {
 		return nil, err
 	}
-<<<<<<< HEAD
-	// FIXME: config the chain parameters
-=======
->>>>>>> 45e546a1
 	addr, err := btcutil.NewAddressWitnessPubKeyHash(btcutil.Hash160(pubk.Bytes()), config.BitconNetParams)
 	if err != nil {
 		return nil, err
