package zetaclient

import (
	"bytes"
	"encoding/base64"
	"encoding/hex"
	"fmt"
	"path"
	"path/filepath"
	"sort"
	"strings"

	"github.com/zeta-chain/zetacore/zetaclient/metrics"

	"github.com/btcsuite/btcd/chaincfg/chainhash"
	peer2 "github.com/libp2p/go-libp2p/core/peer"
	"github.com/zeta-chain/zetacore/common"
	"github.com/zeta-chain/zetacore/zetaclient/config"
	"gitlab.com/thorchain/tss/go-tss/p2p"

	"github.com/binance-chain/tss-lib/ecdsa/keygen"
	"github.com/btcsuite/btcutil"
	ethcommon "github.com/ethereum/go-ethereum/common"
	"github.com/rs/zerolog"
	zcommon "github.com/zeta-chain/zetacore/common/cosmos"
	thorcommon "gitlab.com/thorchain/tss/go-tss/common"

	"os"
	"time"

	"github.com/ethereum/go-ethereum/crypto"
	"github.com/rs/zerolog/log"
	"gitlab.com/thorchain/tss/go-tss/keysign"
	"gitlab.com/thorchain/tss/go-tss/tss"

	tmcrypto "github.com/tendermint/tendermint/crypto"
)

//var testPubKeys = []string{
//	"zetapub1addwnpepqtdklw8tf3anjz7nn5fly3uvq2e67w2apn560s4smmrt9e3x52nt2m5cmyy",
//	"zetapub1addwnpepqtspqyy6gk22u37ztra4hq3hdakc0w0k60sfy849mlml2vrpfr0wvszlzhs",
//	"zetapub1addwnpepq2ryyje5zr09lq7gqptjwnxqsy2vcdngvwd6z7yt5yjcnyj8c8cn5la9ezs",
//	"zetapub1addwnpepqfjcw5l4ay5t00c32mmlky7qrppepxzdlkcwfs2fd5u73qrwna0vzksjyd8",
//}
//
//var testPrivKeys = []string{
//	"MjQ1MDc2MmM4MjU5YjRhZjhhNmFjMmI0ZDBkNzBkOGE1ZTBmNDQ5NGI4NzM4OTYyM2E3MmI0OWMzNmE1ODZhNw==",
//	"YmNiMzA2ODU1NWNjMzk3NDE1OWMwMTM3MDU0NTNjN2YwMzYzZmVhZDE5NmU3NzRhOTMwOWIxN2QyZTQ0MzdkNg==",
//	"ZThiMDAxOTk2MDc4ODk3YWE0YThlMjdkMWY0NjA1MTAwZDgyNDkyYzdhNmMwZWQ3MDBhMWIyMjNmNGMzYjVhYg==",
//	"ZTc2ZjI5OTIwOGVlMDk2N2M3Yzc1MjYyODQ0OGUyMjE3NGJiOGRmNGQyZmVmODg0NzQwNmUzYTk1YmQyODlmNA==",
//}

type TSSKey struct {
	PubkeyInBytes  []byte // FIXME: compressed pubkey?
	PubkeyInBech32 string // FIXME: same above
	AddressInHex   string
}

func NewTSSKey(pk string) (*TSSKey, error) {
	TSSKey := &TSSKey{
		PubkeyInBech32: pk,
	}
	pubkey, err := zcommon.GetPubKeyFromBech32(zcommon.Bech32PubKeyTypeAccPub, pk)
	if err != nil {
		log.Error().Err(err).Msgf("GetPubKeyFromBech32 from %s", pk)
		return nil, fmt.Errorf("GetPubKeyFromBech32: %w", err)
	}
	decompresspubkey, err := crypto.DecompressPubkey(pubkey.Bytes())
	if err != nil {
		return nil, fmt.Errorf("NewTSS: DecompressPubkey error: %w", err)
	}
	TSSKey.PubkeyInBytes = crypto.FromECDSAPub(decompresspubkey)
	TSSKey.AddressInHex = crypto.PubkeyToAddress(*decompresspubkey).Hex()
	return TSSKey, nil
}

type TSS struct {
	Server        *tss.TssServer
	Keys          map[string]*TSSKey // PubkeyInBech32 => TSSKey
	CurrentPubkey string
	logger        zerolog.Logger
	Signers       []string
<<<<<<< HEAD
	CoreBridge    *ZetaCoreBridge
=======
	coreBridge    *ZetaCoreBridge
	Metrics       *ChainMetrics
>>>>>>> 817727ec
}

var _ TSSSigner = (*TSS)(nil)

// FIXME: does it return pubkey in compressed form or uncompressed?
func (tss *TSS) Pubkey() []byte {
	return tss.Keys[tss.CurrentPubkey].PubkeyInBytes
}

// digest should be Hashes of some data
func (tss *TSS) Sign(digest []byte, height uint64, chain *common.Chain) ([65]byte, error) {
	H := digest
	log.Debug().Msgf("hash of digest is %s", H)

	tssPubkey := tss.CurrentPubkey
	keysignReq := keysign.NewRequest(tssPubkey, []string{base64.StdEncoding.EncodeToString(H)}, int64(height), nil, "0.14.0")
	ksRes, err := tss.Server.KeySign(keysignReq)
	if err != nil {
		log.Warn().Msg("keysign fail")
	}
	if ksRes.Status == thorcommon.Fail {
		log.Warn().Msg("keysign status FAIL posting blame to core")

		digest := hex.EncodeToString(digest)
		index := fmt.Sprintf("%s-%d", digest, height)

		zetaHash, err := tss.CoreBridge.PostBlameData(&ksRes.Blame, chain.ChainId, index)
		if err != nil {
			log.Error().Err(err).Msg("error sending blame data to core")
			return [65]byte{}, err
		}

		// Increment Blame counter
		for _, node := range ksRes.Blame.BlameNodes {
			counter, err := tss.Metrics.GetPromCounter(node.Pubkey)
			if err != nil {
				log.Error().Err(err).Msgf("error getting counter: %s", node.Pubkey)
				continue
			}
			counter.Inc()
		}

		log.Info().Msgf("keysign posted blame data tx hash: %s", zetaHash)
	}
	signature := ksRes.Signatures

	// [{cyP8i/UuCVfQKDsLr1kpg09/CeIHje1FU6GhfmyMD5Q= D4jXTH3/CSgCg+9kLjhhfnNo3ggy9DTQSlloe3bbKAs= eY++Z2LwsuKG1JcghChrsEJ4u9grLloaaFZNtXI3Ujk= AA==}]
	// 32B msg hash, 32B R, 32B S, 1B RC
	log.Info().Msgf("signature of digest is... %v", signature)

	if len(signature) == 0 {
		log.Warn().Err(err).Msgf("signature has length 0")
		return [65]byte{}, fmt.Errorf("keysign fail: %s", err)
	}
	if !verifySignature(tssPubkey, signature, H) {
		log.Error().Err(err).Msgf("signature verification failure")
		return [65]byte{}, fmt.Errorf("signuature verification fail")
	}
	var sigbyte [65]byte
	_, err = base64.StdEncoding.Decode(sigbyte[:32], []byte(signature[0].R))
	if err != nil {
		log.Error().Err(err).Msg("decoding signature R")
		return [65]byte{}, fmt.Errorf("signuature verification fail")
	}
	_, err = base64.StdEncoding.Decode(sigbyte[32:64], []byte(signature[0].S))
	if err != nil {
		log.Error().Err(err).Msg("decoding signature S")
		return [65]byte{}, fmt.Errorf("signuature verification fail")
	}
	_, err = base64.StdEncoding.Decode(sigbyte[64:65], []byte(signature[0].RecoveryID))
	if err != nil {
		log.Error().Err(err).Msg("decoding signature RecoveryID")
		return [65]byte{}, fmt.Errorf("signuature verification fail")
	}

	return sigbyte, nil
}

// digest should be batch of Hashes of some data
func (tss *TSS) SignBatch(digests [][]byte, height uint64, chain *common.Chain) ([][65]byte, error) {
	tssPubkey := tss.CurrentPubkey
	digestBase64 := make([]string, len(digests))
	for i, digest := range digests {
		digestBase64[i] = base64.StdEncoding.EncodeToString(digest)
	}
	keysignReq := keysign.NewRequest(tssPubkey, digestBase64, int64(height), nil, "0.14.0")
	ksRes, err := tss.Server.KeySign(keysignReq)
	if err != nil {
		log.Warn().Err(err).Msg("keysign fail")
	}

	if ksRes.Status == thorcommon.Fail {
		log.Warn().Msg("keysign status FAIL posting blame to core")
		digest := combineDigests(digestBase64)
		index := fmt.Sprintf("%s-%d", hex.EncodeToString(digest), height)

		zetaHash, err := tss.CoreBridge.PostBlameData(&ksRes.Blame, chain.ChainId, index)
		if err != nil {
			log.Error().Err(err).Msg("error sending blame data to core")
			return [][65]byte{}, err
		}

		// Increment Blame counter
		for _, node := range ksRes.Blame.BlameNodes {
			counter, err := tss.Metrics.GetPromCounter(node.Pubkey)
			if err != nil {
				log.Error().Err(err).Msgf("error getting counter: %s", node.Pubkey)
				continue
			}
			counter.Inc()
		}

		log.Info().Msgf("keysign posted blame data tx hash: %s", zetaHash)
	}

	signatures := ksRes.Signatures
	// [{cyP8i/UuCVfQKDsLr1kpg09/CeIHje1FU6GhfmyMD5Q= D4jXTH3/CSgCg+9kLjhhfnNo3ggy9DTQSlloe3bbKAs= eY++Z2LwsuKG1JcghChrsEJ4u9grLloaaFZNtXI3Ujk= AA==}]
	// 32B msg hash, 32B R, 32B S, 1B RC

	if len(signatures) != len(digests) {
		log.Warn().Err(err).Msgf("signature has length (%d) not equal to length of digests (%d)", len(signatures), len(digests))
		return [][65]byte{}, fmt.Errorf("keysign fail: %s", err)
	}

	//if !verifySignatures(tssPubkey, signatures, digests) {
	//	log.Error().Err(err).Msgf("signature verification failure")
	//	return [][65]byte{}, fmt.Errorf("signuature verification fail")
	//}
	pubkey, err := zcommon.GetPubKeyFromBech32(zcommon.Bech32PubKeyTypeAccPub, tssPubkey)
	if err != nil {
		log.Error().Msg("get pubkey from bech32 fail")
	}
	sigBytes := make([][65]byte, len(digests))
	for j, H := range digests {
		found := false
		D := base64.StdEncoding.EncodeToString(H)
		for _, signature := range signatures {
			if D == signature.Msg {
				found = true
				_, err = base64.StdEncoding.Decode(sigBytes[j][:32], []byte(signature.R))
				if err != nil {
					log.Error().Err(err).Msg("decoding signature R")
					return [][65]byte{}, fmt.Errorf("signuature verification fail")
				}
				_, err = base64.StdEncoding.Decode(sigBytes[j][32:64], []byte(signature.S))
				if err != nil {
					log.Error().Err(err).Msg("decoding signature S")
					return [][65]byte{}, fmt.Errorf("signuature verification fail")
				}
				_, err = base64.StdEncoding.Decode(sigBytes[j][64:65], []byte(signature.RecoveryID))
				if err != nil {
					log.Error().Err(err).Msg("decoding signature RecoveryID")
					return [][65]byte{}, fmt.Errorf("signuature verification fail")
				}
				sigPublicKey, err := crypto.SigToPub(H, sigBytes[j][:])
				if err != nil {
					log.Error().Err(err).Msg("SigToPub error in verify_signature")
					return [][65]byte{}, fmt.Errorf("signuature verification fail")
				}
				compressedPubkey := crypto.CompressPubkey(sigPublicKey)
				if bytes.Compare(pubkey.Bytes(), compressedPubkey) != 0 {
					log.Warn().Msgf("%d-th pubkey %s recovered pubkey %s", j, pubkey.String(), hex.EncodeToString(compressedPubkey))
					return [][65]byte{}, fmt.Errorf("signuature verification fail")
				}
			}
		}
		if !found {
			log.Error().Err(err).Msg("signature not found")
			return [][65]byte{}, fmt.Errorf("signuature verification fail")
		}
	}

	return sigBytes, nil
}

func (tss *TSS) Validate() error {
	evmAddress := tss.EVMAddress()
	blankAddress := ethcommon.Address{}
	if evmAddress == blankAddress {
		return fmt.Errorf("invalid evm address : %s", evmAddress.String())
	}
	if tss.BTCAddressWitnessPubkeyHash() == nil {
		return fmt.Errorf("invalid btc pub key hash : %s", tss.BTCAddress())
	}
	return nil
}

func (tss *TSS) EVMAddress() ethcommon.Address {
	addr, err := GetTssAddrEVM(tss.CurrentPubkey)
	if err != nil {
		log.Error().Err(err).Msg("getKeyAddr error")
		return ethcommon.Address{}
	}
	return addr
}

// generate a bech32 p2wpkh address from pubkey
func (tss *TSS) BTCAddress() string {
	addr, err := GetTssAddrBTC(tss.CurrentPubkey)
	if err != nil {
		log.Error().Err(err).Msg("getKeyAddr error")
		return ""
	}
	return addr
}

func (tss *TSS) BTCAddressWitnessPubkeyHash() *btcutil.AddressWitnessPubKeyHash {
	addrWPKH, err := getKeyAddrBTCWitnessPubkeyHash(tss.CurrentPubkey)
	if err != nil {
		log.Error().Err(err).Msg("BTCAddressPubkeyHash error")
		return nil
	}
	return addrWPKH
}

func (tss *TSS) PubKeyCompressedBytes() []byte {
	pubk, err := zcommon.GetPubKeyFromBech32(zcommon.Bech32PubKeyTypeAccPub, tss.CurrentPubkey)
	if err != nil {
		log.Error().Err(err).Msg("PubKeyCompressedBytes error")
		return nil
	}
	return pubk.Bytes()
}

// adds a new key to the TSS keys map
func (tss *TSS) InsertPubKey(pk string) error {
	TSSKey, err := NewTSSKey(pk)
	if err != nil {
		return err
	}
	tss.Keys[pk] = TSSKey
	return nil
}

func GetTssAddrEVM(tssPubkey string) (ethcommon.Address, error) {
	var keyAddr ethcommon.Address
	pubk, err := zcommon.GetPubKeyFromBech32(zcommon.Bech32PubKeyTypeAccPub, tssPubkey)
	if err != nil {
		log.Fatal().Err(err)
		return keyAddr, err
	}
	//keyAddrBytes := pubk.EVMAddress().Bytes()
	pubk.Bytes()
	decompresspubkey, err := crypto.DecompressPubkey(pubk.Bytes())
	if err != nil {
		log.Fatal().Err(err).Msg("decompress err")
		return keyAddr, err
	}

	keyAddr = crypto.PubkeyToAddress(*decompresspubkey)

	return keyAddr, nil
}

// FIXME: mainnet/testnet
func GetTssAddrBTC(tssPubkey string) (string, error) {
	addrWPKH, err := getKeyAddrBTCWitnessPubkeyHash(tssPubkey)
	if err != nil {
		log.Fatal().Err(err)
		return "", err
	}

	return addrWPKH.EncodeAddress(), nil
}

func getKeyAddrBTCWitnessPubkeyHash(tssPubkey string) (*btcutil.AddressWitnessPubKeyHash, error) {
	pubk, err := zcommon.GetPubKeyFromBech32(zcommon.Bech32PubKeyTypeAccPub, tssPubkey)
	if err != nil {
		return nil, err
	}
	addr, err := btcutil.NewAddressWitnessPubKeyHash(btcutil.Hash160(pubk.Bytes()), config.BitconNetParams)
	if err != nil {
		return nil, err
	}
	return addr, nil
}

func NewTSS(peer p2p.AddrList, privkey tmcrypto.PrivKey, preParams *keygen.LocalPreParams, cfg *config.Config, bridge *ZetaCoreBridge) (*TSS, error) {
	server, err := SetupTSSServer(peer, privkey, preParams, cfg)
	if err != nil {
		return nil, fmt.Errorf("SetupTSSServer error: %w", err)
	}
	tss := TSS{
		Server:     server,
		Keys:       make(map[string]*TSSKey),
		logger:     log.With().Str("module", "tss_signer").Logger(),
		CoreBridge: bridge,
	}

	files, err := os.ReadDir(cfg.TssPath)
	if err != nil {
		fmt.Println("ReadDir error", err)
		return nil, err
	}
	found := false
	var sharefiles []os.DirEntry
	for _, file := range files {
		if !file.IsDir() && strings.HasPrefix(filepath.Base(file.Name()), "localstate") {
			sharefiles = append(sharefiles, file)
		}
	}
	if len(sharefiles) > 0 {
		sort.SliceStable(sharefiles, func(i, j int) bool {
			fi, _ := sharefiles[i].Info()
			fj, _ := sharefiles[j].Info()
			return fi.ModTime().After(fj.ModTime())
		})
		tss.logger.Info().Msgf("found %d localstate files", len(sharefiles))
		for _, localStateFile := range sharefiles {
			filename := filepath.Base(localStateFile.Name())
			filearray := strings.Split(filename, "-")
			if len(filearray) == 2 {
				log.Info().Msgf("Found stored Pubkey in local state: %s", filearray[1])
				pk := strings.TrimSuffix(filearray[1], ".json")
				err = tss.InsertPubKey(pk)
				tss.logger.Info().Msgf("registering TSS pubkey %s (eth hex %s)", pk, tss.Keys[pk].AddressInHex)
				if err != nil {
					log.Error().Err(err).Msg("InsertPubKey  in NewTSS fail")
				} else {
					if found == false { // when reading the first file, set the current pubkey to the first one
						log.Info().Msgf("setting current pubkey to %s", pk)
						tss.CurrentPubkey = pk
					}
					found = true

				}
			}
		}
	}
	if !found {
		log.Info().Msg("TSS Keyshare file NOT found")
	}

	return &tss, nil
}

func SetupTSSServer(peer p2p.AddrList, privkey tmcrypto.PrivKey, preParams *keygen.LocalPreParams, cfg *config.Config) (*tss.TssServer, error) {
	bootstrapPeers := peer
	log.Info().Msgf("Peers AddrList %v", bootstrapPeers)

	tsspath := cfg.TssPath
	if len(tsspath) == 0 {
		log.Error().Msg("empty env TSSPATH")
		homedir, err := os.UserHomeDir()
		if err != nil {
			log.Error().Err(err).Msgf("cannot get UserHomeDir")
			return nil, err
		}
		tsspath = path.Join(homedir, ".Tss")
		log.Info().Msgf("create temporary TSSPATH: %s", tsspath)
	}
	IP := os.Getenv("MYIP")
	if len(IP) == 0 {
		log.Info().Msg("empty env MYIP")
	}
	tssServer, err := tss.NewTss(
		bootstrapPeers,
		6668,
		privkey,
		"MetaMetaOpenTheDoor",
		tsspath,
		thorcommon.TssConfig{
			EnableMonitor:   true,
			KeyGenTimeout:   300 * time.Second, // must be shorter than constants.JailTimeKeygen
			KeySignTimeout:  30 * time.Second,  // must be shorter than constants.JailTimeKeysign
			PartyTimeout:    30 * time.Second,
			PreParamTimeout: 5 * time.Minute,
		},
		preParams, // use pre-generated pre-params if non-nil
		IP,        // for docker test
	)
	if err != nil {
		log.Error().Err(err).Msg("NewTSS error")
		return nil, fmt.Errorf("NewTSS error: %w", err)
	}

	err = tssServer.Start()
	if err != nil {
		log.Error().Err(err).Msg("tss server start error")
	}

	log.Info().Msgf("LocalID: %v", tssServer.GetLocalPeerID())
	if tssServer.GetLocalPeerID() == "" ||
		tssServer.GetLocalPeerID() == "0" ||
		tssServer.GetLocalPeerID() == "000000000000000000000000000000" ||
		tssServer.GetLocalPeerID() == peer2.ID("").String() {
		log.Error().Msg("tss server start error")
		return nil, fmt.Errorf("tss server start error")
	}

	return tssServer, nil
}

func TestKeysign(tssPubkey string, tssServer *tss.TssServer) error {
	log.Info().Msg("trying keysign...")
	data := []byte("hello meta")
	H := crypto.Keccak256Hash(data)
	log.Info().Msgf("hash of data (hello meta) is %s", H)

	keysignReq := keysign.NewRequest(tssPubkey, []string{base64.StdEncoding.EncodeToString(H.Bytes())}, 10, nil, "0.14.0")
	ksRes, err := tssServer.KeySign(keysignReq)
	if err != nil {
		log.Warn().Msg("keysign fail")
	}
	signature := ksRes.Signatures
	// [{cyP8i/UuCVfQKDsLr1kpg09/CeIHje1FU6GhfmyMD5Q= D4jXTH3/CSgCg+9kLjhhfnNo3ggy9DTQSlloe3bbKAs= eY++Z2LwsuKG1JcghChrsEJ4u9grLloaaFZNtXI3Ujk= AA==}]
	// 32B msg hash, 32B R, 32B S, 1B RC
	log.Info().Msgf("signature of helloworld... %v", signature)

	if len(signature) == 0 {
		log.Info().Msgf("signature has length 0, skipping verify")
		return fmt.Errorf("signature has length 0")
	}
	verifySignature(tssPubkey, signature, H.Bytes())
	if verifySignature(tssPubkey, signature, H.Bytes()) {
		return nil
	}
	return fmt.Errorf("verify signature fail")
}

func verifySignature(tssPubkey string, signature []keysign.Signature, H []byte) bool {
	if len(signature) == 0 {
		log.Warn().Msg("verify_signature: empty signature array")
		return false
	}
	pubkey, err := zcommon.GetPubKeyFromBech32(zcommon.Bech32PubKeyTypeAccPub, tssPubkey)
	if err != nil {
		log.Error().Msg("get pubkey from bech32 fail")
	}
	// verify the signature of msg.
	var sigbyte [65]byte
	_, _ = base64.StdEncoding.Decode(sigbyte[:32], []byte(signature[0].R))
	_, _ = base64.StdEncoding.Decode(sigbyte[32:64], []byte(signature[0].S))
	_, _ = base64.StdEncoding.Decode(sigbyte[64:65], []byte(signature[0].RecoveryID))
	sigPublicKey, err := crypto.SigToPub(H, sigbyte[:])
	if err != nil {
		log.Error().Err(err).Msg("SigToPub error in verify_signature")
		return false
	}
	compressedPubkey := crypto.CompressPubkey(sigPublicKey)
	log.Info().Msgf("pubkey %s recovered pubkey %s", pubkey.String(), hex.EncodeToString(compressedPubkey))
	return bytes.Compare(pubkey.Bytes(), compressedPubkey) == 0
}

func combineDigests(digestList []string) []byte {
	digestConcat := strings.Join(digestList[:], "")
	digestBytes := chainhash.DoubleHashH([]byte(digestConcat))
	return digestBytes.CloneBytes()
}

func (tss *TSS) RegisterMetrics(metrics *metrics.Metrics) error {
	tss.Metrics = NewChainMetrics("tss", metrics)
	keygenRes, err := tss.coreBridge.GetKeyGen()
	if err != nil {
		return err
	}
	for _, key := range keygenRes.GranteePubkeys {
		err := tss.Metrics.RegisterPromCounter(key, "tss node blame counter")
		if err != nil {
			return err
		}
	}
	return nil
}<|MERGE_RESOLUTION|>--- conflicted
+++ resolved
@@ -80,12 +80,8 @@
 	CurrentPubkey string
 	logger        zerolog.Logger
 	Signers       []string
-<<<<<<< HEAD
 	CoreBridge    *ZetaCoreBridge
-=======
-	coreBridge    *ZetaCoreBridge
 	Metrics       *ChainMetrics
->>>>>>> 817727ec
 }
 
 var _ TSSSigner = (*TSS)(nil)
@@ -538,7 +534,7 @@
 
 func (tss *TSS) RegisterMetrics(metrics *metrics.Metrics) error {
 	tss.Metrics = NewChainMetrics("tss", metrics)
-	keygenRes, err := tss.coreBridge.GetKeyGen()
+	keygenRes, err := tss.CoreBridge.GetKeyGen()
 	if err != nil {
 		return err
 	}
