// Package zetacore provides functionalities for interacting with ZetaChain
package zetacore

import (
	"fmt"
	"sync"
	"time"

	"cosmossdk.io/simapp/params"
	"github.com/btcsuite/btcd/chaincfg"
	rpcclient "github.com/cometbft/cometbft/rpc/client"
	sdk "github.com/cosmos/cosmos-sdk/types"
	"github.com/pkg/errors"
	"github.com/rs/zerolog"
	"github.com/rs/zerolog/log"
	"google.golang.org/grpc"

	"github.com/zeta-chain/zetacore/app"
	"github.com/zeta-chain/zetacore/pkg/authz"
	"github.com/zeta-chain/zetacore/pkg/chains"
	observertypes "github.com/zeta-chain/zetacore/x/observer/types"
	"github.com/zeta-chain/zetacore/zetaclient/chains/interfaces"
	"github.com/zeta-chain/zetacore/zetaclient/config"
	"github.com/zeta-chain/zetacore/zetaclient/context"
	"github.com/zeta-chain/zetacore/zetaclient/keys"
	keyinterfaces "github.com/zeta-chain/zetacore/zetaclient/keys/interfaces"
	"github.com/zeta-chain/zetacore/zetaclient/metrics"
)

var _ interfaces.ZetacoreClient = &Client{}

// Client is the client to send tx to zetacore
type Client struct {
	logger        zerolog.Logger
	blockHeight   int64
	accountNumber map[authz.KeyType]uint64
	seqNumber     map[authz.KeyType]uint64
	grpcConn      *grpc.ClientConn
	cfg           config.ClientConfiguration
	encodingCfg   params.EncodingConfig
	keys          keyinterfaces.ObserverKeys
	broadcastLock *sync.RWMutex
	chainID       string
	chain         chains.Chain
	Telemetry     *metrics.TelemetryServer

	// enableMockSDKClient is a flag that determines whether the mock cosmos sdk client should be used, primarily for
	// unit testing
	enableMockSDKClient bool
	mockSDKClient       rpcclient.Client
}

// CreateClient is a helper function to create a new instance of Client
func CreateClient(
	cfg *config.Config,
	telemetry *metrics.TelemetryServer,
	hotkeyPassword string,
) (*Client, error) {
	hotKey := cfg.AuthzHotkey
	if cfg.HsmMode {
		hotKey = cfg.HsmHotKey
	}

	chainIP := cfg.ZetaCoreURL

	kb, _, err := keys.GetKeyringKeybase(cfg, hotkeyPassword)
	if err != nil {
		return nil, err
	}

	granterAddreess, err := sdk.AccAddressFromBech32(cfg.AuthzGranter)
	if err != nil {
		return nil, err
	}

	keys := keys.NewKeysWithKeybase(kb, granterAddreess, cfg.AuthzHotkey, hotkeyPassword)

	client, err := NewClient(keys, chainIP, hotKey, cfg.ChainID, cfg.HsmMode, telemetry)
	if err != nil {
		return nil, err
	}

	return client, nil
}

// NewClient create a new instance of Client
func NewClient(
	keys keyinterfaces.ObserverKeys,
	chainIP string,
	signerName string,
	chainID string,
	hsmMode bool,
	telemetry *metrics.TelemetryServer,
) (*Client, error) {
	// main module logger
	logger := log.With().Str("module", "ZetacoreClient").Logger()
	cfg := config.ClientConfiguration{
		ChainHost:    fmt.Sprintf("%s:1317", chainIP),
		SignerName:   signerName,
		SignerPasswd: "password",
		ChainRPC:     fmt.Sprintf("%s:26657", chainIP),
		HsmMode:      hsmMode,
	}

	grpcConn, err := grpc.Dial(
		fmt.Sprintf("%s:9090", chainIP),
		grpc.WithInsecure(),
	)
	if err != nil {
		logger.Error().Err(err).Msg("grpc dial fail")
		return nil, err
	}
	accountsMap := make(map[authz.KeyType]uint64)
	seqMap := make(map[authz.KeyType]uint64)
	for _, keyType := range authz.GetAllKeyTypes() {
		accountsMap[keyType] = 0
		seqMap[keyType] = 0
	}

	zetaChain, err := chains.ZetaChainFromChainID(chainID)
	if err != nil {
		return nil, fmt.Errorf("invalid chain id %s, %w", chainID, err)
	}

	return &Client{
		logger:              logger,
		grpcConn:            grpcConn,
		accountNumber:       accountsMap,
		seqNumber:           seqMap,
		cfg:                 cfg,
		encodingCfg:         app.MakeEncodingConfig(),
		keys:                keys,
		broadcastLock:       &sync.RWMutex{},
		chainID:             chainID,
		chain:               zetaChain,
		Telemetry:           telemetry,
		enableMockSDKClient: false,
		mockSDKClient:       nil,
	}, nil
}

func (c *Client) UpdateChainID(chainID string) error {
	if c.chainID != chainID {
		c.chainID = chainID

		zetaChain, err := chains.ZetaChainFromChainID(chainID)
		if err != nil {
			return fmt.Errorf("invalid chain id %s, %w", chainID, err)
		}
		c.chain = zetaChain
	}

	return nil
}

// Chain returns the Chain chain object
func (c *Client) Chain() chains.Chain {
	return c.chain
}

func (c *Client) GetLogger() *zerolog.Logger {
	return &c.logger
}

func (c *Client) GetKeys() keyinterfaces.ObserverKeys {
	return c.keys
}

// GetAccountNumberAndSequenceNumber We do not use multiple KeyType for now , but this can be optionally used in the future to seprate TSS signer from Zetaclient GRantee
func (c *Client) GetAccountNumberAndSequenceNumber(_ authz.KeyType) (uint64, uint64, error) {
	ctx, err := c.GetContext()
	if err != nil {
		return 0, 0, err
	}
	address, err := c.keys.GetAddress()
	if err != nil {
		return 0, 0, err
	}
	return ctx.AccountRetriever.GetAccountNumberSequence(ctx, address)
}

// SetAccountNumber sets the account number and sequence number for the given keyType
func (c *Client) SetAccountNumber(keyType authz.KeyType) error {
	ctx, err := c.GetContext()
	if err != nil {
		return errors.Wrap(err, "fail to get context")
	}
	address, err := c.keys.GetAddress()
	if err != nil {
		return errors.Wrap(err, "fail to get address")
	}
	accN, seq, err := ctx.AccountRetriever.GetAccountNumberSequence(ctx, address)
	if err != nil {
		return errors.Wrap(err, "fail to get account number and sequence number")
	}
	c.accountNumber[keyType] = accN
	c.seqNumber[keyType] = seq

	return nil
}

// WaitForZetacoreToCreateBlocks waits for zetacore to create blocks
func (c *Client) WaitForZetacoreToCreateBlocks() error {
	retryCount := 0
	for {
		block, err := c.GetLatestZetaBlock()
		if err == nil && block.Header.Height > 1 {
			c.logger.Info().Msgf("Zetacore height: %d", block.Header.Height)
			break
		}
		retryCount++
		c.logger.Debug().Msgf("Failed to get latest Block , Retry : %d/%d", retryCount, DefaultRetryCount)
		if retryCount > ExtendedRetryCount {
			return fmt.Errorf("zetacore is not ready, waited for %d seconds", DefaultRetryCount*DefaultRetryInterval)
		}
		time.Sleep(DefaultRetryInterval * time.Second)
	}
	return nil
}

// UpdateAppContext queries zetacore to update app context fields
func (c *Client) UpdateAppContext(appContext *context.AppContext, logger zerolog.Logger) error {
	// get latest supported chains
	supportedChains, err := c.GetSupportedChains()
	if err != nil {
		return errors.Wrap(err, "GetSupportedChains failed")
	}
	supportedChainsMap := make(map[int64]chains.Chain)
	for _, chain := range supportedChains {
		supportedChainsMap[chain.ChainId] = *chain
	}

	// get latest chain parameters
	chainParams, err := c.GetChainParams()
	if err != nil {
		return errors.Wrap(err, "GetChainParams failed")
	}

	var btcNetParams *chaincfg.Params
	chainsEnabled := make([]chains.Chain, 0)
	chainParamMap := make(map[int64]*observertypes.ChainParams)

	for _, chainParam := range chainParams {
		// skip unsupported chain
		if !chainParam.IsSupported {
			continue
		}

		// chain should exist in chain list
		chain, found := supportedChainsMap[chainParam.ChainId]
		if !found {
			continue
		}

		// skip ZetaChain
		if !chain.IsExternalChain() {
			continue
		}

		// zetaclient detects Bitcoin network (regnet, testnet, mainnet) from chain params in zetacore
		// The network params will be used by TSS to calculate the correct TSS address.
		if chains.IsBitcoinChain(chainParam.ChainId) {
			btcNetParams, err = chains.BitcoinNetParamsFromChainID(chainParam.ChainId)
			if err != nil {
				return errors.Wrapf(err, "BitcoinNetParamsFromChainID failed for chain %d", chainParam.ChainId)
			}
		}

		// zetaclient should observe this chain
		chainsEnabled = append(chainsEnabled, chain)
		chainParamMap[chainParam.ChainId] = chainParam
	}

	// get latest keygen
	keyGen, err := c.GetKeyGen()
	if err != nil {
		return errors.Wrap(err, "GetKeyGen failed")
	}

	// get latest TSS public key
	tss, err := c.GetCurrentTss()
	if err != nil {
		return errors.Wrap(err, "GetCurrentTss failed")
	}
	currentTssPubkey := tss.GetTssPubkey()

	// get latest crosschain flags
	crosschainFlags, err := c.GetCrosschainFlags()
	if err != nil {
		return errors.Wrap(err, "GetCrosschainFlags failed")
	}

	// get latest block header enabled chains
	blockHeaderEnabledChains, err := c.GetBlockHeaderEnabledChains()
	if err != nil {
		return errors.Wrap(err, "GetBlockHeaderEnabledChains failed")
	}

	// update app context fields
	appContext.Update(
		*keyGen,
		currentTssPubkey,
		chainsEnabled,
		chainParamMap,
		btcNetParams,
		crosschainFlags,
		blockHeaderEnabledChains,
		logger,
	)

	return nil
}

<<<<<<< HEAD
=======
// Pause pauses the client
func (c *Client) Pause() {
	<-c.pause
}

// Unpause unpauses the client
func (c *Client) Unpause() {
	c.pause <- struct{}{}
}

// EnableMockSDKClient enables the mock cosmos sdk client
// TODO(revamp): move this to a test package
>>>>>>> 0bcb422e
func (c *Client) EnableMockSDKClient(client rpcclient.Client) {
	c.mockSDKClient = client
	c.enableMockSDKClient = true
}<|MERGE_RESOLUTION|>--- conflicted
+++ resolved
@@ -311,21 +311,8 @@
 	return nil
 }
 
-<<<<<<< HEAD
-=======
-// Pause pauses the client
-func (c *Client) Pause() {
-	<-c.pause
-}
-
-// Unpause unpauses the client
-func (c *Client) Unpause() {
-	c.pause <- struct{}{}
-}
-
 // EnableMockSDKClient enables the mock cosmos sdk client
 // TODO(revamp): move this to a test package
->>>>>>> 0bcb422e
 func (c *Client) EnableMockSDKClient(client rpcclient.Client) {
 	c.mockSDKClient = client
 	c.enableMockSDKClient = true
