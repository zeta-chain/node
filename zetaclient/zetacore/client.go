--- conflicted
+++ resolved
@@ -227,18 +227,16 @@
 	}
 	supportedChainsMap := make(map[int64]chains.Chain)
 	for _, chain := range supportedChains {
-		supportedChainsMap[chain.ChainId] = *chain
-	}
-
-<<<<<<< HEAD
+		supportedChainsMap[chain.ChainId] = chain
+	}
+
+	// get additional chains that were dynamically to zetacore to support new chains
+	additionalChains, err := c.GetAdditionalChains()
+	if err != nil {
+		return fmt.Errorf("failed to additional chains: %w", err)
+	}
+
 	// get latest chain parameters
-=======
-	additionalChains, err := c.GetAdditionalChains()
-	if err != nil {
-		return fmt.Errorf("failed to additional chains: %w", err)
-	}
-
->>>>>>> a0527e96
 	chainParams, err := c.GetChainParams()
 	if err != nil {
 		return errors.Wrap(err, "GetChainParams failed")
@@ -264,36 +262,25 @@
 		if !chain.IsExternalChain() {
 			continue
 		}
-<<<<<<< HEAD
+
+		// just in case (zetacore already validated)
+		err := observertypes.ValidateChainParams(chainParam)
+		if err != nil {
+			return errors.Wrapf(err, "Invalid chain params for chain %d", chainParam.ChainId)
+		}
 
 		// zetaclient detects Bitcoin network (regnet, testnet, mainnet) from chain params in zetacore
 		// The network params will be used by TSS to calculate the correct TSS address.
-		if chains.IsBitcoinChain(chainParam.ChainId) {
+		if chains.IsBitcoinChain(chainParam.ChainId, additionalChains) {
 			btcNetParams, err = chains.BitcoinNetParamsFromChainID(chainParam.ChainId)
 			if err != nil {
 				return errors.Wrapf(err, "BitcoinNetParamsFromChainID failed for chain %d", chainParam.ChainId)
 			}
-=======
-		if chains.IsBitcoinChain(chainParam.ChainId, additionalChains) {
-			newBTCParams = chainParam
-		} else if chains.IsEVMChain(chainParam.ChainId, additionalChains) {
-			newEVMParams[chainParam.ChainId] = chainParam
->>>>>>> a0527e96
-		}
-
-<<<<<<< HEAD
+		}
+
 		// zetaclient should observe this chain
 		chainsEnabled = append(chainsEnabled, chain)
 		chainParamMap[chainParam.ChainId] = chainParam
-=======
-	supportedChains, err := c.GetSupportedChains()
-	if err != nil {
-		return fmt.Errorf("failed to get supported chains: %w", err)
-	}
-	newChains := make([]chains.Chain, len(supportedChains))
-	for i, chain := range supportedChains {
-		newChains[i] = chain
->>>>>>> a0527e96
 	}
 
 	// get latest keygen
