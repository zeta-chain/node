--- conflicted
+++ resolved
@@ -77,29 +77,6 @@
 
 	authzSigner := clientauthz.GetSigner(msgURL)
 	authzMessage := authz.NewMsgExec(authzSigner.GranteeAddress, []sdk.Msg{msg})
-<<<<<<< HEAD
-	return &authzMessage, authzSigner, nil
-}
-
-// PostGasPrice posts a gas price vote
-// TODO(revamp): rename to PostVoteGasPrice
-func (c *Client) PostGasPrice(
-	chain chains.Chain,
-	gasPrice uint64,
-	gasPriorityFee uint64,
-	blockNum uint64,
-) (string, error) {
-	// apply gas price multiplier for the chain
-	multiplier, err := GasPriceMultiplier(chain)
-	if err != nil {
-		return "", err
-	}
-	// #nosec G701 always in range
-	gasPrice = uint64(float64(gasPrice) * multiplier)
-	signerAddress := c.keys.GetOperatorAddress().String()
-	msg := types.NewMsgVoteGasPrice(signerAddress, chain.ChainId, gasPrice, gasPriorityFee, blockNum)
-=======
->>>>>>> 0d79cfb3
 
 	return &authzMessage, authzSigner, nil
 }
