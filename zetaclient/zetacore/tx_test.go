package zetacore

import (
	"bytes"
	"context"
	"encoding/hex"
<<<<<<< HEAD
=======
	"errors"
	"github.com/zeta-chain/zetacore/testutil/sample"
	authoritytypes "github.com/zeta-chain/zetacore/x/authority/types"
	"math/big"
>>>>>>> f45a56b5
	"net"
	"os"
	"testing"

	"cosmossdk.io/math"
	sdktypes "github.com/cosmos/cosmos-sdk/types"
	upgradetypes "github.com/cosmos/cosmos-sdk/x/upgrade/types"
	ethtypes "github.com/ethereum/go-ethereum/core/types"
	"github.com/pkg/errors"
	"github.com/rs/zerolog"
	"github.com/stretchr/testify/assert"
	"github.com/stretchr/testify/require"
	"github.com/zeta-chain/go-tss/blame"
	zctx "github.com/zeta-chain/zetacore/zetaclient/context"
	"go.nhat.io/grpcmock"
	"go.nhat.io/grpcmock/planner"

	"github.com/zeta-chain/zetacore/pkg/chains"
	"github.com/zeta-chain/zetacore/pkg/coin"
	"github.com/zeta-chain/zetacore/pkg/proofs"
	crosschaintypes "github.com/zeta-chain/zetacore/x/crosschain/types"
	lightclienttypes "github.com/zeta-chain/zetacore/x/lightclient/types"
	observertypes "github.com/zeta-chain/zetacore/x/observer/types"
	"github.com/zeta-chain/zetacore/zetaclient/config"
	"github.com/zeta-chain/zetacore/zetaclient/keys"
	"github.com/zeta-chain/zetacore/zetaclient/testutils/mocks"
)

const (
	testSigner   = "jack"
	sampleHash   = "FA51DB4412144F1130669F2BAE8CB44AADBD8D85958DBFFCB0FE236878097E1A"
	ethBlockHash = "1a17bcc359e84ba8ae03b17ec425f97022cd11c3e279f6bdf7a96fcffa12b366"
)

func Test_GasPriceMultiplier(t *testing.T) {
	tt := []struct {
		name       string
		chain      chains.Chain
		multiplier float64
		fail       bool
	}{
		{
			name:       "get Ethereum multiplier",
			chain:      chains.Ethereum,
			multiplier: 1.2,
			fail:       false,
		},
		{
			name:       "get Goerli multiplier",
			chain:      chains.Goerli,
			multiplier: 1.2,
			fail:       false,
		},
		{
			name:       "get BSC multiplier",
			chain:      chains.BscMainnet,
			multiplier: 1.2,
			fail:       false,
		},
		{
			name:       "get BSC Testnet multiplier",
			chain:      chains.BscTestnet,
			multiplier: 1.2,
			fail:       false,
		},
		{
			name:       "get Polygon multiplier",
			chain:      chains.Polygon,
			multiplier: 1.2,
			fail:       false,
		},
		{
			name:       "get Mumbai Testnet multiplier",
			chain:      chains.Mumbai,
			multiplier: 1.2,
			fail:       false,
		},
		{
			name:       "get Bitcoin multiplier",
			chain:      chains.BitcoinMainnet,
			multiplier: 2.0,
			fail:       false,
		},
		{
			name:       "get Bitcoin Testnet multiplier",
			chain:      chains.BitcoinTestnet,
			multiplier: 2.0,
			fail:       false,
		},
		{
			name: "get unknown chain gas price multiplier",
			chain: chains.Chain{
				Consensus: chains.Consensus_tendermint,
			},
			multiplier: 1.0,
			fail:       true,
		},
	}
	for _, tc := range tt {
		t.Run(tc.name, func(t *testing.T) {
			multiplier, err := GasPriceMultiplier(tc.chain)
			if tc.fail {
				require.Error(t, err)
				return
			}
			require.NoError(t, err)
			require.Equal(t, tc.multiplier, multiplier)
		})
	}
}

func getHeaderData(t *testing.T) proofs.HeaderData {
	var header ethtypes.Header
	file, err := os.Open("../../testutil/testdata/eth_header_18495266.json")
	require.NoError(t, err)
	defer file.Close()
	headerBytes := make([]byte, 4096)
	n, err := file.Read(headerBytes)
	require.NoError(t, err)
	err = header.UnmarshalJSON(headerBytes[:n])
	require.NoError(t, err)
	var buffer bytes.Buffer
	err = header.EncodeRLP(&buffer)
	require.NoError(t, err)
	return proofs.NewEthereumHeader(buffer.Bytes())
}

func TestZetacore_PostGasPrice(t *testing.T) {
	ctx := context.Background()

	extraGRPC := withDummyServer(100)
	setupMockServer(t, observertypes.RegisterQueryServer, skipMethod, nil, nil, extraGRPC...)

	client := setupZetacoreClient(t,
		withDefaultObserverKeys(),
		withAccountRetriever(t, 100, 100),
		withTendermint(mocks.NewSDKClientWithErr(t, nil, 0).SetBroadcastTxHash(sampleHash)),
	)

	t.Run("post gas price success", func(t *testing.T) {
		hash, err := client.PostVoteGasPrice(ctx, chains.BscMainnet, 1000000, "100", 1234)
		require.NoError(t, err)
		require.Equal(t, sampleHash, hash)
	})

	// Test for failed broadcast, it will take several seconds to complete. Excluding to reduce runtime.
	//
	//t.Run("post gas price fail", func(t *testing.T) {
	//	zetacoreBroadcast = MockBroadcastError
	//	hash, err := client.PostGasPrice(chains.BscMainnet, 1000000, "100", 1234)
	//	require.ErrorContains(t, err, "post gasprice failed")
	//	require.Equal(t, "", hash)
	//})
}

func TestZetacore_AddOutboundTracker(t *testing.T) {
	ctx := context.Background()

	const nonce = 123
	chainID := chains.BscMainnet.ChainId

	method := "/zetachain.zetacore.crosschain.Query/OutboundTracker"
	input := &crosschaintypes.QueryGetOutboundTrackerRequest{
		ChainID: chains.BscMainnet.ChainId,
		Nonce:   nonce,
	}
	output := &crosschaintypes.QueryGetOutboundTrackerResponse{
		OutboundTracker: crosschaintypes.OutboundTracker{
			Index:    "456",
			ChainId:  chainID,
			Nonce:    nonce,
			HashList: nil,
		},
	}

	extraGRPC := withDummyServer(100)
	setupMockServer(t, observertypes.RegisterQueryServer, method, input, output, extraGRPC...)

	tendermintMock := mocks.NewSDKClientWithErr(t, nil, 0)

	client := setupZetacoreClient(t,
		withDefaultObserverKeys(),
		withAccountRetriever(t, 100, 100),
		withTendermint(tendermintMock),
	)

	t.Run("add tx hash success", func(t *testing.T) {
		tendermintMock.SetBroadcastTxHash(sampleHash)
		hash, err := client.AddOutboundTracker(ctx, chainID, nonce, "", nil, "", 456)
		assert.NoError(t, err)
		assert.Equal(t, sampleHash, hash)
	})

	t.Run("add tx hash fail", func(t *testing.T) {
		tendermintMock.SetError(errors.New("broadcast error"))
		hash, err := client.AddOutboundTracker(ctx, chainID, nonce, "", nil, "", 456)
		assert.Error(t, err)
		assert.Empty(t, hash)
	})
}

func TestZetacore_SetTSS(t *testing.T) {
	ctx := context.Background()

	extraGRPC := withDummyServer(100)
	setupMockServer(t, crosschaintypes.RegisterMsgServer, skipMethod, nil, nil, extraGRPC...)

	client := setupZetacoreClient(t,
		withDefaultObserverKeys(),
		withAccountRetriever(t, 100, 100),
		withTendermint(mocks.NewSDKClientWithErr(t, nil, 0).SetBroadcastTxHash(sampleHash)),
	)

	t.Run("set tss success", func(t *testing.T) {
		hash, err := client.PostVoteTSS(
			ctx,
			"zetapub1addwnpepqtadxdyt037h86z60nl98t6zk56mw5zpnm79tsmvspln3hgt5phdc79kvfc",
			9987,
			chains.ReceiveStatus_success,
		)
		require.NoError(t, err)
		require.Equal(t, sampleHash, hash)
	})
}

func TestZetacore_UpdateZetacoreContext(t *testing.T) {
	ctx := context.Background()

	//Setup server for multiple grpc calls
	listener, err := net.Listen("tcp", "127.0.0.1:9090")
	require.NoError(t, err)

	server := grpcmock.MockUnstartedServer(
		grpcmock.RegisterService(crosschaintypes.RegisterQueryServer),
		grpcmock.RegisterService(upgradetypes.RegisterQueryServer),
		grpcmock.RegisterService(observertypes.RegisterQueryServer),
		grpcmock.RegisterService(lightclienttypes.RegisterQueryServer),
		grpcmock.RegisterService(authoritytypes.RegisterQueryServer),
		grpcmock.WithPlanner(planner.FirstMatch()),
		grpcmock.WithListener(listener),
		func(s *grpcmock.Server) {
			method := "/zetachain.zetacore.crosschain.Query/LastZetaHeight"
			s.ExpectUnary(method).
				UnlimitedTimes().
				WithPayload(crosschaintypes.QueryLastZetaHeightRequest{}).
				Return(crosschaintypes.QueryLastZetaHeightResponse{Height: 12345})

			method = "/cosmos.upgrade.v1beta1.Query/CurrentPlan"
			s.ExpectUnary(method).
				UnlimitedTimes().
				WithPayload(upgradetypes.QueryCurrentPlanRequest{}).
				Return(upgradetypes.QueryCurrentPlanResponse{
					Plan: &upgradetypes.Plan{
						Name:   "big upgrade",
						Height: 100,
					},
				})

			method = "/zetachain.zetacore.observer.Query/GetChainParams"
			s.ExpectUnary(method).
				UnlimitedTimes().
				WithPayload(observertypes.QueryGetChainParamsRequest{}).
				Return(observertypes.QueryGetChainParamsResponse{ChainParams: &observertypes.ChainParamsList{
					ChainParams: []*observertypes.ChainParams{
						{
							ChainId: 7000,
						},
					},
				}})

			method = "/zetachain.zetacore.observer.Query/SupportedChains"
			s.ExpectUnary(method).
				UnlimitedTimes().
				WithPayload(observertypes.QuerySupportedChains{}).
				Return(observertypes.QuerySupportedChainsResponse{
					Chains: []chains.Chain{
						{
							chains.BitcoinMainnet.ChainId,
							chains.BitcoinMainnet.ChainName,
							chains.BscMainnet.Network,
							chains.BscMainnet.NetworkType,
							chains.BscMainnet.Vm,
							chains.BscMainnet.Consensus,
							chains.BscMainnet.IsExternal,
							chains.BscMainnet.CctxGateway,
						},
						{
							chains.Ethereum.ChainId,
							chains.Ethereum.ChainName,
							chains.Ethereum.Network,
							chains.Ethereum.NetworkType,
							chains.Ethereum.Vm,
							chains.Ethereum.Consensus,
							chains.Ethereum.IsExternal,
							chains.Ethereum.CctxGateway,
						},
					},
				})

			method = "/zetachain.zetacore.observer.Query/Keygen"
			s.ExpectUnary(method).
				UnlimitedTimes().
				WithPayload(observertypes.QueryGetKeygenRequest{}).
				Return(observertypes.QueryGetKeygenResponse{
					Keygen: &observertypes.Keygen{
						Status:         observertypes.KeygenStatus_KeyGenSuccess,
						GranteePubkeys: nil,
						BlockNumber:    5646,
					}})

			method = "/zetachain.zetacore.observer.Query/TSS"
			s.ExpectUnary(method).
				UnlimitedTimes().
				WithPayload(observertypes.QueryGetTSSRequest{}).
				Return(observertypes.QueryGetTSSResponse{
					TSS: observertypes.TSS{
						TssPubkey:           "zetapub1addwnpepqtadxdyt037h86z60nl98t6zk56mw5zpnm79tsmvspln3hgt5phdc79kvfc",
						TssParticipantList:  nil,
						OperatorAddressList: nil,
						FinalizedZetaHeight: 1000,
						KeyGenZetaHeight:    900,
					},
				})

			method = "/zetachain.zetacore.observer.Query/CrosschainFlags"
			s.ExpectUnary(method).
				UnlimitedTimes().
				WithPayload(observertypes.QueryGetCrosschainFlagsRequest{}).
				Return(observertypes.QueryGetCrosschainFlagsResponse{CrosschainFlags: observertypes.CrosschainFlags{
					IsInboundEnabled:      true,
					IsOutboundEnabled:     false,
					GasPriceIncreaseFlags: nil,
				}})

			method = "/zetachain.zetacore.lightclient.Query/HeaderEnabledChains"
			s.ExpectUnary(method).
				UnlimitedTimes().
				WithPayload(lightclienttypes.QueryHeaderEnabledChainsRequest{}).
				Return(lightclienttypes.QueryHeaderEnabledChainsResponse{HeaderEnabledChains: []lightclienttypes.HeaderSupportedChain{
					{
						ChainId: chains.Ethereum.ChainId,
						Enabled: true,
					},
					{
						ChainId: chains.BitcoinMainnet.ChainId,
						Enabled: false,
					},
				}})

			method = "/zetachain.zetacore.authority.Query/ChainInfo"
			s.ExpectUnary(method).
				UnlimitedTimes().
				WithPayload(authoritytypes.QueryGetChainInfoRequest{}).
				Return(authoritytypes.QueryGetChainInfoResponse{
					ChainInfo: authoritytypes.ChainInfo{
						Chains: []chains.Chain{
							sample.Chain(1000),
							sample.Chain(1001),
							sample.Chain(1002),
						},
					},
				})
		},
	)(t)

	server.Serve()
	defer server.Close()

	address := sdktypes.AccAddress(mocks.TestKeyringPair.PubKey().Address().Bytes())
	client := setupZetacoreClient(t,
		withObserverKeys(keys.NewKeysWithKeybase(mocks.NewKeyring(), address, testSigner, "")),
		withTendermint(mocks.NewSDKClientWithErr(t, nil, 0)),
	)

	t.Run("zetacore update success", func(t *testing.T) {
		cfg := config.NewConfig()
		appContext := zctx.New(cfg, zerolog.Nop())
		err := client.UpdateZetacoreContext(ctx, appContext, false, zerolog.Logger{})
		require.NoError(t, err)
	})
}

func TestZetacore_PostBlameData(t *testing.T) {
	ctx := context.Background()

	extraGRPC := withDummyServer(100)
	setupMockServer(t, observertypes.RegisterQueryServer, skipMethod, nil, nil, extraGRPC...)

	client := setupZetacoreClient(t,
		withDefaultObserverKeys(),
		withAccountRetriever(t, 100, 100),
		withTendermint(mocks.NewSDKClientWithErr(t, nil, 0).SetBroadcastTxHash(sampleHash)),
	)

	t.Run("post blame data success", func(t *testing.T) {
		hash, err := client.PostVoteBlameData(
			ctx,
			&blame.Blame{
				FailReason: "",
				IsUnicast:  false,
				BlameNodes: nil,
			},
			chains.BscMainnet.ChainId,
			"102394876-bsc",
		)
		assert.NoError(t, err)
		assert.Equal(t, sampleHash, hash)
	})
}

func TestZetacore_PostVoteBlockHeader(t *testing.T) {
	ctx := context.Background()

	extraGRPC := withDummyServer(100)
	setupMockServer(t, observertypes.RegisterQueryServer, skipMethod, nil, nil, extraGRPC...)

	client := setupZetacoreClient(t,
		withDefaultObserverKeys(),
		withAccountRetriever(t, 100, 100),
		withTendermint(mocks.NewSDKClientWithErr(t, nil, 0).SetBroadcastTxHash(sampleHash)),
	)

	blockHash, err := hex.DecodeString(ethBlockHash)
	require.NoError(t, err)

	t.Run("post add block header success", func(t *testing.T) {
		hash, err := client.PostVoteBlockHeader(
			ctx,
			chains.Ethereum.ChainId,
			blockHash,
			18495266,
			getHeaderData(t),
		)
		require.NoError(t, err)
		require.Equal(t, sampleHash, hash)
	})
}

func TestZetacore_PostVoteInbound(t *testing.T) {
	ctx := context.Background()

	address := sdktypes.AccAddress(mocks.TestKeyringPair.PubKey().Address().Bytes())

	expectedOutput := observertypes.QueryHasVotedResponse{HasVoted: false}
	input := observertypes.QueryHasVotedRequest{
		BallotIdentifier: "0x2d10e9b7ce7921fa6b61ada3020d1c797d5ec52424cdcf86ef31cbbbcd45db58",
		VoterAddress:     address.String(),
	}
	method := "/zetachain.zetacore.observer.Query/HasVoted"

	extraGRPC := withDummyServer(100)
	setupMockServer(t, observertypes.RegisterQueryServer, method, input, expectedOutput, extraGRPC...)

	client := setupZetacoreClient(t,
		withDefaultObserverKeys(),
		withAccountRetriever(t, 100, 100),
		withTendermint(mocks.NewSDKClientWithErr(t, nil, 0).SetBroadcastTxHash(sampleHash)),
	)

	t.Run("post inbound vote already voted", func(t *testing.T) {
		hash, _, err := client.PostVoteInbound(ctx, 100, 200, &crosschaintypes.MsgVoteInbound{
			Creator: address.String(),
		})
		require.NoError(t, err)
		require.Equal(t, sampleHash, hash)
	})
}

func TestZetacore_GetInboundVoteMessage(t *testing.T) {
	address := sdktypes.AccAddress(mocks.TestKeyringPair.PubKey().Address().Bytes())
	t.Run("get inbound vote message", func(t *testing.T) {
		msg := GetInboundVoteMessage(
			address.String(),
			chains.Ethereum.ChainId,
			"",
			address.String(),
			chains.ZetaChainMainnet.ChainId,
			math.NewUint(500),
			"",
			"", 12345,
			1000,
			coin.CoinType_Gas,
			"azeta",
			address.String(),
			0)
		require.Equal(t, address.String(), msg.Creator)
	})
}

func TestZetacore_MonitorVoteInboundResult(t *testing.T) {
	ctx := context.Background()

	address := sdktypes.AccAddress(mocks.TestKeyringPair.PubKey().Address().Bytes())
	client := setupZetacoreClient(t,
		withObserverKeys(keys.NewKeysWithKeybase(mocks.NewKeyring(), address, testSigner, "")),
		withTendermint(mocks.NewSDKClientWithErr(t, nil, 0)),
	)

	t.Run("monitor inbound vote", func(t *testing.T) {
		err := client.MonitorVoteInboundResult(ctx, sampleHash, 1000, &crosschaintypes.MsgVoteInbound{
			Creator: address.String(),
		})

		require.NoError(t, err)
	})
}

func TestZetacore_PostVoteOutbound(t *testing.T) {
	const (
		blockHeight = 1234
		accountNum  = 10
		accountSeq  = 10
	)

	ctx := context.Background()

	address := sdktypes.AccAddress(mocks.TestKeyringPair.PubKey().Address().Bytes())

	expectedOutput := observertypes.QueryHasVotedResponse{HasVoted: false}
	input := observertypes.QueryHasVotedRequest{
		BallotIdentifier: "0xf52f379287561dd07869de72b09fb56b7f6dfdda65b01c25882722e315f333f1",
		VoterAddress:     address.String(),
	}
	method := "/zetachain.zetacore.observer.Query/HasVoted"

	extraGRPC := withDummyServer(blockHeight)

	server := setupMockServer(t, observertypes.RegisterQueryServer, method, input, expectedOutput, extraGRPC...)
	require.NotNil(t, server)

	client := setupZetacoreClient(t,
		withDefaultObserverKeys(),
		withTendermint(mocks.NewSDKClientWithErr(t, nil, 0).SetBroadcastTxHash(sampleHash)),
		withAccountRetriever(t, accountNum, accountSeq),
	)

	msg := crosschaintypes.NewMsgVoteOutbound(
		address.String(),
		sampleHash,
		sampleHash,
		blockHeight,
		1000,
		math.NewInt(100),
		1200,
		math.NewUint(500),
		chains.ReceiveStatus_success,
		chains.Ethereum.ChainId,
		10001,
		coin.CoinType_Gas,
	)

	hash, ballot, err := client.PostVoteOutbound(ctx, 100_000, 200_000, msg)

	assert.NoError(t, err)
	assert.Equal(t, sampleHash, hash)
	assert.Equal(t, "0xf52f379287561dd07869de72b09fb56b7f6dfdda65b01c25882722e315f333f1", ballot)
}

func TestZetacore_MonitorVoteOutboundResult(t *testing.T) {
	ctx := context.Background()

	address := sdktypes.AccAddress(mocks.TestKeyringPair.PubKey().Address().Bytes())
	client := setupZetacoreClient(t,
		withObserverKeys(keys.NewKeysWithKeybase(mocks.NewKeyring(), address, testSigner, "")),
		withTendermint(mocks.NewSDKClientWithErr(t, nil, 0)),
	)

	t.Run("monitor outbound vote", func(t *testing.T) {
		msg := &crosschaintypes.MsgVoteOutbound{Creator: address.String()}

		err := client.MonitorVoteOutboundResult(ctx, sampleHash, 1000, msg)
		assert.NoError(t, err)
	})
}<|MERGE_RESOLUTION|>--- conflicted
+++ resolved
@@ -4,13 +4,10 @@
 	"bytes"
 	"context"
 	"encoding/hex"
-<<<<<<< HEAD
-=======
 	"errors"
 	"github.com/zeta-chain/zetacore/testutil/sample"
 	authoritytypes "github.com/zeta-chain/zetacore/x/authority/types"
 	"math/big"
->>>>>>> f45a56b5
 	"net"
 	"os"
 	"testing"
