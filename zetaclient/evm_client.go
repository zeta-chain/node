--- conflicted
+++ resolved
@@ -983,11 +983,7 @@
 		if msg == nil {
 			continue
 		}
-<<<<<<< HEAD
-		zetaHash, ballot, err := ob.zetaClient.PostSend(PostSendNonEVMGasLimit, msg)
-=======
-		zetaHash, ballot, err := ob.zetaClient.PostVoteInbound(PostVoteInboundGasLimit, PostVoteInboundMessagePassingExecutionGasLimit, &msg)
->>>>>>> 6de5bc85
+		zetaHash, ballot, err := ob.zetaClient.PostVoteInbound(PostVoteInboundGasLimit, PostVoteInboundMessagePassingExecutionGasLimit, msg)
 		if err != nil {
 			ob.logger.ExternalChainWatcher.Error().Err(err).Msgf(
 				"observeZetaSent: error posting event to zeta core for tx %s at height %d for chain %d",
@@ -1077,11 +1073,7 @@
 		if msg == nil {
 			continue
 		}
-<<<<<<< HEAD
-		zetaHash, ballot, err := ob.zetaClient.PostSend(PostSendEVMGasLimit, msg)
-=======
-		zetaHash, ballot, err := ob.zetaClient.PostVoteInbound(PostVoteInboundGasLimit, PostVoteInboundExecutionGasLimit, &msg)
->>>>>>> 6de5bc85
+		zetaHash, ballot, err := ob.zetaClient.PostVoteInbound(PostVoteInboundGasLimit, PostVoteInboundExecutionGasLimit, msg)
 		if err != nil {
 			ob.logger.ExternalChainWatcher.Error().Err(err).Msgf(
 				"observeERC20Deposited: error posting event to zeta core for tx %s at height %d for chain %d",
