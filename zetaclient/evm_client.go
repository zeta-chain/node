package zetaclient

import (
	"context"
	"encoding/base64"
	"encoding/hex"
	"fmt"
<<<<<<< HEAD
	"github.com/pkg/errors"
=======
	"gorm.io/driver/sqlite"
	"gorm.io/gorm"
>>>>>>> 34a4b761
	math2 "math"
	"math/big"
	"os"
	"strconv"
	"strings"
	"sync"
	"sync/atomic"
	"time"

	"cosmossdk.io/math"
	"github.com/pkg/errors"

	"github.com/ethereum/go-ethereum/accounts/abi/bind"
	ethtypes "github.com/ethereum/go-ethereum/core/types"
	"github.com/zeta-chain/zetacore/contracts/evm"
	"github.com/zeta-chain/zetacore/contracts/evm/erc20custody"
	metricsPkg "github.com/zeta-chain/zetacore/zetaclient/metrics"

	"github.com/ethereum/go-ethereum"
	ethcommon "github.com/ethereum/go-ethereum/common"
	"github.com/ethereum/go-ethereum/ethclient"
	"github.com/rs/zerolog"
	"github.com/rs/zerolog/log"
	"github.com/zeta-chain/zetacore/common"
	"github.com/zeta-chain/zetacore/zetaclient/config"

	cctxtypes "github.com/zeta-chain/zetacore/x/crosschain/types"
	clienttypes "github.com/zeta-chain/zetacore/zetaclient/types"
)

type TxHashEnvelope struct {
	TxHash string
	Done   chan struct{}
}

type OutTx struct {
	SendHash string
	TxHash   string
	Nonce    int64
}
type EVMLog struct {
	ChainLogger          zerolog.Logger // Parent logger
	ExternalChainWatcher zerolog.Logger // Observes external Chains for incoming trasnactions
	WatchGasPrice        zerolog.Logger // Observes external Chains for Gas prices and posts to core
	ObserveOutTx         zerolog.Logger // Observes external Chains for Outgoing transactions

}

// Chain configuration struct
// Filled with above constants depending on chain
type EVMChainClient struct {
	*ChainMetrics

	chain                     common.Chain
	chainConfig               config.EVMConfig
	endpoint                  string
	ticker                    *time.Ticker
	Connector                 *evm.Connector
	ConnectorAddress          ethcommon.Address
	ERC20Custody              *erc20custody.ERC20Custody
	ERC20CustodyAddress       ethcommon.Address
	EvmClient                 *ethclient.Client
	KlaytnClient              *KlaytnClient
	zetaClient                *ZetaCoreBridge
	Tss                       TSSSigner
	lastBlock                 int64
	confCount                 uint64 // must wait this many blocks to be considered "confirmed"
	BlockTime                 uint64 // block time in seconds
	txWatchList               map[ethcommon.Hash]string
	mu                        *sync.Mutex
<<<<<<< HEAD
	db                        *leveldb.DB
=======
	db                        *gorm.DB
>>>>>>> 34a4b761
	outTXConfirmedReceipts    map[int]*ethtypes.Receipt
	outTXConfirmedTransaction map[int]*ethtypes.Transaction
	MinNonce                  int64
	MaxNonce                  int64
	OutTxChan                 chan OutTx // send to this channel if you want something back!
	stop                      chan struct{}
	fileLogger                *zerolog.Logger // for critical info
	logger                    EVMLog
}

var _ ChainClient = (*EVMChainClient)(nil)

// Return configuration based on supplied target chain
func NewEVMChainClient(chain common.Chain, bridge *ZetaCoreBridge, tss TSSSigner, dbpath string, metrics *metricsPkg.Metrics, logger zerolog.Logger) (*EVMChainClient, error) {
	ob := EVMChainClient{
		ChainMetrics: NewChainMetrics(chain.ChainName.String(), metrics),
	}
	chainLogger := logger.With().Str("chain", chain.ChainName.String()).Logger()
	ob.logger = EVMLog{
		ChainLogger:          chainLogger,
		ExternalChainWatcher: chainLogger.With().Str("module", "ExternalChainWatcher").Logger(),
		WatchGasPrice:        chainLogger.With().Str("module", "WatchGasPrice").Logger(),
		ObserveOutTx:         chainLogger.With().Str("module", "ObserveOutTx").Logger(),
	}
	ob.stop = make(chan struct{})
	ob.chain = chain
	ob.mu = &sync.Mutex{}
	ob.zetaClient = bridge
	ob.txWatchList = make(map[ethcommon.Hash]string)
	ob.Tss = tss
	ob.outTXConfirmedReceipts = make(map[int]*ethtypes.Receipt)
	ob.outTXConfirmedTransaction = make(map[int]*ethtypes.Transaction)
	ob.OutTxChan = make(chan OutTx, 100)
	addr := ethcommon.HexToAddress(config.ChainConfigs[chain.ChainName.String()].ConnectorContractAddress)
	erc20CustodyAddress := ethcommon.HexToAddress(config.ChainConfigs[chain.ChainName.String()].ERC20CustodyContractAddress)
	if addr == ethcommon.HexToAddress("0x0") {
		return nil, fmt.Errorf("connector contract address %s not configured for chain %s", config.ChainConfigs[chain.String()].ConnectorContractAddress, chain.String())
	}
	ob.ConnectorAddress = addr
	ob.ERC20CustodyAddress = erc20CustodyAddress
	ob.endpoint = config.ChainConfigs[chain.ChainName.String()].Endpoint
	logFile, err := os.OpenFile(ob.chain.ChainName.String()+"_debug.log", os.O_APPEND|os.O_WRONLY|os.O_CREATE, 0600)

	if err != nil {
		// Can we log an error before we have our Logger? :)
		log.Error().Err(err).Msgf("there was an error creating a logFile chain %s", ob.chain.String())
	}
	fileLogger := zerolog.New(logFile).With().Logger()
	ob.fileLogger = &fileLogger

	// initialize the Client
	ob.logger.ChainLogger.Info().Msgf("Chain %s endpoint %s", ob.chain.String(), ob.endpoint)
	client, err := ethclient.Dial(ob.endpoint)
	if err != nil {
		ob.logger.ChainLogger.Error().Err(err).Msg("eth Client Dial")
		return nil, err
	}
	ob.EvmClient = client

	if chain.IsKlaytnChain() {
		kclient, err := Dial(ob.endpoint)
		if err != nil {
			ob.logger.ChainLogger.Err(err).Msg("klaytn Client Dial")
			return nil, err
		}
		ob.KlaytnClient = kclient
	}

	// initialize the connector
	connector, err := evm.NewConnector(addr, ob.EvmClient)
	if err != nil {
		ob.logger.ChainLogger.Error().Err(err).Msg("Connector")
		return nil, err
	}
	ob.Connector = connector

	// initialize erc20 custody
	erc20CustodyContract, err := erc20custody.NewERC20Custody(erc20CustodyAddress, ob.EvmClient)
	if err != nil {
		ob.logger.ChainLogger.Err(err).Msg("ERC20Custody")
		return nil, err
	}
	ob.ERC20Custody = erc20CustodyContract

	// create metric counters
	err = ob.RegisterPromCounter("rpc_getLogs_count", "Number of getLogs")
	if err != nil {
		return nil, err
	}
	err = ob.RegisterPromCounter("rpc_getBlockByNumber_count", "Number of getBlockByNumber")
	if err != nil {
		return nil, err
	}
	err = ob.RegisterPromGauge(metricsPkg.PendingTxs, "Number of pending transactions")
	if err != nil {
		return nil, err
	}

	ob.SetChainDetails(chain)

	err = ob.LoadDB(dbpath, chain)
	if err != nil {
		return nil, err
	}
<<<<<<< HEAD
=======

>>>>>>> 34a4b761
	ob.logger.ChainLogger.Info().Msgf("%s: start scanning from block %d", chain.String(), ob.GetLastBlockHeight())

	return &ob, nil
}

func (ob *EVMChainClient) Start() {
	go ob.ExternalChainWatcher() // Observes external Chains for incoming trasnactions
	go ob.WatchGasPrice()        // Observes external Chains for Gas prices and posts to core
	go ob.observeOutTx()         // Populates receipts and confirmed outbound transactions
}

func (ob *EVMChainClient) Stop() {
	ob.logger.ChainLogger.Info().Msgf("ob %s is stopping", ob.chain.String())
	close(ob.stop) // this notifies all goroutines to stop

<<<<<<< HEAD
	ob.logger.ChainLogger.Info().Msg("closing ob.pendingUtxos")
	err := ob.db.Close()
=======
	ob.logger.ChainLogger.Info().Msg("closing ob.db")
	dbInst, err := ob.db.DB()
	if err != nil {
		ob.logger.ChainLogger.Info().Msg("error getting database instance")
	}
	err = dbInst.Close()
>>>>>>> 34a4b761
	if err != nil {
		ob.logger.ChainLogger.Error().Err(err).Msg("error closing pendingUtxos")
	}

	ob.logger.ChainLogger.Info().Msgf("%s observer stopped", ob.chain.String())
}

// returns: isIncluded, isConfirmed, Error
// If isConfirmed, it also post to ZetaCore
func (ob *EVMChainClient) IsSendOutTxProcessed(sendHash string, nonce int, cointype common.CoinType, logger zerolog.Logger) (bool, bool, error) {
	ob.mu.Lock()
	receipt, found1 := ob.outTXConfirmedReceipts[nonce]
	transaction, found2 := ob.outTXConfirmedTransaction[nonce]
	ob.mu.Unlock()
	found := found1 && found2
	if !found {
		return false, false, nil
	}
	sendID := fmt.Sprintf("%s-%d", ob.chain.String(), nonce)
	logger = logger.With().Str("sendID", sendID).Logger()
	if cointype == common.CoinType_Gas { // the outbound is a regular Ether/BNB/Matic transfer; no need to check events
		if receipt.Status == 1 {
			zetaHash, err := ob.zetaClient.PostReceiveConfirmation(
				sendHash,
				receipt.TxHash.Hex(),
				receipt.BlockNumber.Uint64(),
				transaction.Value(),
				common.ReceiveStatus_Success,
				ob.chain,
				nonce,
				common.CoinType_Gas,
			)
			if err != nil {
				logger.Error().Err(err).Msg("error posting confirmation to meta core")
			}
			logger.Info().Msgf("Zeta tx hash: %s\n", zetaHash)
			return true, true, nil
		} else if receipt.Status == 0 { // the same as below events flow
			logger.Info().Msgf("Found (failed tx) sendHash %s on chain %s txhash %s", sendHash, ob.chain.String(), receipt.TxHash.Hex())
			zetaTxHash, err := ob.zetaClient.PostReceiveConfirmation(sendHash, receipt.TxHash.Hex(), receipt.BlockNumber.Uint64(), big.NewInt(0), common.ReceiveStatus_Failed, ob.chain, nonce, common.CoinType_Gas)
			if err != nil {
				logger.Error().Err(err).Msgf("PostReceiveConfirmation error in WatchTxHashWithTimeout; zeta tx hash %s", zetaTxHash)
			}
			logger.Info().Msgf("Zeta tx hash: %s", zetaTxHash)
			return true, true, nil
		}
	} else if cointype == common.CoinType_Zeta { // the outbound is a Zeta transfer; need to check events ZetaReceived
		if receipt.Status == 1 {
			logs := receipt.Logs
			for _, vLog := range logs {
				confHeight := vLog.BlockNumber + ob.confCount
				if confHeight < 0 || confHeight >= math2.MaxInt64 {
					return false, false, fmt.Errorf("confHeight is out of range")
				}
				// TODO rewrite this to return early if not confirmed
				receivedLog, err := ob.Connector.ConnectorFilterer.ParseZetaReceived(*vLog)
				if err == nil {
					logger.Info().Msgf("Found (outTx) sendHash %s on chain %s txhash %s", sendHash, ob.chain.String(), vLog.TxHash.Hex())
					if int64(confHeight) < ob.GetLastBlockHeight() {
						logger.Info().Msg("Confirmed! Sending PostConfirmation to zetacore...")
						if len(vLog.Topics) != 4 {
							logger.Error().Msgf("wrong number of topics in log %d", len(vLog.Topics))
							return false, false, fmt.Errorf("wrong number of topics in log %d", len(vLog.Topics))
						}
						sendhash := vLog.Topics[3].Hex()
						//var rxAddress string = ethcommon.HexToAddress(vLog.Topics[1].Hex()).Hex()
						mMint := receivedLog.ZetaValue
						zetaHash, err := ob.zetaClient.PostReceiveConfirmation(
							sendhash,
							vLog.TxHash.Hex(),
							vLog.BlockNumber,
							mMint,
							common.ReceiveStatus_Success,
							ob.chain,
							nonce,
							common.CoinType_Zeta,
						)
						if err != nil {
							logger.Error().Err(err).Msg("error posting confirmation to meta core")
							continue
						}
						logger.Info().Msgf("Zeta tx hash: %s\n", zetaHash)
						return true, true, nil
					}
					logger.Info().Msgf("Included; %d blocks before confirmed! chain %s nonce %d", int(vLog.BlockNumber+ob.confCount)-int(ob.GetLastBlockHeight()), ob.chain.String(), nonce)
					return true, false, nil
				}
				revertedLog, err := ob.Connector.ConnectorFilterer.ParseZetaReverted(*vLog)
				if err == nil {
					logger.Info().Msgf("Found (revertTx) sendHash %s on chain %s txhash %s", sendHash, ob.chain.String(), vLog.TxHash.Hex())
					if int64(confHeight) < ob.GetLastBlockHeight() {
						logger.Info().Msg("Confirmed! Sending PostConfirmation to zetacore...")
						if len(vLog.Topics) != 3 {
							logger.Error().Msgf("wrong number of topics in log %d", len(vLog.Topics))
							return false, false, fmt.Errorf("wrong number of topics in log %d", len(vLog.Topics))
						}
						sendhash := vLog.Topics[2].Hex()
						mMint := revertedLog.RemainingZetaValue
						metaHash, err := ob.zetaClient.PostReceiveConfirmation(
							sendhash,
							vLog.TxHash.Hex(),
							vLog.BlockNumber,
							mMint,
							common.ReceiveStatus_Success,
							ob.chain,
							nonce,
							common.CoinType_Zeta,
						)
						if err != nil {
							logger.Err(err).Msg("error posting confirmation to meta core")
							continue
						}
						logger.Info().Msgf("Zeta tx hash: %s", metaHash)
						return true, true, nil
					}
					logger.Info().Msgf("Included; %d blocks before confirmed! chain %s nonce %d", int(vLog.BlockNumber+ob.confCount)-int(ob.GetLastBlockHeight()), ob.chain.String(), nonce)
					return true, false, nil
				}
			}
		} else if receipt.Status == 0 {
			//FIXME: check nonce here by getTransaction RPC
			logger.Info().Msgf("Found (failed tx) sendHash %s on chain %s txhash %s", sendHash, ob.chain.String(), receipt.TxHash.Hex())
			zetaTxHash, err := ob.zetaClient.PostReceiveConfirmation(sendHash, receipt.TxHash.Hex(), receipt.BlockNumber.Uint64(), big.NewInt(0), common.ReceiveStatus_Failed, ob.chain, nonce, common.CoinType_Zeta)
			if err != nil {
				logger.Error().Err(err).Msgf("PostReceiveConfirmation error in WatchTxHashWithTimeout; zeta tx hash %s", zetaTxHash)
			}
			logger.Info().Msgf("Zeta tx hash: %s", zetaTxHash)
			return true, true, nil
		}
	} else if cointype == common.CoinType_ERC20 {
		if receipt.Status == 1 {
			logs := receipt.Logs
			ERC20Custody, err := erc20custody.NewERC20Custody(ob.ERC20CustodyAddress, ob.EvmClient)
			if err != nil {
				logger.Warn().Msgf("NewERC20Custody err: %s", err)
			}
			for _, vLog := range logs {
				event, err := ERC20Custody.ParseWithdrawn(*vLog)
				confHeight := vLog.BlockNumber + ob.confCount
				if confHeight < 0 || confHeight >= math2.MaxInt64 {
					return false, false, fmt.Errorf("confHeight is out of range")
				}
				if err == nil {
					logger.Info().Msgf("Found (ERC20Custody.Withdrawn Event) sendHash %s on chain %s txhash %s", sendHash, ob.chain.String(), vLog.TxHash.Hex())
					if int64(confHeight) < ob.GetLastBlockHeight() {

						logger.Info().Msg("Confirmed! Sending PostConfirmation to zetacore...")
						zetaHash, err := ob.zetaClient.PostReceiveConfirmation(
							sendHash,
							vLog.TxHash.Hex(),
							vLog.BlockNumber,
							event.Amount,
							common.ReceiveStatus_Success,
							ob.chain,
							nonce,
							common.CoinType_ERC20,
						)
						if err != nil {
							logger.Error().Err(err).Msg("error posting confirmation to meta core")
							continue
						}
						logger.Info().Msgf("Zeta tx hash: %s\n", zetaHash)
						return true, true, nil
					}
					logger.Info().Msgf("Included; %d blocks before confirmed! chain %s nonce %d", int(vLog.BlockNumber+ob.confCount)-int(ob.GetLastBlockHeight()), ob.chain.String(), nonce)
					return true, false, nil
				}
			}
		}
	}

	return false, false, nil
}

// FIXME: there's a chance that a txhash in OutTxChan may not deliver when Stop() is called
// observeOutTx periodically checks all the txhash in potential outbound txs
func (ob *EVMChainClient) observeOutTx() {
	ticker := time.NewTicker(3 * time.Second) // FIXME: config this
	for {
		select {
		case <-ticker.C:
			trackers, err := ob.zetaClient.GetAllOutTxTrackerByChain(ob.chain)
			if err != nil {
				continue
			}
			outTimeout := time.After(90 * time.Second)
		TRACKERLOOP:
			for _, tracker := range trackers {
				nonceInt := tracker.Nonce
			TXHASHLOOP:
				for _, txHash := range tracker.HashList {
					inTimeout := time.After(3000 * time.Millisecond)
					select {
					case <-outTimeout:
						ob.logger.ObserveOutTx.Warn().Msgf("observeOutTx timeout on nonce %d", nonceInt)
						break TRACKERLOOP
					default:
						receipt, transaction, err := ob.queryTxByHash(txHash.TxHash, int64(nonceInt))
						if err == nil && receipt != nil { // confirmed
							ob.mu.Lock()
							ob.outTXConfirmedReceipts[int(nonceInt)] = receipt
							ob.outTXConfirmedTransaction[int(nonceInt)] = transaction
							ob.mu.Unlock()

							// Convert to DB types
							rec, err := clienttypes.ToReceiptSQLType(receipt, int(nonceInt))
							if err != nil {
<<<<<<< HEAD
								ob.logger.ObserveOutTx.Error().Err(err).Msgf("receipt marshal error %s", receipt.TxHash.Hex())
=======
								ob.logger.ObserveOutTx.Error().Err(err).Msgf("error converting receipt to db type")
								continue
>>>>>>> 34a4b761
							}
							trans, err := clienttypes.ToTransactionSQLType(transaction, int(nonceInt))
							if err != nil {
<<<<<<< HEAD
								ob.logger.ObserveOutTx.Err(err).Msgf("PurgeTxHashWatchList: error putting nonce %d tx hashes %s to db", nonceInt, receipt.TxHash.Hex())
=======
								ob.logger.ObserveOutTx.Err(err).Msgf("error converting transaction to db type")
								continue
							}

							//Save to DB
							if dbc := ob.db.Create(rec); dbc.Error != nil {
								ob.logger.ObserveOutTx.Error().Err(err).Msgf("PurgeTxHashWatchList: error putting nonce %d tx hashes %s to db", nonceInt, receipt.TxHash.Hex())
							}
							if dbc := ob.db.Create(trans); dbc.Error != nil {
								ob.logger.ObserveOutTx.Error().Err(err).Msgf("PurgeTxHashWatchList: error putting nonce %d tx hashes %s to db", nonceInt, transaction.Hash())
>>>>>>> 34a4b761
							}

							break TXHASHLOOP
						}
						<-inTimeout
					}
				}
			}
		case <-ob.stop:
			ob.logger.ObserveOutTx.Info().Msg("observeOutTx: stopped")
			return
		}
	}
}

// return the status of txHash
// receipt nil, err non-nil: txHash not found
// receipt nil, err nil: txHash receipt recorded, but may not be confirmed
// receipt non-nil, err nil: txHash confirmed
func (ob *EVMChainClient) queryTxByHash(txHash string, nonce int64) (*ethtypes.Receipt, *ethtypes.Transaction, error) {
	logger := ob.logger.ObserveOutTx.With().Str("txHash", txHash).Int64("nonce", nonce).Logger()
	if ob.outTXConfirmedReceipts[int(nonce)] != nil && ob.outTXConfirmedTransaction[int(nonce)] != nil {
		return nil, nil, fmt.Errorf("queryTxByHash: txHash %s receipts already recorded", txHash)
	}
	ctxt, cancel := context.WithTimeout(context.Background(), 3*time.Second)
	defer cancel()

	receipt, err := ob.EvmClient.TransactionReceipt(ctxt, ethcommon.HexToHash(txHash))
	if err != nil {
		if err != ethereum.NotFound {
			logger.Warn().Err(err).Msg("TransactionReceipt/TransactionByHash error")
		}
		return nil, nil, err
	}
	transaction, _, err := ob.EvmClient.TransactionByHash(ctxt, ethcommon.HexToHash(txHash))
	if err != nil {
		return nil, nil, err
	}
	if transaction.Nonce() != uint64(nonce) {
		return nil, nil, fmt.Errorf("queryTxByHash: txHash %s nonce mismatch: wanted %d, got tx nonce %d", txHash, nonce, transaction.Nonce())
	}
	confHeight := receipt.BlockNumber.Uint64() + ob.confCount
	if confHeight < 0 || confHeight >= math2.MaxInt64 {
		return nil, nil, fmt.Errorf("confHeight is out of range")
	}
	if int64(confHeight) > ob.GetLastBlockHeight() {
		log.Warn().Msgf("included but not confirmed: receipt block %d, current block %d", receipt.BlockNumber, ob.GetLastBlockHeight())
		return nil, nil, fmt.Errorf("included but not confirmed")
	}
	return receipt, transaction, nil
}

func (ob *EVMChainClient) SetLastBlockHeight(block int64) {
	if block < 0 {
		panic("lastBlock is negative")
	}
	if block >= math2.MaxInt64 {
		panic("lastBlock is too large")
	}
	atomic.StoreInt64(&ob.lastBlock, block)
}

func (ob *EVMChainClient) GetLastBlockHeight() int64 {
	height := atomic.LoadInt64(&ob.lastBlock)
	if height < 0 {
		panic("lastBlock is negative")
	}
	if height >= math2.MaxInt64 {
		panic("lastBlock is too large")
	}
	return height
}

func (ob *EVMChainClient) ExternalChainWatcher() {
	// At each tick, query the Connector contract

	ob.logger.ExternalChainWatcher.Info().Msg("ExternalChainWatcher started")
	for {
		select {
		case <-ob.ticker.C:
			err := ob.observeInTX()
			if err != nil {
				ob.logger.ExternalChainWatcher.Err(err).Msg("observeInTX error")
				continue
			}
		case <-ob.stop:
			ob.logger.ExternalChainWatcher.Info().Msg("ExternalChainWatcher stopped")
			return
		}
	}
}

func (ob *EVMChainClient) observeInTX() error {
	permssions, err := ob.zetaClient.GetInboundPermissions()
	if err != nil {
		return err
	}
	if !permssions.IsInboundEnabled {
		return errors.New("inbound TXS / Send has been disabled by the protocol")
	}
	header, err := ob.EvmClient.HeaderByNumber(context.Background(), nil)
	if err != nil {
		return err
	}
	counter, err := ob.GetPromCounter("rpc_getBlockByNumber_count")
	if err != nil {
		ob.logger.ExternalChainWatcher.Error().Err(err).Msg("GetPromCounter:")
	}
	counter.Inc()

	// "confirmed" current block number
	confirmedBlockNum := header.Number.Uint64() - ob.confCount
	// skip if no new block is produced.
	sampledLogger := ob.logger.ExternalChainWatcher.Sample(&zerolog.BasicSampler{N: 10})
	if confirmedBlockNum < 0 || confirmedBlockNum > math2.MaxUint64 {
		sampledLogger.Error().Msg("Skipping observer , confirmedBlockNum is negative or too large ")
		return nil
	}
	if confirmedBlockNum <= uint64(ob.GetLastBlockHeight()) {
		sampledLogger.Info().Msg("Skipping observer , No new block is produced ")
		return nil
	}
	lastBlock := ob.GetLastBlockHeight()
	startBlock := lastBlock + 1
	toBlock := lastBlock + config.MaxBlocksPerPeriod // read at most 10 blocks in one go
	if uint64(toBlock) >= confirmedBlockNum {
		toBlock = int64(confirmedBlockNum)
	}
	//ob.logger.Info().Msgf("%s current block %d, querying from %d to %d, %d blocks left to catch up, watching MPI address %s", ob.chain.String(), header.Number.Uint64(), ob.GetLastBlockHeight()+1, toBlock, int(toBlock)-int(confirmedBlockNum), ob.ConnectorAddress.Hex())

	// Query evm chain for zeta sent logs
	if startBlock < 0 || startBlock >= math2.MaxInt64 {
		return fmt.Errorf("startBlock is negative or too large")
	}
	if toBlock < 0 || toBlock >= math2.MaxInt64 {
		return fmt.Errorf("toBlock is negative or too large")
	}
	tb := uint64(toBlock)
	logs, err := ob.Connector.FilterZetaSent(&bind.FilterOpts{
		Start:   uint64(startBlock),
		End:     &tb,
		Context: context.TODO(),
	}, []ethcommon.Address{}, []*big.Int{})

	if err != nil {
		return err
	}
	cnt, err := ob.GetPromCounter("rpc_getLogs_count")
	if err != nil {
		return err
	}
	cnt.Inc()

	// Pull out arguments from logs
	for logs.Next() {
		event := logs.Event
		ob.logger.ExternalChainWatcher.Info().Msgf("TxBlockNumber %d Transaction Hash: %s Message : %s", event.Raw.BlockNumber, event.Raw.TxHash, event.Message)
		destChain := common.GetChainFromChainID(event.DestinationChainId.Int64())
		destAddr := clienttypes.BytesToEthHex(event.DestinationAddress)

		if strings.EqualFold(destAddr, config.ChainConfigs[destChain.ChainName.String()].ZETATokenContractAddress) {
			ob.logger.ExternalChainWatcher.Warn().Msgf("potential attack attempt: %s destination address is ZETA token contract address %s", destChain, destAddr)
		}
		zetaHash, err := ob.zetaClient.PostSend(
			event.ZetaTxSenderAddress.Hex(),
			ob.chain.ChainId,
			event.SourceTxOriginAddress.Hex(),
			clienttypes.BytesToEthHex(event.DestinationAddress),
			destChain.ChainId,
			math.NewUintFromBigInt(event.ZetaValueAndGas),
			base64.StdEncoding.EncodeToString(event.Message),
			event.Raw.TxHash.Hex(),
			event.Raw.BlockNumber,
			event.DestinationGasLimit.Uint64(),
			common.CoinType_Zeta,
			PostSendNonEVMGasLimit,
			"",
		)
		if err != nil {
			ob.logger.ExternalChainWatcher.Error().Err(err).Msg("error posting to zeta core")
			continue
		}
		ob.logger.ExternalChainWatcher.Info().Msgf("ZetaSent event detected and reported: PostSend zeta tx: %s", zetaHash)
	}

	// Query evm chain for deposited logs
	if startBlock < 0 || startBlock >= math2.MaxInt64 {
		ob.logger.ExternalChainWatcher.Error().Msgf("startBlock is out of range: %d", startBlock)
	}
	if toBlock < 0 || toBlock >= math2.MaxInt64 {
		ob.logger.ExternalChainWatcher.Error().Msgf("toBlock is out of range: %d", toBlock)
	}
	toB := uint64(toBlock)
	depositedLogs, err := ob.ERC20Custody.FilterDeposited(&bind.FilterOpts{
		Start:   uint64(startBlock),
		End:     &toB,
		Context: context.TODO(),
	}, []ethcommon.Address{})

	if err != nil {
		return err
	}
	cnt, err = ob.GetPromCounter("rpc_getLogs_count")
	if err != nil {
		return err
	}
	cnt.Inc()

	// Pull out arguments from logs
	for depositedLogs.Next() {
		event := depositedLogs.Event
		ob.logger.ExternalChainWatcher.Info().Msgf("TxBlockNumber %d Transaction Hash: %s Message : %s", event.Raw.BlockNumber, event.Raw.TxHash, event.Message)
		// TODO :add logger to POSTSEND
		zetaHash, err := ob.zetaClient.PostSend(
			"",
			ob.chain.ChainId,
			"",
			clienttypes.BytesToEthHex(event.Recipient),
			config.ChainConfigs[common.ZetaChain().ChainName.String()].Chain.ChainId,
			math.NewUintFromBigInt(event.Amount),
			hex.EncodeToString(event.Message),
			event.Raw.TxHash.Hex(),
			event.Raw.BlockNumber,
			1_500_000,
			common.CoinType_ERC20,
			PostSendEVMGasLimit,
			event.Asset.String(),
		)
		if err != nil {
			ob.logger.ExternalChainWatcher.Error().Err(err).Msg("error posting to zeta core")
			continue
		}
		ob.logger.ExternalChainWatcher.Info().Msgf("ZRC20Cusotdy Deposited event detected and reported: PostSend zeta tx: %s", zetaHash)
	}

	// ============= query the incoming tx to TSS address ==============
	tssAddress := ob.Tss.EVMAddress()
	// query incoming gas asset
	if !ob.chain.IsKlaytnChain() {
		for bn := startBlock; bn <= toBlock; bn++ {
			//block, err := ob.EvmClient.BlockByNumber(context.Background(), big.NewInt(int64(bn)))
			block, err := ob.EvmClient.BlockByNumber(context.Background(), big.NewInt(bn))
			if err != nil {
				ob.logger.ExternalChainWatcher.Error().Err(err).Msgf("error getting block: %d", bn)
				continue
			}
			ob.logger.ExternalChainWatcher.Debug().Msgf("block %d: num txs: %d", bn, len(block.Transactions()))
			for _, tx := range block.Transactions() {
				if tx.To() == nil {
					continue
				}
				if *tx.To() == tssAddress {
					receipt, err := ob.EvmClient.TransactionReceipt(context.Background(), tx.Hash())
					if err != nil {
						ob.logger.ExternalChainWatcher.Err(err).Msg("TransactionReceipt error")
						continue
					}
					if receipt.Status != 1 { // 1: successful, 0: failed
						ob.logger.ExternalChainWatcher.Info().Msgf("tx %s failed; don't act", tx.Hash().Hex())
						continue
					}

					from, err := ob.EvmClient.TransactionSender(context.Background(), tx, block.Hash(), receipt.TransactionIndex)
					if err != nil {
						ob.logger.ExternalChainWatcher.Err(err).Msg("TransactionSender error; trying local recovery (assuming LondonSigner dynamic fee tx type) of sender address")
						chainConf, found := config.ChainConfigs[ob.chain.String()]
						if !found || chainConf == nil {
							ob.logger.ExternalChainWatcher.Error().Msgf("chain %s not found in config", ob.chain.String())
							continue
						}
						signer := ethtypes.NewLondonSigner(big.NewInt(chainConf.Chain.ChainId))
						from, err = signer.Sender(tx)
						if err != nil {
							ob.logger.ExternalChainWatcher.Err(err).Msg("local recovery of sender address failed")
							continue
						}
					}
					zetaHash, err := ob.ReportTokenSentToTSS(tx.Hash(), tx.Value(), receipt, from, tx.Data())
					if err != nil {
						ob.logger.ExternalChainWatcher.Error().Err(err).Msg("error posting to zeta core")
						continue
					}
					ob.logger.ExternalChainWatcher.Info().Msgf("Gas Deposit detected and reported: PostSend zeta tx: %s", zetaHash)
				}
			}
		}
	} else { // for Klaytn
		for bn := startBlock; bn <= toBlock; bn++ {
			//block, err := ob.EvmClient.BlockByNumber(context.Background(), big.NewInt(int64(bn)))
			block, err := ob.KlaytnClient.BlockByNumber(context.Background(), big.NewInt(bn))
			if err != nil {
				ob.logger.ExternalChainWatcher.Error().Err(err).Msgf("error getting block: %d", bn)
				continue
			}
			for _, tx := range block.Transactions {
				if tx.To == nil {
					continue
				}
				if *tx.To == tssAddress {
					receipt, err := ob.EvmClient.TransactionReceipt(context.Background(), tx.Hash)
					if err != nil {
						ob.logger.ExternalChainWatcher.Err(err).Msg("TransactionReceipt error")
						continue
					}
					if receipt.Status != 1 { // 1: successful, 0: failed
						ob.logger.ExternalChainWatcher.Info().Msgf("tx %s failed; don't act", tx.Hash.Hex())
						continue
					}

					from := *tx.From
					value := tx.Value.ToInt()

					zetaHash, err := ob.ReportTokenSentToTSS(tx.Hash, value, receipt, from, tx.Input)
					if err != nil {
						ob.logger.ExternalChainWatcher.Error().Err(err).Msg("error posting to zeta core")
						continue
					}
					ob.logger.ExternalChainWatcher.Info().Msgf("ZetaSent event detected and reported: PostSend zeta tx: %s", zetaHash)
				}
			}
		}
	}
	// ============= end of query the incoming tx to TSS address ==============
	ob.SetLastBlockHeight(toBlock)
<<<<<<< HEAD
	buf := make([]byte, binary.MaxVarintLen64)
	n := binary.PutUvarint(buf, uint64(toBlock))
	err = ob.db.Put([]byte(PosKey), buf[:n], nil)
	if err != nil {
=======
	if err := ob.db.Save(clienttypes.ToLastBlockSQLType(ob.GetLastBlockHeight())).Error; err != nil {
>>>>>>> 34a4b761
		ob.logger.ExternalChainWatcher.Error().Err(err).Msg("error writing toBlock to db")
	}
	return nil
}

func (ob *EVMChainClient) ReportTokenSentToTSS(txhash ethcommon.Hash, value *big.Int, receipt *ethtypes.Receipt, from ethcommon.Address, data []byte) (string, error) {
	ob.logger.ExternalChainWatcher.Info().Msgf("TSS inTx detected: %s, blocknum %d", txhash.Hex(), receipt.BlockNumber)
	ob.logger.ExternalChainWatcher.Info().Msgf("TSS inTx value: %s", value.String())
	ob.logger.ExternalChainWatcher.Info().Msgf("TSS inTx from: %s", from.Hex())
	message := ""
	if len(data) != 0 {
		message = hex.EncodeToString(data)
	}
	zetaHash, err := ob.zetaClient.PostSend(
		from.Hex(),
		ob.chain.ChainId,
		from.Hex(),
		from.Hex(),
		common.ZetaChain().ChainId,
		math.NewUintFromBigInt(value),
		message,
		txhash.Hex(),
		receipt.BlockNumber.Uint64(),
		90_000,
		common.CoinType_Gas,
		PostSendEVMGasLimit,
		"",
	)
	return zetaHash, err
}

// query the base gas price for the block number bn.
//func (ob *EVMChainClient) GetBaseGasPrice() *big.Int {
//	gasPrice, err := ob.EvmClient.SuggestGasPrice(context.TODO())
//	if err != nil {
//		ob.logger.Err(err).Msg("GetBaseGasPrice")
//		return nil
//	}
//	return gasPrice
//}

func (ob *EVMChainClient) PostNonceIfNotRecorded(logger zerolog.Logger) error {
	zetaClient := ob.zetaClient
	evmClient := ob.EvmClient
	tss := ob.Tss
	chain := ob.chain

	_, err := zetaClient.GetNonceByChain(chain)
	if err != nil { // if Nonce of Chain is not found in ZetaCore; report it
		nonce, err := evmClient.NonceAt(context.TODO(), tss.EVMAddress(), nil)
		if err != nil {
			return errors.Wrap(err, "NonceAt")
		}
		pendingNonce, err := evmClient.PendingNonceAt(context.TODO(), tss.EVMAddress())
		if err != nil {
			return errors.Wrap(err, "PendingNonceAt")
		}
		if pendingNonce != nonce {
			return errors.Errorf(fmt.Sprintf("fatal: pending nonce %d != nonce %d", pendingNonce, nonce))
		}
		if err != nil {
			return errors.Wrap(err, "NonceAt")
		}
		zetahash, err := zetaClient.PostNonce(chain, nonce)
		if err != nil {
			return errors.Wrap(err, "PostNonce")
		}
		zetaClient.GetKeys()
		logger.Debug().Msgf("PostNonce zeta tx %s , Signer %s , nonce %d", zetahash, zetaClient.keys.GetOperatorAddress(), nonce)
	}
	return nil
}

func (ob *EVMChainClient) WatchGasPrice() {

	err := ob.PostGasPrice()
	if err != nil {
		ob.logger.WatchGasPrice.Error().Err(err).Msg("PostGasPrice error on " + ob.chain.String())
	}
	gasTicker := time.NewTicker(5 * time.Second) // FIXME: configure this in chainconfig
	for {
		select {
		case <-gasTicker.C:
			err := ob.PostGasPrice()
			if err != nil {
				ob.logger.WatchGasPrice.Error().Err(err).Msg("PostGasPrice error on " + ob.chain.String())
				continue
			}
		case <-ob.stop:
			ob.logger.WatchGasPrice.Info().Msg("WatchGasPrice stopped")
			return
		}
	}
}

func (ob *EVMChainClient) PostGasPrice() error {
	// GAS PRICE
	gasPrice, err := ob.EvmClient.SuggestGasPrice(context.TODO())
	if err != nil {
		ob.logger.WatchGasPrice.Err(err).Msg("PostGasPrice:")
		return err
	}
	blockNum, err := ob.EvmClient.BlockNumber(context.TODO())
	if err != nil {
		ob.logger.WatchGasPrice.Err(err).Msg("PostGasPrice:")
		return err
	}

	// SUPPLY
	var supply string // lockedAmount on ETH, totalSupply on other chains
	supply = "100"

	zetaHash, err := ob.zetaClient.PostGasPrice(ob.chain, gasPrice.Uint64(), supply, blockNum)
	if err != nil {
		ob.logger.WatchGasPrice.Err(err).Msg("PostGasPrice:")
		return err
	}
	ob.logger.WatchGasPrice.Debug().Msgf("PostGasPrice zeta tx: %s", zetaHash)

	return nil
}

// query ZetaCore about the last block that it has heard from a specific chain.
// return 0 if not existent.
func (ob *EVMChainClient) getLastHeight() (int64, error) {
	lastheight, err := ob.zetaClient.GetLastBlockHeightByChain(ob.chain)
	if err != nil {
		return 0, errors.Wrap(err, "getLastHeight")
	}
	return int64(lastheight.LastSendHeight), nil
}

<<<<<<< HEAD
func (ob *EVMChainClient) BuildBlockIndex(dbpath, chain string) error {
	logger := ob.logger.ChainLogger.With().Str("module", "BuildBlockIndex").Logger()
	path := fmt.Sprintf("%s/%s", dbpath, chain) // e.g. ~/.zetaclient/ETH
	db, err := leveldb.OpenFile(path, nil)
	if err != nil {
		return err
	}
	ob.db = db
=======
func (ob *EVMChainClient) BuildBlockIndex() error {
	logger := ob.logger.ChainLogger.With().Str("module", "BuildBlockIndex").Logger()
>>>>>>> 34a4b761
	envvar := ob.chain.String() + "_SCAN_FROM"
	scanFromBlock := os.Getenv(envvar)
	if scanFromBlock != "" {
		logger.Info().Msgf("envvar %s is set; scan from  block %s", envvar, scanFromBlock)
		if scanFromBlock == clienttypes.EnvVarLatest {
			header, err := ob.EvmClient.HeaderByNumber(context.Background(), nil)
			if err != nil {
				return err
			}
			ob.SetLastBlockHeight(header.Number.Int64())
		} else {
			scanFromBlockInt, err := strconv.ParseInt(scanFromBlock, 10, 64)
			if err != nil {
				return err
			}
			ob.SetLastBlockHeight(scanFromBlockInt)
		}
	} else { // last observed block
		var lastBlockNum clienttypes.LastBlockSQLType
		if err := ob.db.First(&lastBlockNum, clienttypes.LastBlockNumID).Error; err != nil {
			logger.Info().Msg("db PosKey does not exist; read from ZetaCore")
			lastheight, err := ob.getLastHeight()
			if err != nil {
				logger.Warn().Err(err).Msg("getLastHeight error")
			}
			ob.SetLastBlockHeight(lastheight)
			// if ZetaCore does not have last heard block height, then use current
			if ob.GetLastBlockHeight() == 0 {
				header, err := ob.EvmClient.HeaderByNumber(context.Background(), nil)
				if err != nil {
					return err
				}
				ob.SetLastBlockHeight(header.Number.Int64())
			}
<<<<<<< HEAD
			buf2 := make([]byte, binary.MaxVarintLen64)
			n := binary.PutUvarint(buf2, uint64(ob.GetLastBlockHeight()))
			err = db.Put([]byte(PosKey), buf2[:n], nil)
			if err != nil {
				logger.Error().Err(err).Msg("error writing ob.LastBlock to db: ")
=======
			if dbc := ob.db.Save(clienttypes.ToLastBlockSQLType(ob.GetLastBlockHeight())); dbc.Error != nil {
				logger.Error().Err(dbc.Error).Msg("error writing ob.LastBlock to db: ")
>>>>>>> 34a4b761
			}
		} else {
			ob.SetLastBlockHeight(lastBlockNum.Num)
		}
	}
	return nil
}

<<<<<<< HEAD
func (ob *EVMChainClient) BuildReceiptsMap() {
	logger := ob.logger.ChainLogger.With().Str("module", "BuildReceiptsMap").Logger()
	iter := ob.db.NewIterator(util.BytesPrefix([]byte(NonceTxKeyPrefix)), nil)
	for iter.Next() {
		key := string(iter.Key())
		nonce, err := strconv.ParseInt(key[len(NonceTxKeyPrefix):], 10, 64)
=======
func (ob *EVMChainClient) BuildReceiptsMap() error {
	logger := ob.logger
	var receipts []clienttypes.ReceiptSQLType
	if err := ob.db.Find(&receipts).Error; err != nil {
		logger.ChainLogger.Error().Err(err).Msg("error iterating over db")
		return err
	}
	for _, receipt := range receipts {
		r, err := clienttypes.FromReceiptDBType(receipt.Receipt)
>>>>>>> 34a4b761
		if err != nil {
			return err
		}
		ob.outTXConfirmedReceipts[receipt.Nonce] = r
	}

	return nil
}

func (ob *EVMChainClient) BuildTransactionsMap() error {
	logger := ob.logger
	var transactions []clienttypes.TransactionSQLType
	if err := ob.db.Find(&transactions).Error; err != nil {
		logger.ChainLogger.Error().Err(err).Msg("error iterating over db")
		return err
	}
	for _, transaction := range transactions {
		trans, err := clienttypes.FromTransactionDBType(transaction.Transaction)
		if err != nil {
			return err
		}
		ob.outTXConfirmedTransaction[transaction.Nonce] = trans
	}
	return nil
}

// LoadDB open sql database and load data into EVMChainClient
func (ob *EVMChainClient) LoadDB(dbPath string, chain common.Chain) error {
	if dbPath != "" {
		if _, err := os.Stat(dbPath); os.IsNotExist(err) {
			err := os.MkdirAll(dbPath, os.ModePerm)
			if err != nil {
				return err
			}
		}
		path := fmt.Sprintf("%s/%s", dbPath, chain.ChainName.String()) //Use "file::memory:?cache=shared" for temp db
		db, err := gorm.Open(sqlite.Open(path), &gorm.Config{})
		if err != nil {
			panic("failed to connect database")
		}

		err = db.AutoMigrate(&clienttypes.ReceiptSQLType{},
			&clienttypes.TransactionSQLType{},
			&clienttypes.LastBlockSQLType{})
		if err != nil {
			return err
		}

		ob.db = db
		err = ob.BuildBlockIndex()
		if err != nil {
			return err
		}

		err = ob.BuildReceiptsMap()
		if err != nil {
			return err
		}

		err = ob.BuildTransactionsMap()
		if err != nil {
			return err
		}

	}
	return nil
}

func (ob *EVMChainClient) SetChainDetails(chain common.Chain) {
	MinObInterval := 24
	chainconfig := config.ChainConfigs[chain.ChainName.String()]
	ob.confCount = chainconfig.ConfCount
	ob.BlockTime = chainconfig.BlockTime
	ob.ticker = time.NewTicker(time.Duration(MaxInt(int(chainconfig.BlockTime), MinObInterval)) * time.Second)
}

func (ob *EVMChainClient) SetMinAndMaxNonce(trackers []cctxtypes.OutTxTracker) error {
	minNonce, maxNonce := int64(-1), int64(0)
	for _, tracker := range trackers {
		conv := tracker.Nonce
		intNonce := int64(conv)
		if minNonce == -1 {
			minNonce = intNonce
		}
		if intNonce < minNonce {
			minNonce = intNonce
		}
		if intNonce > maxNonce {
			maxNonce = intNonce
		}
	}
	if minNonce != -1 {
		atomic.StoreInt64(&ob.MinNonce, minNonce)
	}
	if maxNonce > 0 {
		atomic.StoreInt64(&ob.MaxNonce, maxNonce)
	}
	return nil
}<|MERGE_RESOLUTION|>--- conflicted
+++ resolved
@@ -5,12 +5,8 @@
 	"encoding/base64"
 	"encoding/hex"
 	"fmt"
-<<<<<<< HEAD
-	"github.com/pkg/errors"
-=======
 	"gorm.io/driver/sqlite"
 	"gorm.io/gorm"
->>>>>>> 34a4b761
 	math2 "math"
 	"math/big"
 	"os"
@@ -65,7 +61,6 @@
 	*ChainMetrics
 
 	chain                     common.Chain
-	chainConfig               config.EVMConfig
 	endpoint                  string
 	ticker                    *time.Ticker
 	Connector                 *evm.Connector
@@ -81,11 +76,7 @@
 	BlockTime                 uint64 // block time in seconds
 	txWatchList               map[ethcommon.Hash]string
 	mu                        *sync.Mutex
-<<<<<<< HEAD
-	db                        *leveldb.DB
-=======
 	db                        *gorm.DB
->>>>>>> 34a4b761
 	outTXConfirmedReceipts    map[int]*ethtypes.Receipt
 	outTXConfirmedTransaction map[int]*ethtypes.Transaction
 	MinNonce                  int64
@@ -190,10 +181,7 @@
 	if err != nil {
 		return nil, err
 	}
-<<<<<<< HEAD
-=======
-
->>>>>>> 34a4b761
+
 	ob.logger.ChainLogger.Info().Msgf("%s: start scanning from block %d", chain.String(), ob.GetLastBlockHeight())
 
 	return &ob, nil
@@ -209,17 +197,12 @@
 	ob.logger.ChainLogger.Info().Msgf("ob %s is stopping", ob.chain.String())
 	close(ob.stop) // this notifies all goroutines to stop
 
-<<<<<<< HEAD
-	ob.logger.ChainLogger.Info().Msg("closing ob.pendingUtxos")
-	err := ob.db.Close()
-=======
 	ob.logger.ChainLogger.Info().Msg("closing ob.db")
 	dbInst, err := ob.db.DB()
 	if err != nil {
 		ob.logger.ChainLogger.Info().Msg("error getting database instance")
 	}
 	err = dbInst.Close()
->>>>>>> 34a4b761
 	if err != nil {
 		ob.logger.ChainLogger.Error().Err(err).Msg("error closing pendingUtxos")
 	}
@@ -427,18 +410,11 @@
 							// Convert to DB types
 							rec, err := clienttypes.ToReceiptSQLType(receipt, int(nonceInt))
 							if err != nil {
-<<<<<<< HEAD
-								ob.logger.ObserveOutTx.Error().Err(err).Msgf("receipt marshal error %s", receipt.TxHash.Hex())
-=======
 								ob.logger.ObserveOutTx.Error().Err(err).Msgf("error converting receipt to db type")
 								continue
->>>>>>> 34a4b761
 							}
 							trans, err := clienttypes.ToTransactionSQLType(transaction, int(nonceInt))
 							if err != nil {
-<<<<<<< HEAD
-								ob.logger.ObserveOutTx.Err(err).Msgf("PurgeTxHashWatchList: error putting nonce %d tx hashes %s to db", nonceInt, receipt.TxHash.Hex())
-=======
 								ob.logger.ObserveOutTx.Err(err).Msgf("error converting transaction to db type")
 								continue
 							}
@@ -449,7 +425,6 @@
 							}
 							if dbc := ob.db.Create(trans); dbc.Error != nil {
 								ob.logger.ObserveOutTx.Error().Err(err).Msgf("PurgeTxHashWatchList: error putting nonce %d tx hashes %s to db", nonceInt, transaction.Hash())
->>>>>>> 34a4b761
 							}
 
 							break TXHASHLOOP
@@ -774,14 +749,7 @@
 	}
 	// ============= end of query the incoming tx to TSS address ==============
 	ob.SetLastBlockHeight(toBlock)
-<<<<<<< HEAD
-	buf := make([]byte, binary.MaxVarintLen64)
-	n := binary.PutUvarint(buf, uint64(toBlock))
-	err = ob.db.Put([]byte(PosKey), buf[:n], nil)
-	if err != nil {
-=======
 	if err := ob.db.Save(clienttypes.ToLastBlockSQLType(ob.GetLastBlockHeight())).Error; err != nil {
->>>>>>> 34a4b761
 		ob.logger.ExternalChainWatcher.Error().Err(err).Msg("error writing toBlock to db")
 	}
 	return nil
@@ -914,19 +882,8 @@
 	return int64(lastheight.LastSendHeight), nil
 }
 
-<<<<<<< HEAD
-func (ob *EVMChainClient) BuildBlockIndex(dbpath, chain string) error {
-	logger := ob.logger.ChainLogger.With().Str("module", "BuildBlockIndex").Logger()
-	path := fmt.Sprintf("%s/%s", dbpath, chain) // e.g. ~/.zetaclient/ETH
-	db, err := leveldb.OpenFile(path, nil)
-	if err != nil {
-		return err
-	}
-	ob.db = db
-=======
 func (ob *EVMChainClient) BuildBlockIndex() error {
 	logger := ob.logger.ChainLogger.With().Str("module", "BuildBlockIndex").Logger()
->>>>>>> 34a4b761
 	envvar := ob.chain.String() + "_SCAN_FROM"
 	scanFromBlock := os.Getenv(envvar)
 	if scanFromBlock != "" {
@@ -961,16 +918,8 @@
 				}
 				ob.SetLastBlockHeight(header.Number.Int64())
 			}
-<<<<<<< HEAD
-			buf2 := make([]byte, binary.MaxVarintLen64)
-			n := binary.PutUvarint(buf2, uint64(ob.GetLastBlockHeight()))
-			err = db.Put([]byte(PosKey), buf2[:n], nil)
-			if err != nil {
-				logger.Error().Err(err).Msg("error writing ob.LastBlock to db: ")
-=======
 			if dbc := ob.db.Save(clienttypes.ToLastBlockSQLType(ob.GetLastBlockHeight())); dbc.Error != nil {
 				logger.Error().Err(dbc.Error).Msg("error writing ob.LastBlock to db: ")
->>>>>>> 34a4b761
 			}
 		} else {
 			ob.SetLastBlockHeight(lastBlockNum.Num)
@@ -979,14 +928,6 @@
 	return nil
 }
 
-<<<<<<< HEAD
-func (ob *EVMChainClient) BuildReceiptsMap() {
-	logger := ob.logger.ChainLogger.With().Str("module", "BuildReceiptsMap").Logger()
-	iter := ob.db.NewIterator(util.BytesPrefix([]byte(NonceTxKeyPrefix)), nil)
-	for iter.Next() {
-		key := string(iter.Key())
-		nonce, err := strconv.ParseInt(key[len(NonceTxKeyPrefix):], 10, 64)
-=======
 func (ob *EVMChainClient) BuildReceiptsMap() error {
 	logger := ob.logger
 	var receipts []clienttypes.ReceiptSQLType
@@ -996,7 +937,6 @@
 	}
 	for _, receipt := range receipts {
 		r, err := clienttypes.FromReceiptDBType(receipt.Receipt)
->>>>>>> 34a4b761
 		if err != nil {
 			return err
 		}
