package evm_test

import (
	"encoding/hex"
	"sync"
	"testing"

	ethcommon "github.com/ethereum/go-ethereum/common"
	ethtypes "github.com/ethereum/go-ethereum/core/types"
	lru "github.com/hashicorp/golang-lru"
	"github.com/onrik/ethrpc"
	"github.com/stretchr/testify/require"
	"github.com/zeta-chain/zetacore/pkg"
	observertypes "github.com/zeta-chain/zetacore/x/observer/types"
	"github.com/zeta-chain/zetacore/zetaclient/config"
	"github.com/zeta-chain/zetacore/zetaclient/evm"
	"github.com/zeta-chain/zetacore/zetaclient/interfaces"
	"github.com/zeta-chain/zetacore/zetaclient/testutils"
	"github.com/zeta-chain/zetacore/zetaclient/testutils/stub"
	clienttypes "github.com/zeta-chain/zetacore/zetaclient/types"
)

// MockEVMClient creates a mock ChainClient with custom chain, TSS, params etc
func MockEVMClient(
	chain pkg.Chain,
	evmClient interfaces.EVMRPCClient,
	evmJSONRPC interfaces.EVMJSONRPCClient,
	zetClient interfaces.ZetaCoreBridger,
	tss interfaces.TSSSigner,
	lastBlock uint64,
	params observertypes.ChainParams) *evm.ChainClient {
	client := &evm.ChainClient{
		Tss: tss,
		Mu:  &sync.Mutex{},
	}
	client.WithChain(chain)
	client.WithEvmClient(evmClient)
	client.WithEvmJSONRPC(evmJSONRPC)
	if zetClient != nil {
		client.WithZetaClient(zetClient)
	} else {
		client.WithZetaClient(stub.NewMockZetaCoreBridge())
	}
	client.SetLastBlockHeight(lastBlock)
	client.SetChainParams(params)
	blockCache, _ := lru.New(1000)
	client.WithBlockCache(blockCache)

	return client
}

func TestEVM_CheckAndVoteInboundTokenZeta(t *testing.T) {
	// load archived ZetaSent intx, receipt and cctx
	// https://etherscan.io/tx/0xf3935200c80f98502d5edc7e871ffc40ca898e134525c42c2ae3cbc5725f9d76
	chain := pkg.EthChain()
	confirmation := uint64(10)
	chainID := chain.ChainId
	chainParam := stub.MockChainParams(chain.ChainId, confirmation)
	intxHash := "0xf3935200c80f98502d5edc7e871ffc40ca898e134525c42c2ae3cbc5725f9d76"

	t.Run("should pass for archived intx, receipt and cctx", func(t *testing.T) {
		tx, receipt, cctx := testutils.LoadEVMIntxNReceiptNCctx(t, chainID, intxHash, pkg.CoinType_Zeta)
		require.NoError(t, evm.ValidateEvmTransaction(tx))
		lastBlock := receipt.BlockNumber.Uint64() + confirmation

		ob := MockEVMClient(chain, nil, nil, nil, stub.NewTSSMainnet(), lastBlock, chainParam)
		ballot, err := ob.CheckAndVoteInboundTokenZeta(tx, receipt, false)
		require.NoError(t, err)
		require.Equal(t, cctx.InboundTxParams.InboundTxBallotIndex, ballot)
	})
	t.Run("should fail on unconfirmed intx", func(t *testing.T) {
		tx, receipt, _ := testutils.LoadEVMIntxNReceiptNCctx(t, chainID, intxHash, pkg.CoinType_Zeta)
		require.NoError(t, evm.ValidateEvmTransaction(tx))
		lastBlock := receipt.BlockNumber.Uint64() + confirmation - 1

		ob := MockEVMClient(chain, nil, nil, nil, stub.NewTSSMainnet(), lastBlock, chainParam)
		_, err := ob.CheckAndVoteInboundTokenZeta(tx, receipt, false)
		require.ErrorContains(t, err, "not been confirmed")
	})
	t.Run("should not act if no ZetaSent event", func(t *testing.T) {
		tx, receipt, _ := testutils.LoadEVMIntxNReceiptNCctx(t, chainID, intxHash, pkg.CoinType_Zeta)
		receipt.Logs = receipt.Logs[:2] // remove ZetaSent event
		require.NoError(t, evm.ValidateEvmTransaction(tx))
		lastBlock := receipt.BlockNumber.Uint64() + confirmation

		ob := MockEVMClient(chain, nil, nil, nil, stub.NewTSSMainnet(), lastBlock, chainParam)
		ballot, err := ob.CheckAndVoteInboundTokenZeta(tx, receipt, true)
		require.NoError(t, err)
		require.Equal(t, "", ballot)
	})
	t.Run("should not act if emitter is not ZetaConnector", func(t *testing.T) {
		tx, receipt, _ := testutils.LoadEVMIntxNReceiptNCctx(t, chainID, intxHash, pkg.CoinType_Zeta)
		require.NoError(t, evm.ValidateEvmTransaction(tx))
		lastBlock := receipt.BlockNumber.Uint64() + confirmation

		chainID = 56 // use BSC chain connector
		ob := MockEVMClient(chain, nil, nil, nil, stub.NewTSSMainnet(), lastBlock, stub.MockChainParams(chainID, confirmation))
		_, err := ob.CheckAndVoteInboundTokenZeta(tx, receipt, true)
		require.ErrorContains(t, err, "emitter address mismatch")
	})
}

func TestEVM_CheckAndVoteInboundTokenERC20(t *testing.T) {
	// load archived ERC20 intx, receipt and cctx
	// https://etherscan.io/tx/0x4ea69a0e2ff36f7548ab75791c3b990e076e2a4bffeb616035b239b7d33843da
	chain := pkg.EthChain()
	confirmation := uint64(10)
	chainID := chain.ChainId
	chainParam := stub.MockChainParams(chain.ChainId, confirmation)
	intxHash := "0x4ea69a0e2ff36f7548ab75791c3b990e076e2a4bffeb616035b239b7d33843da"

	t.Run("should pass for archived intx, receipt and cctx", func(t *testing.T) {
		tx, receipt, cctx := testutils.LoadEVMIntxNReceiptNCctx(t, chainID, intxHash, pkg.CoinType_ERC20)
		require.NoError(t, evm.ValidateEvmTransaction(tx))
		lastBlock := receipt.BlockNumber.Uint64() + confirmation

		ob := MockEVMClient(chain, nil, nil, nil, stub.NewTSSMainnet(), lastBlock, chainParam)
		ballot, err := ob.CheckAndVoteInboundTokenERC20(tx, receipt, false)
		require.NoError(t, err)
		require.Equal(t, cctx.InboundTxParams.InboundTxBallotIndex, ballot)
	})
	t.Run("should fail on unconfirmed intx", func(t *testing.T) {
		tx, receipt, _ := testutils.LoadEVMIntxNReceiptNCctx(t, chainID, intxHash, pkg.CoinType_ERC20)
		require.NoError(t, evm.ValidateEvmTransaction(tx))
		lastBlock := receipt.BlockNumber.Uint64() + confirmation - 1

		ob := MockEVMClient(chain, nil, nil, nil, stub.NewTSSMainnet(), lastBlock, chainParam)
		_, err := ob.CheckAndVoteInboundTokenERC20(tx, receipt, false)
		require.ErrorContains(t, err, "not been confirmed")
	})
	t.Run("should not act if no Deposit event", func(t *testing.T) {
		tx, receipt, _ := testutils.LoadEVMIntxNReceiptNCctx(t, chainID, intxHash, pkg.CoinType_ERC20)
		receipt.Logs = receipt.Logs[:1] // remove Deposit event
		require.NoError(t, evm.ValidateEvmTransaction(tx))
		lastBlock := receipt.BlockNumber.Uint64() + confirmation

		ob := MockEVMClient(chain, nil, nil, nil, stub.NewTSSMainnet(), lastBlock, chainParam)
		ballot, err := ob.CheckAndVoteInboundTokenERC20(tx, receipt, true)
		require.NoError(t, err)
		require.Equal(t, "", ballot)
	})
	t.Run("should not act if emitter is not ERC20 Custody", func(t *testing.T) {
		tx, receipt, _ := testutils.LoadEVMIntxNReceiptNCctx(t, chainID, intxHash, pkg.CoinType_ERC20)
		require.NoError(t, evm.ValidateEvmTransaction(tx))
		lastBlock := receipt.BlockNumber.Uint64() + confirmation

		chainID = 56 // use BSC chain ERC20 custody
		ob := MockEVMClient(chain, nil, nil, nil, stub.NewTSSMainnet(), lastBlock, stub.MockChainParams(chainID, confirmation))
		_, err := ob.CheckAndVoteInboundTokenERC20(tx, receipt, true)
		require.ErrorContains(t, err, "emitter address mismatch")
	})
}

func TestEVM_CheckAndVoteInboundTokenGas(t *testing.T) {
	// load archived Gas intx, receipt and cctx
	// https://etherscan.io/tx/0xeaec67d5dd5d85f27b21bef83e01cbdf59154fd793ea7a22c297f7c3a722c532
	chain := pkg.EthChain()
	confirmation := uint64(10)
	chainID := chain.ChainId
	chainParam := stub.MockChainParams(chain.ChainId, confirmation)
	intxHash := "0xeaec67d5dd5d85f27b21bef83e01cbdf59154fd793ea7a22c297f7c3a722c532"

	t.Run("should pass for archived intx, receipt and cctx", func(t *testing.T) {
		tx, receipt, cctx := testutils.LoadEVMIntxNReceiptNCctx(t, chainID, intxHash, pkg.CoinType_Gas)
		require.NoError(t, evm.ValidateEvmTransaction(tx))
		lastBlock := receipt.BlockNumber.Uint64() + confirmation

		ob := MockEVMClient(chain, nil, nil, nil, stub.NewTSSMainnet(), lastBlock, chainParam)
		ballot, err := ob.CheckAndVoteInboundTokenGas(tx, receipt, false)
		require.NoError(t, err)
		require.Equal(t, cctx.InboundTxParams.InboundTxBallotIndex, ballot)
	})
	t.Run("should fail on unconfirmed intx", func(t *testing.T) {
		tx, receipt, _ := testutils.LoadEVMIntxNReceiptNCctx(t, chainID, intxHash, pkg.CoinType_Gas)
		require.NoError(t, evm.ValidateEvmTransaction(tx))
		lastBlock := receipt.BlockNumber.Uint64() + confirmation - 1

		ob := MockEVMClient(chain, nil, nil, nil, stub.NewTSSMainnet(), lastBlock, chainParam)
		_, err := ob.CheckAndVoteInboundTokenGas(tx, receipt, false)
		require.ErrorContains(t, err, "not been confirmed")
	})
	t.Run("should not act if receiver is not TSS", func(t *testing.T) {
<<<<<<< HEAD
		tx, receipt, _ := testutils.LoadEVMIntxNReceiptNCctx(t, chainID, intxHash, pkg.CoinType_Gas)
		tx.To = testutils.OtherAddress // use other address
=======
		tx, receipt, _ := testutils.LoadEVMIntxNReceiptNCctx(t, chainID, intxHash, common.CoinType_Gas)
		tx.To = testutils.OtherAddress1 // use other address
>>>>>>> 238fbbc0
		require.NoError(t, evm.ValidateEvmTransaction(tx))
		lastBlock := receipt.BlockNumber.Uint64() + confirmation

		ob := MockEVMClient(chain, nil, nil, nil, stub.NewTSSMainnet(), lastBlock, chainParam)
		ballot, err := ob.CheckAndVoteInboundTokenGas(tx, receipt, false)
		require.ErrorContains(t, err, "not TSS address")
		require.Equal(t, "", ballot)
	})
	t.Run("should not act if transaction failed", func(t *testing.T) {
		tx, receipt, _ := testutils.LoadEVMIntxNReceiptNCctx(t, chainID, intxHash, pkg.CoinType_Gas)
		receipt.Status = ethtypes.ReceiptStatusFailed
		require.NoError(t, evm.ValidateEvmTransaction(tx))
		lastBlock := receipt.BlockNumber.Uint64() + confirmation

		ob := MockEVMClient(chain, nil, nil, nil, stub.NewTSSMainnet(), lastBlock, chainParam)
		ballot, err := ob.CheckAndVoteInboundTokenGas(tx, receipt, false)
		require.ErrorContains(t, err, "not a successful tx")
		require.Equal(t, "", ballot)
	})
	t.Run("should not act on nil message", func(t *testing.T) {
		tx, receipt, _ := testutils.LoadEVMIntxNReceiptNCctx(t, chainID, intxHash, pkg.CoinType_Gas)
		tx.Input = hex.EncodeToString([]byte(pkg.DonationMessage)) // donation will result in nil message
		require.NoError(t, evm.ValidateEvmTransaction(tx))
		lastBlock := receipt.BlockNumber.Uint64() + confirmation

		ob := MockEVMClient(chain, nil, nil, nil, stub.NewTSSMainnet(), lastBlock, chainParam)
		ballot, err := ob.CheckAndVoteInboundTokenGas(tx, receipt, false)
		require.NoError(t, err)
		require.Equal(t, "", ballot)
	})
}

func TestEVM_BuildInboundVoteMsgForZetaSentEvent(t *testing.T) {
	// load archived ZetaSent receipt
	// https://etherscan.io/tx/0xf3935200c80f98502d5edc7e871ffc40ca898e134525c42c2ae3cbc5725f9d76
	chainID := int64(1)
	chain := pkg.EthChain()
	intxHash := "0xf3935200c80f98502d5edc7e871ffc40ca898e134525c42c2ae3cbc5725f9d76"
	receipt := testutils.LoadEVMIntxReceipt(t, chainID, intxHash, pkg.CoinType_Zeta)
	cctx := testutils.LoadEVMIntxCctx(t, chainID, intxHash, pkg.CoinType_Zeta)

	// parse ZetaSent event
	ob := MockEVMClient(chain, nil, nil, nil, nil, 1, stub.MockChainParams(1, 1))
	connector := stub.MockConnectorNonEth(chainID)
	event := testutils.ParseReceiptZetaSent(receipt, connector)

	// create test compliance config
	cfg := config.Config{
		ComplianceConfig: config.ComplianceConfig{},
	}

	t.Run("should return vote msg for archived ZetaSent event", func(t *testing.T) {
		msg := ob.BuildInboundVoteMsgForZetaSentEvent(event)
		require.NotNil(t, msg)
		require.Equal(t, cctx.InboundTxParams.InboundTxBallotIndex, msg.Digest())
	})
	t.Run("should return nil msg if sender is restricted", func(t *testing.T) {
		sender := event.ZetaTxSenderAddress.Hex()
		cfg.ComplianceConfig.RestrictedAddresses = []string{sender}
		config.LoadComplianceConfig(cfg)
		msg := ob.BuildInboundVoteMsgForZetaSentEvent(event)
		require.Nil(t, msg)
	})
	t.Run("should return nil msg if receiver is restricted", func(t *testing.T) {
		receiver := clienttypes.BytesToEthHex(event.DestinationAddress)
		cfg.ComplianceConfig.RestrictedAddresses = []string{receiver}
		config.LoadComplianceConfig(cfg)
		msg := ob.BuildInboundVoteMsgForZetaSentEvent(event)
		require.Nil(t, msg)
	})
	t.Run("should return nil msg if txOrigin is restricted", func(t *testing.T) {
		txOrigin := event.SourceTxOriginAddress.Hex()
		cfg.ComplianceConfig.RestrictedAddresses = []string{txOrigin}
		config.LoadComplianceConfig(cfg)
		msg := ob.BuildInboundVoteMsgForZetaSentEvent(event)
		require.Nil(t, msg)
	})
}

func TestEVM_BuildInboundVoteMsgForDepositedEvent(t *testing.T) {
	// load archived Deposited receipt
	// https://etherscan.io/tx/0x4ea69a0e2ff36f7548ab75791c3b990e076e2a4bffeb616035b239b7d33843da
	chain := pkg.EthChain()
	chainID := chain.ChainId
	intxHash := "0x4ea69a0e2ff36f7548ab75791c3b990e076e2a4bffeb616035b239b7d33843da"
	tx, receipt := testutils.LoadEVMIntxNReceipt(t, chainID, intxHash, pkg.CoinType_ERC20)
	cctx := testutils.LoadEVMIntxCctx(t, chainID, intxHash, pkg.CoinType_ERC20)

	// parse Deposited event
	ob := MockEVMClient(chain, nil, nil, nil, nil, 1, stub.MockChainParams(1, 1))
	custody := stub.MockERC20Custody(chainID)
	event := testutils.ParseReceiptERC20Deposited(receipt, custody)
	sender := ethcommon.HexToAddress(tx.From)

	// create test compliance config
	cfg := config.Config{
		ComplianceConfig: config.ComplianceConfig{},
	}

	t.Run("should return vote msg for archived Deposited event", func(t *testing.T) {
		msg := ob.BuildInboundVoteMsgForDepositedEvent(event, sender)
		require.NotNil(t, msg)
		require.Equal(t, cctx.InboundTxParams.InboundTxBallotIndex, msg.Digest())
	})
	t.Run("should return nil msg if sender is restricted", func(t *testing.T) {
		cfg.ComplianceConfig.RestrictedAddresses = []string{sender.Hex()}
		config.LoadComplianceConfig(cfg)
		msg := ob.BuildInboundVoteMsgForDepositedEvent(event, sender)
		require.Nil(t, msg)
	})
	t.Run("should return nil msg if receiver is restricted", func(t *testing.T) {
		receiver := clienttypes.BytesToEthHex(event.Recipient)
		cfg.ComplianceConfig.RestrictedAddresses = []string{receiver}
		config.LoadComplianceConfig(cfg)
		msg := ob.BuildInboundVoteMsgForDepositedEvent(event, sender)
		require.Nil(t, msg)
	})
	t.Run("should return nil msg on donation transaction", func(t *testing.T) {
		event.Message = []byte(pkg.DonationMessage)
		msg := ob.BuildInboundVoteMsgForDepositedEvent(event, sender)
		require.Nil(t, msg)
	})
}

func TestEVM_BuildInboundVoteMsgForTokenSentToTSS(t *testing.T) {
	// load archived gas token transfer to TSS
	// https://etherscan.io/tx/0xeaec67d5dd5d85f27b21bef83e01cbdf59154fd793ea7a22c297f7c3a722c532
	chain := pkg.EthChain()
	chainID := chain.ChainId
	intxHash := "0xeaec67d5dd5d85f27b21bef83e01cbdf59154fd793ea7a22c297f7c3a722c532"
	tx, receipt := testutils.LoadEVMIntxNReceipt(t, chainID, intxHash, pkg.CoinType_Gas)
	require.NoError(t, evm.ValidateEvmTransaction(tx))
	cctx := testutils.LoadEVMIntxCctx(t, chainID, intxHash, pkg.CoinType_Gas)

	// load archived gas token donation to TSS
	// https://etherscan.io/tx/0x52f214cf7b10be71f4d274193287d47bc9632b976e69b9d2cdeb527c2ba32155
	inTxHashDonation := "0x52f214cf7b10be71f4d274193287d47bc9632b976e69b9d2cdeb527c2ba32155"
	txDonation, receiptDonation := testutils.LoadEVMIntxNReceiptDonation(t, chainID, inTxHashDonation, pkg.CoinType_Gas)
	require.NoError(t, evm.ValidateEvmTransaction(txDonation))

	// create test compliance config
	ob := MockEVMClient(chain, nil, nil, nil, nil, 1, stub.MockChainParams(1, 1))
	cfg := config.Config{
		ComplianceConfig: config.ComplianceConfig{},
	}

	t.Run("should return vote msg for archived gas token transfer to TSS", func(t *testing.T) {
		msg := ob.BuildInboundVoteMsgForTokenSentToTSS(tx, ethcommon.HexToAddress(tx.From), receipt.BlockNumber.Uint64())
		require.NotNil(t, msg)
		require.Equal(t, cctx.InboundTxParams.InboundTxBallotIndex, msg.Digest())
	})
	t.Run("should return nil msg if sender is restricted", func(t *testing.T) {
		cfg.ComplianceConfig.RestrictedAddresses = []string{tx.From}
		config.LoadComplianceConfig(cfg)
		msg := ob.BuildInboundVoteMsgForTokenSentToTSS(tx, ethcommon.HexToAddress(tx.From), receipt.BlockNumber.Uint64())
		require.Nil(t, msg)
	})
	t.Run("should return nil msg if receiver is restricted", func(t *testing.T) {
		txCopy := &ethrpc.Transaction{}
		*txCopy = *tx
		message := hex.EncodeToString(ethcommon.HexToAddress(testutils.OtherAddress1).Bytes())
		txCopy.Input = message // use other address as receiver
		cfg.ComplianceConfig.RestrictedAddresses = []string{testutils.OtherAddress1}
		config.LoadComplianceConfig(cfg)
		msg := ob.BuildInboundVoteMsgForTokenSentToTSS(txCopy, ethcommon.HexToAddress(txCopy.From), receipt.BlockNumber.Uint64())
		require.Nil(t, msg)
	})
	t.Run("should return nil msg on donation transaction", func(t *testing.T) {
		msg := ob.BuildInboundVoteMsgForTokenSentToTSS(txDonation,
			ethcommon.HexToAddress(txDonation.From), receiptDonation.BlockNumber.Uint64())
		require.Nil(t, msg)
	})
}

func TestEVM_ObserveTSSReceiveInBlock(t *testing.T) {
	// https://etherscan.io/tx/0xeaec67d5dd5d85f27b21bef83e01cbdf59154fd793ea7a22c297f7c3a722c532
	chain := pkg.EthChain()
	chainID := chain.ChainId
	confirmation := uint64(1)
	chainParam := stub.MockChainParams(chain.ChainId, confirmation)
	intxHash := "0xeaec67d5dd5d85f27b21bef83e01cbdf59154fd793ea7a22c297f7c3a722c532"

	// load archived tx and receipt
	tx, receipt := testutils.LoadEVMIntxNReceipt(t, chainID, intxHash, pkg.CoinType_Gas)
	require.NoError(t, evm.ValidateEvmTransaction(tx))

	// load archived evm block
	// https://etherscan.io/block/19363323
	blockNumber := receipt.BlockNumber.Uint64()
	block := testutils.LoadEVMBlock(t, chainID, blockNumber, true)

	// create mock client
	evmClient := stub.NewMockEvmClient()
	evmJSONRPC := stub.NewMockJSONRPCClient()
	zetaClient := stub.NewMockZetaCoreBridge()
	tss := stub.NewTSSMainnet()
	lastBlock := receipt.BlockNumber.Uint64() + confirmation

	t.Run("should observe TSS receive in block", func(t *testing.T) {
		ob := MockEVMClient(chain, evmClient, evmJSONRPC, zetaClient, tss, lastBlock, chainParam)

		// feed archived block and receipt
		evmJSONRPC.WithBlock(block)
		evmClient.WithReceipt(receipt)
		err := ob.ObserveTSSReceiveInBlock(blockNumber)
		require.NoError(t, err)
	})
	t.Run("should not observe on error getting block", func(t *testing.T) {
		ob := MockEVMClient(chain, evmClient, evmJSONRPC, zetaClient, tss, lastBlock, chainParam)
		err := ob.ObserveTSSReceiveInBlock(blockNumber)
		// error getting block is expected because the mock JSONRPC contains no block
		require.ErrorContains(t, err, "error getting block")
	})
	t.Run("should not observe on error getting receipt", func(t *testing.T) {
		ob := MockEVMClient(chain, evmClient, evmJSONRPC, zetaClient, tss, lastBlock, chainParam)
		evmJSONRPC.WithBlock(block)
		err := ob.ObserveTSSReceiveInBlock(blockNumber)
		// error getting block is expected because the mock evmClient contains no receipt
		require.ErrorContains(t, err, "error getting receipt")
	})
	t.Run("should not observe on error posting vote", func(t *testing.T) {
		ob := MockEVMClient(chain, evmClient, evmJSONRPC, zetaClient, tss, lastBlock, chainParam)

		// feed archived block and pause zeta bridge
		evmJSONRPC.WithBlock(block)
		evmClient.WithReceipt(receipt)
		zetaClient.Pause()
		err := ob.ObserveTSSReceiveInBlock(blockNumber)
		// error posting vote is expected because the mock zetaClient is paused
		require.ErrorContains(t, err, "error checking and voting")
	})
}<|MERGE_RESOLUTION|>--- conflicted
+++ resolved
@@ -180,13 +180,8 @@
 		require.ErrorContains(t, err, "not been confirmed")
 	})
 	t.Run("should not act if receiver is not TSS", func(t *testing.T) {
-<<<<<<< HEAD
 		tx, receipt, _ := testutils.LoadEVMIntxNReceiptNCctx(t, chainID, intxHash, pkg.CoinType_Gas)
-		tx.To = testutils.OtherAddress // use other address
-=======
-		tx, receipt, _ := testutils.LoadEVMIntxNReceiptNCctx(t, chainID, intxHash, common.CoinType_Gas)
 		tx.To = testutils.OtherAddress1 // use other address
->>>>>>> 238fbbc0
 		require.NoError(t, evm.ValidateEvmTransaction(tx))
 		lastBlock := receipt.BlockNumber.Uint64() + confirmation
 
