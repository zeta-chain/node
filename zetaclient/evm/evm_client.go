--- conflicted
+++ resolved
@@ -106,10 +106,6 @@
 	bridge interfaces.ZetaCoreBridger,
 	tss interfaces.TSSSigner,
 	dbpath string,
-<<<<<<< HEAD
-	metrics *metricsPkg.Metrics,
-=======
->>>>>>> 6c0e0bba
 	loggers clientcommon.ClientLogger,
 	cfg *config.Config,
 	evmCfg config.EVMConfig,
