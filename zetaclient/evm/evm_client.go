package evm

import (
	"context"
	"fmt"
	"math"
	"math/big"
	"os"
	"sort"
	"strconv"
	"strings"
	"sync"
	"sync/atomic"
	"time"

	appcontext "github.com/zeta-chain/zetacore/zetaclient/app_context"
	corecontext "github.com/zeta-chain/zetacore/zetaclient/core_context"

	"github.com/zeta-chain/zetacore/zetaclient/interfaces"
	"github.com/zeta-chain/zetacore/zetaclient/metrics"
	"github.com/zeta-chain/zetacore/zetaclient/zetabridge"

	"github.com/ethereum/go-ethereum"
	"github.com/zeta-chain/protocol-contracts/pkg/contracts/evm/zeta.non-eth.sol"
	zetaconnectoreth "github.com/zeta-chain/protocol-contracts/pkg/contracts/evm/zetaconnector.eth.sol"

	"github.com/ethereum/go-ethereum/accounts/abi/bind"
	ethcommon "github.com/ethereum/go-ethereum/common"
	ethtypes "github.com/ethereum/go-ethereum/core/types"
	"github.com/ethereum/go-ethereum/ethclient"
	"github.com/ethereum/go-ethereum/rlp"
	lru "github.com/hashicorp/golang-lru"
	"github.com/onrik/ethrpc"
	"github.com/pkg/errors"
	"github.com/rs/zerolog"
	"github.com/rs/zerolog/log"
	"github.com/zeta-chain/protocol-contracts/pkg/contracts/evm/erc20custody.sol"
	"github.com/zeta-chain/protocol-contracts/pkg/contracts/evm/zetaconnector.non-eth.sol"
	"github.com/zeta-chain/zetacore/pkg"
	crosschaintypes "github.com/zeta-chain/zetacore/x/crosschain/types"
	observertypes "github.com/zeta-chain/zetacore/x/observer/types"
	clientcommon "github.com/zeta-chain/zetacore/zetaclient/common"
	"github.com/zeta-chain/zetacore/zetaclient/compliance"
	"github.com/zeta-chain/zetacore/zetaclient/config"
	clienttypes "github.com/zeta-chain/zetacore/zetaclient/types"
	"gorm.io/driver/sqlite"
	"gorm.io/gorm"
)

type TxHashEnvelope struct {
	TxHash string
	Done   chan struct{}
}

type OutTx struct {
	SendHash string
	TxHash   string
	Nonce    int64
}
type Log struct {
	ChainLogger          zerolog.Logger // Parent logger
	ExternalChainWatcher zerolog.Logger // Observes external Chains for incoming trasnactions
	WatchGasPrice        zerolog.Logger // Observes external Chains for Gas prices and posts to core
	ObserveOutTx         zerolog.Logger // Observes external Chains for outgoing transactions
	Compliance           zerolog.Logger // Compliance logger
}

var _ interfaces.ChainClient = &ChainClient{}

// ChainClient represents the chain configuration for an EVM chain
// Filled with above constants depending on chain
type ChainClient struct {
	chain                      pkg.Chain
	evmClient                  interfaces.EVMRPCClient
	evmJSONRPC                 interfaces.EVMJSONRPCClient
	zetaClient                 interfaces.ZetaCoreBridger
	Tss                        interfaces.TSSSigner
	lastBlockScanned           uint64
	lastBlock                  uint64
	BlockTimeExternalChain     uint64 // block time in seconds
	txWatchList                map[ethcommon.Hash]string
	Mu                         *sync.Mutex
	db                         *gorm.DB
	outTxPendingTransactions   map[string]*ethtypes.Transaction
	outTXConfirmedReceipts     map[string]*ethtypes.Receipt
	outTXConfirmedTransactions map[string]*ethtypes.Transaction
	stop                       chan struct{}
	logger                     Log
	coreContext                *corecontext.ZetaCoreContext
	chainParams                observertypes.ChainParams
	ts                         *metrics.TelemetryServer

	blockCache  *lru.Cache
	headerCache *lru.Cache
}

// NewEVMChainClient returns a new configuration based on supplied target chain
func NewEVMChainClient(
	appContext *appcontext.AppContext,
	bridge interfaces.ZetaCoreBridger,
	tss interfaces.TSSSigner,
	dbpath string,
	loggers clientcommon.ClientLogger,
	evmCfg config.EVMConfig,
	ts *metrics.TelemetryServer,
) (*ChainClient, error) {
	ob := ChainClient{
		ts: ts,
	}
	chainLogger := loggers.Std.With().Str("chain", evmCfg.Chain.ChainName.String()).Logger()
	ob.logger = Log{
		ChainLogger:          chainLogger,
		ExternalChainWatcher: chainLogger.With().Str("module", "ExternalChainWatcher").Logger(),
		WatchGasPrice:        chainLogger.With().Str("module", "WatchGasPrice").Logger(),
		ObserveOutTx:         chainLogger.With().Str("module", "ObserveOutTx").Logger(),
		Compliance:           loggers.Compliance,
	}
	ob.coreContext = appContext.ZetaCoreContext()
	chainParams, found := ob.coreContext.GetEVMChainParams(evmCfg.Chain.ChainId)
	if !found {
		return nil, fmt.Errorf("evm chains params not initialized for chain %d", evmCfg.Chain.ChainId)
	}
	ob.chainParams = *chainParams
	ob.stop = make(chan struct{})
	ob.chain = evmCfg.Chain
	ob.Mu = &sync.Mutex{}
	ob.zetaClient = bridge
	ob.txWatchList = make(map[ethcommon.Hash]string)
	ob.Tss = tss
	ob.outTxPendingTransactions = make(map[string]*ethtypes.Transaction)
	ob.outTXConfirmedReceipts = make(map[string]*ethtypes.Receipt)
	ob.outTXConfirmedTransactions = make(map[string]*ethtypes.Transaction)

	ob.logger.ChainLogger.Info().Msgf("Chain %s endpoint %s", ob.chain.ChainName.String(), evmCfg.Endpoint)
	client, err := ethclient.Dial(evmCfg.Endpoint)
	if err != nil {
		ob.logger.ChainLogger.Error().Err(err).Msg("eth Client Dial")
		return nil, err
	}
	ob.evmClient = client
	ob.evmJSONRPC = ethrpc.NewEthRPC(evmCfg.Endpoint)

	// create block header and block caches
	ob.blockCache, err = lru.New(1000)
	if err != nil {
		ob.logger.ChainLogger.Error().Err(err).Msg("failed to create block cache")
		return nil, err
	}
	ob.headerCache, err = lru.New(1000)
	if err != nil {
		ob.logger.ChainLogger.Error().Err(err).Msg("failed to create header cache")
		return nil, err
	}

	err = ob.LoadDB(dbpath, ob.chain)
	if err != nil {
		return nil, err
	}

	ob.logger.ChainLogger.Info().Msgf("%s: start scanning from block %d", ob.chain.String(), ob.GetLastBlockHeightScanned())

	return &ob, nil
}
func (ob *ChainClient) WithChain(chain pkg.Chain) {
	ob.Mu.Lock()
	defer ob.Mu.Unlock()
	ob.chain = chain
}
func (ob *ChainClient) WithLogger(logger zerolog.Logger) {
	ob.Mu.Lock()
	defer ob.Mu.Unlock()
	ob.logger = Log{
		ChainLogger:          logger,
		ExternalChainWatcher: logger.With().Str("module", "ExternalChainWatcher").Logger(),
		WatchGasPrice:        logger.With().Str("module", "WatchGasPrice").Logger(),
		ObserveOutTx:         logger.With().Str("module", "ObserveOutTx").Logger(),
	}
}

func (ob *ChainClient) WithEvmClient(client interfaces.EVMRPCClient) {
	ob.Mu.Lock()
	defer ob.Mu.Unlock()
	ob.evmClient = client
}

func (ob *ChainClient) WithEvmJSONRPC(client interfaces.EVMJSONRPCClient) {
	ob.Mu.Lock()
	defer ob.Mu.Unlock()
	ob.evmJSONRPC = client
}

func (ob *ChainClient) WithZetaClient(bridge interfaces.ZetaCoreBridger) {
	ob.Mu.Lock()
	defer ob.Mu.Unlock()
	ob.zetaClient = bridge
}

func (ob *ChainClient) WithBlockCache(cache *lru.Cache) {
	ob.Mu.Lock()
	defer ob.Mu.Unlock()
	ob.blockCache = cache
}

func (ob *ChainClient) SetChainParams(params observertypes.ChainParams) {
	ob.Mu.Lock()
	defer ob.Mu.Unlock()
	ob.chainParams = params
}

func (ob *ChainClient) GetChainParams() observertypes.ChainParams {
	ob.Mu.Lock()
	defer ob.Mu.Unlock()
	return ob.chainParams
}

func (ob *ChainClient) GetConnectorContract() (ethcommon.Address, *zetaconnector.ZetaConnectorNonEth, error) {
	addr := ethcommon.HexToAddress(ob.GetChainParams().ConnectorContractAddress)
	contract, err := FetchConnectorContract(addr, ob.evmClient)
	return addr, contract, err
}

func (ob *ChainClient) GetConnectorContractEth() (ethcommon.Address, *zetaconnectoreth.ZetaConnectorEth, error) {
	addr := ethcommon.HexToAddress(ob.GetChainParams().ConnectorContractAddress)
	contract, err := FetchConnectorContractEth(addr, ob.evmClient)
	return addr, contract, err
}

func (ob *ChainClient) GetZetaTokenNonEthContract() (ethcommon.Address, *zeta.ZetaNonEth, error) {
	addr := ethcommon.HexToAddress(ob.GetChainParams().ZetaTokenContractAddress)
	contract, err := FetchZetaZetaNonEthTokenContract(addr, ob.evmClient)
	return addr, contract, err
}

func (ob *ChainClient) GetERC20CustodyContract() (ethcommon.Address, *erc20custody.ERC20Custody, error) {
	addr := ethcommon.HexToAddress(ob.GetChainParams().Erc20CustodyContractAddress)
	contract, err := FetchERC20CustodyContract(addr, ob.evmClient)
	return addr, contract, err
}

func FetchConnectorContract(addr ethcommon.Address, client interfaces.EVMRPCClient) (*zetaconnector.ZetaConnectorNonEth, error) {
	return zetaconnector.NewZetaConnectorNonEth(addr, client)
}

func FetchConnectorContractEth(addr ethcommon.Address, client interfaces.EVMRPCClient) (*zetaconnectoreth.ZetaConnectorEth, error) {
	return zetaconnectoreth.NewZetaConnectorEth(addr, client)
}

func FetchZetaZetaNonEthTokenContract(addr ethcommon.Address, client interfaces.EVMRPCClient) (*zeta.ZetaNonEth, error) {
	return zeta.NewZetaNonEth(addr, client)
}

func FetchERC20CustodyContract(addr ethcommon.Address, client interfaces.EVMRPCClient) (*erc20custody.ERC20Custody, error) {
	return erc20custody.NewERC20Custody(addr, client)
}

func (ob *ChainClient) Start() {
	go ob.ExternalChainWatcherForNewInboundTrackerSuggestions()
	go ob.ExternalChainWatcher() // Observes external Chains for incoming trasnactions
	go ob.WatchGasPrice()        // Observes external Chains for Gas prices and posts to core
	go ob.observeOutTx()         // Populates receipts and confirmed outbound transactions
	go ob.ExternalChainRPCStatus()
}

func (ob *ChainClient) ExternalChainRPCStatus() {
	ob.logger.ChainLogger.Info().Msgf("Starting RPC status check for chain %s", ob.chain.String())
	ticker := time.NewTicker(60 * time.Second)
	for {
		select {
		case <-ticker.C:
			bn, err := ob.evmClient.BlockNumber(context.Background())
			if err != nil {
				ob.logger.ChainLogger.Error().Err(err).Msg("RPC Status Check error: RPC down?")
				continue
			}
			gasPrice, err := ob.evmClient.SuggestGasPrice(context.Background())
			if err != nil {
				ob.logger.ChainLogger.Error().Err(err).Msg("RPC Status Check error: RPC down?")
				continue
			}
			header, err := ob.evmClient.HeaderByNumber(context.Background(), new(big.Int).SetUint64(bn))
			if err != nil {
				ob.logger.ChainLogger.Error().Err(err).Msg("RPC Status Check error: RPC down?")
				continue
			}
			// #nosec G701 always in range
			blockTime := time.Unix(int64(header.Time), 0).UTC()
			elapsedSeconds := time.Since(blockTime).Seconds()
			if elapsedSeconds > 100 {
				ob.logger.ChainLogger.Warn().Msgf("RPC Status Check warning: RPC stale or chain stuck (check explorer)? Latest block %d timestamp is %.0fs ago", bn, elapsedSeconds)
				continue
			}
			ob.logger.ChainLogger.Info().Msgf("[OK] RPC status: latest block num %d, timestamp %s ( %.0fs ago), suggested gas price %d", header.Number, blockTime.String(), elapsedSeconds, gasPrice.Uint64())
		case <-ob.stop:
			return
		}
	}
}

func (ob *ChainClient) Stop() {
	ob.logger.ChainLogger.Info().Msgf("ob %s is stopping", ob.chain.String())
	close(ob.stop) // this notifies all goroutines to stop

	ob.logger.ChainLogger.Info().Msg("closing ob.db")
	dbInst, err := ob.db.DB()
	if err != nil {
		ob.logger.ChainLogger.Info().Msg("error getting database instance")
	}
	err = dbInst.Close()
	if err != nil {
		ob.logger.ChainLogger.Error().Err(err).Msg("error closing database")
	}

	ob.logger.ChainLogger.Info().Msgf("%s observer stopped", ob.chain.String())
}

// returns: isIncluded, isConfirmed, Error
// If isConfirmed, it also post to ZetaCore
func (ob *ChainClient) IsSendOutTxProcessed(cctx *crosschaintypes.CrossChainTx, logger zerolog.Logger) (bool, bool, error) {
	sendHash := cctx.Index
	cointype := cctx.GetCurrentOutTxParam().CoinType
	nonce := cctx.GetCurrentOutTxParam().OutboundTxTssNonce

	// skip if outtx is not confirmed
	params := ob.GetChainParams()
	receipt, transaction := ob.GetTxNReceipt(nonce)
	if receipt == nil || transaction == nil { // not confirmed yet
		return false, false, nil
	}

	sendID := fmt.Sprintf("%s-%d", ob.chain.String(), nonce)
	logger = logger.With().Str("sendID", sendID).Logger()

	// compliance check, special handling the cancelled cctx
<<<<<<< HEAD
	if clientcommon.IsCctxRestricted(cctx) {
		recvStatus := pkg.ReceiveStatus_Failed
=======
	if compliance.IsCctxRestricted(cctx) {
		recvStatus := common.ReceiveStatus_Failed
>>>>>>> 238fbbc0
		if receipt.Status == 1 {
			recvStatus = pkg.ReceiveStatus_Success
		}
		zetaTxHash, ballot, err := ob.zetaClient.PostVoteOutbound(
			sendHash,
			receipt.TxHash.Hex(),
			receipt.BlockNumber.Uint64(),
			receipt.GasUsed,
			transaction.GasPrice(),
			transaction.Gas(),
			// use cctx's amount to bypass the amount check in zetacore
			cctx.GetCurrentOutTxParam().Amount.BigInt(),
			recvStatus,
			ob.chain,
			nonce,
			pkg.CoinType_Cmd,
		)
		if err != nil {
			logger.Error().Err(err).Msgf("error posting confirmation to meta core for cctx %s nonce %d", sendHash, nonce)
		} else if zetaTxHash != "" {
			logger.Info().Msgf("Zeta tx hash: %s cctx %s nonce %d ballot %s", zetaTxHash, sendHash, nonce, ballot)
		}
		return true, true, nil
	}

	if cointype == pkg.CoinType_Cmd {
		recvStatus := pkg.ReceiveStatus_Failed
		if receipt.Status == 1 {
			recvStatus = pkg.ReceiveStatus_Success
		}
		zetaTxHash, ballot, err := ob.zetaClient.PostVoteOutbound(
			sendHash,
			receipt.TxHash.Hex(),
			receipt.BlockNumber.Uint64(),
			receipt.GasUsed,
			transaction.GasPrice(),
			transaction.Gas(),
			transaction.Value(),
			recvStatus,
			ob.chain,
			nonce,
			pkg.CoinType_Cmd,
		)
		if err != nil {
			logger.Error().Err(err).Msgf("error posting confirmation to meta core for cctx %s nonce %d", sendHash, nonce)
		} else if zetaTxHash != "" {
			logger.Info().Msgf("Zeta tx hash: %s cctx %s nonce %d ballot %s", zetaTxHash, sendHash, nonce, ballot)
		}
		return true, true, nil

	} else if cointype == pkg.CoinType_Gas { // the outbound is a regular Ether/BNB/Matic transfer; no need to check events
		if receipt.Status == 1 {
			zetaTxHash, ballot, err := ob.zetaClient.PostVoteOutbound(
				sendHash,
				receipt.TxHash.Hex(),
				receipt.BlockNumber.Uint64(),
				receipt.GasUsed,
				transaction.GasPrice(),
				transaction.Gas(),
				transaction.Value(),
				pkg.ReceiveStatus_Success,
				ob.chain,
				nonce,
				pkg.CoinType_Gas,
			)
			if err != nil {
				logger.Error().Err(err).Msgf("error posting confirmation to meta core for cctx %s nonce %d", sendHash, nonce)
			} else if zetaTxHash != "" {
				logger.Info().Msgf("Zeta tx hash: %s cctx %s nonce %d ballot %s", zetaTxHash, sendHash, nonce, ballot)
			}
			return true, true, nil
		} else if receipt.Status == 0 { // the same as below events flow
			logger.Info().Msgf("Found (failed tx) sendHash %s on chain %s txhash %s", sendHash, ob.chain.String(), receipt.TxHash.Hex())
			zetaTxHash, ballot, err := ob.zetaClient.PostVoteOutbound(
				sendHash,
				receipt.TxHash.Hex(),
				receipt.BlockNumber.Uint64(),
				receipt.GasUsed,
				transaction.GasPrice(),
				transaction.Gas(),
				big.NewInt(0),
				pkg.ReceiveStatus_Failed,
				ob.chain,
				nonce,
				pkg.CoinType_Gas,
			)
			if err != nil {
				logger.Error().Err(err).Msgf("PostVoteOutbound error in WatchTxHashWithTimeout; zeta tx hash %s cctx %s nonce %d", zetaTxHash, sendHash, nonce)
			} else if zetaTxHash != "" {
				logger.Info().Msgf("Zeta tx hash: %s cctx %s nonce %d ballot %s", zetaTxHash, sendHash, nonce, ballot)
			}
			return true, true, nil
		}
	} else if cointype == pkg.CoinType_Zeta { // the outbound is a Zeta transfer; need to check events ZetaReceived
		if receipt.Status == 1 {
			logs := receipt.Logs
			for _, vLog := range logs {
				confHeight := vLog.BlockNumber + params.ConfirmationCount
				// TODO rewrite this to return early if not confirmed
				connectorAddr, connector, err := ob.GetConnectorContract()
				if err != nil {
					return false, false, fmt.Errorf("error getting connector contract: %w", err)
				}
				receivedLog, err := connector.ZetaConnectorNonEthFilterer.ParseZetaReceived(*vLog)
				if err == nil {
					logger.Info().Msgf("Found (outTx) sendHash %s on chain %s txhash %s", sendHash, ob.chain.String(), vLog.TxHash.Hex())
					if confHeight <= ob.GetLastBlockHeight() {
						logger.Info().Msg("Confirmed! Sending PostConfirmation to zetabridge...")
						// sanity check tx event
						err = ValidateEvmTxLog(vLog, connectorAddr, transaction.Hash().Hex(), TopicsZetaReceived)
						if err != nil {
							logger.Error().Err(err).Msgf("CheckEvmTxLog error on ZetaReceived event, chain %d nonce %d txhash %s", ob.chain.ChainId, nonce, transaction.Hash().Hex())
							return false, false, err
						}
						sendhash := vLog.Topics[3].Hex()
						//var rxAddress string = ethcommon.HexToAddress(vLog.Topics[1].Hex()).Hex()
						mMint := receivedLog.ZetaValue
						zetaTxHash, ballot, err := ob.zetaClient.PostVoteOutbound(
							sendhash,
							vLog.TxHash.Hex(),
							vLog.BlockNumber,
							receipt.GasUsed,
							transaction.GasPrice(),
							transaction.Gas(),
							mMint,
							pkg.ReceiveStatus_Success,
							ob.chain,
							nonce,
							pkg.CoinType_Zeta,
						)
						if err != nil {
							logger.Error().Err(err).Msgf("error posting confirmation to meta core for cctx %s nonce %d", sendHash, nonce)
							continue
						} else if zetaTxHash != "" {
							logger.Info().Msgf("Zeta tx hash: %s cctx %s nonce %d ballot %s", zetaTxHash, sendHash, nonce, ballot)
						}
						return true, true, nil
					}
					logger.Info().Msgf("Included; %d blocks before confirmed! chain %s nonce %d", confHeight-ob.GetLastBlockHeight(), ob.chain.String(), nonce)
					return true, false, nil
				}
				revertedLog, err := connector.ZetaConnectorNonEthFilterer.ParseZetaReverted(*vLog)
				if err == nil {
					logger.Info().Msgf("Found (revertTx) sendHash %s on chain %s txhash %s", sendHash, ob.chain.String(), vLog.TxHash.Hex())
					if confHeight <= ob.GetLastBlockHeight() {
						logger.Info().Msg("Confirmed! Sending PostConfirmation to zetabridge...")
						// sanity check tx event
						err = ValidateEvmTxLog(vLog, connectorAddr, transaction.Hash().Hex(), TopicsZetaReverted)
						if err != nil {
							logger.Error().Err(err).Msgf("CheckEvmTxLog error on ZetaReverted event, chain %d nonce %d txhash %s", ob.chain.ChainId, nonce, transaction.Hash().Hex())
							return false, false, err
						}
						sendhash := vLog.Topics[2].Hex()
						mMint := revertedLog.RemainingZetaValue
						zetaTxHash, ballot, err := ob.zetaClient.PostVoteOutbound(
							sendhash,
							vLog.TxHash.Hex(),
							vLog.BlockNumber,
							receipt.GasUsed,
							transaction.GasPrice(),
							transaction.Gas(),
							mMint,
							pkg.ReceiveStatus_Success,
							ob.chain,
							nonce,
							pkg.CoinType_Zeta,
						)
						if err != nil {
							logger.Err(err).Msgf("error posting confirmation to meta core for cctx %s nonce %d", sendHash, nonce)
							continue
						} else if zetaTxHash != "" {
							logger.Info().Msgf("Zeta tx hash: %s cctx %s nonce %d ballot %s", zetaTxHash, sendHash, nonce, ballot)
						}
						return true, true, nil
					}
					logger.Info().Msgf("Included; %d blocks before confirmed! chain %s nonce %d", confHeight-ob.GetLastBlockHeight(), ob.chain.String(), nonce)
					return true, false, nil
				}
			}
		} else if receipt.Status == 0 {
			//FIXME: check nonce here by getTransaction RPC
			logger.Info().Msgf("Found (failed tx) sendHash %s on chain %s txhash %s", sendHash, ob.chain.String(), receipt.TxHash.Hex())
			zetaTxHash, ballot, err := ob.zetaClient.PostVoteOutbound(
				sendHash,
				receipt.TxHash.Hex(),
				receipt.BlockNumber.Uint64(),
				receipt.GasUsed,
				transaction.GasPrice(),
				transaction.Gas(),
				big.NewInt(0),
				pkg.ReceiveStatus_Failed,
				ob.chain,
				nonce,
				pkg.CoinType_Zeta,
			)
			if err != nil {
				logger.Error().Err(err).Msgf("error posting confirmation to meta core for cctx %s nonce %d", sendHash, nonce)
			} else if zetaTxHash != "" {
				logger.Info().Msgf("Zeta tx hash: %s cctx %s nonce %d ballot %s", zetaTxHash, sendHash, nonce, ballot)
			}
			return true, true, nil
		}
	} else if cointype == pkg.CoinType_ERC20 {
		if receipt.Status == 1 {
			logs := receipt.Logs
			addrCustody, ERC20Custody, err := ob.GetERC20CustodyContract()
			if err != nil {
				logger.Warn().Msgf("NewERC20Custody err: %s", err)
			}
			for _, vLog := range logs {
				event, err := ERC20Custody.ParseWithdrawn(*vLog)
				confHeight := vLog.BlockNumber + params.ConfirmationCount
				if err == nil {
					logger.Info().Msgf("Found (ERC20Custody.Withdrawn Event) sendHash %s on chain %s txhash %s", sendHash, ob.chain.String(), vLog.TxHash.Hex())
					// sanity check tx event
					err = ValidateEvmTxLog(vLog, addrCustody, transaction.Hash().Hex(), TopicsWithdrawn)
					if err != nil {
						logger.Error().Err(err).Msgf("CheckEvmTxLog error on Withdrawn event, chain %d nonce %d txhash %s", ob.chain.ChainId, nonce, transaction.Hash().Hex())
						return false, false, err
					}
					if confHeight <= ob.GetLastBlockHeight() {
						logger.Info().Msg("Confirmed! Sending PostConfirmation to zetabridge...")
						zetaTxHash, ballot, err := ob.zetaClient.PostVoteOutbound(
							sendHash,
							vLog.TxHash.Hex(),
							vLog.BlockNumber,
							receipt.GasUsed,
							transaction.GasPrice(),
							transaction.Gas(),
							event.Amount,
							pkg.ReceiveStatus_Success,
							ob.chain,
							nonce,
							pkg.CoinType_ERC20,
						)
						if err != nil {
							logger.Error().Err(err).Msgf("error posting confirmation to meta core for cctx %s nonce %d", sendHash, nonce)
							continue
						} else if zetaTxHash != "" {
							logger.Info().Msgf("Zeta tx hash: %s cctx %s nonce %d ballot %s", zetaTxHash, sendHash, nonce, ballot)
						}
						return true, true, nil
					}
					logger.Info().Msgf("Included; %d blocks before confirmed! chain %s nonce %d", confHeight-ob.GetLastBlockHeight(), ob.chain.String(), nonce)
					return true, false, nil
				}
			}
		} else {
			logger.Info().Msgf("Found (failed tx) sendHash %s on chain %s txhash %s", sendHash, ob.chain.String(), receipt.TxHash.Hex())
			zetaTxHash, ballot, err := ob.zetaClient.PostVoteOutbound(
				sendHash,
				receipt.TxHash.Hex(),
				receipt.BlockNumber.Uint64(),
				receipt.GasUsed,
				transaction.GasPrice(),
				transaction.Gas(),
				big.NewInt(0),
				pkg.ReceiveStatus_Failed,
				ob.chain,
				nonce,
				pkg.CoinType_ERC20,
			)
			if err != nil {
				logger.Error().Err(err).Msgf("PostVoteOutbound error in WatchTxHashWithTimeout; zeta tx hash %s", zetaTxHash)
			} else if zetaTxHash != "" {
				logger.Info().Msgf("Zeta tx hash: %s cctx %s nonce %d ballot %s", zetaTxHash, sendHash, nonce, ballot)
			}
			return true, true, nil
		}
	}

	return false, false, nil
}

// FIXME: there's a chance that a txhash in OutTxChan may not deliver when Stop() is called
// observeOutTx periodically checks all the txhash in potential outbound txs
func (ob *ChainClient) observeOutTx() {
	// read env variables if set
	timeoutNonce, err := strconv.Atoi(os.Getenv("OS_TIMEOUT_NONCE"))
	if err != nil || timeoutNonce <= 0 {
		timeoutNonce = 100 * 3 // process up to 100 hashes
	}
	ob.logger.ObserveOutTx.Info().Msgf("observeOutTx: using timeoutNonce %d seconds", timeoutNonce)

	ticker, err := clienttypes.NewDynamicTicker(fmt.Sprintf("EVM_observeOutTx_%d", ob.chain.ChainId), ob.GetChainParams().OutTxTicker)
	if err != nil {
		ob.logger.ObserveOutTx.Error().Err(err).Msg("failed to create ticker")
		return
	}

	defer ticker.Stop()
	for {
		select {
		case <-ticker.C():
			trackers, err := ob.zetaClient.GetAllOutTxTrackerByChain(ob.chain.ChainId, interfaces.Ascending)
			if err != nil {
				continue
			}
			//FIXME: remove this timeout here to ensure that all trackers are queried
			outTimeout := time.After(time.Duration(timeoutNonce) * time.Second)
		TRACKERLOOP:
			for _, tracker := range trackers {
				nonceInt := tracker.Nonce
				if ob.isTxConfirmed(nonceInt) { // Go to next tracker if this one already has a confirmed tx
					continue
				}
				txCount := 0
				var receipt *ethtypes.Receipt
				var transaction *ethtypes.Transaction
				for _, txHash := range tracker.HashList {
					select {
					case <-outTimeout:
						ob.logger.ObserveOutTx.Warn().Msgf("observeOutTx: timeout on chain %d nonce %d", ob.chain.ChainId, nonceInt)
						break TRACKERLOOP
					default:
						if recpt, tx, ok := ob.checkConfirmedTx(txHash.TxHash, nonceInt); ok {
							txCount++
							receipt = recpt
							transaction = tx
							ob.logger.ObserveOutTx.Info().Msgf("observeOutTx: confirmed outTx %s for chain %d nonce %d", txHash.TxHash, ob.chain.ChainId, nonceInt)
							if txCount > 1 {
								ob.logger.ObserveOutTx.Error().Msgf(
									"observeOutTx: checkConfirmedTx passed, txCount %d chain %d nonce %d receipt %v transaction %v", txCount, ob.chain.ChainId, nonceInt, receipt, transaction)
							}
						}
					}
				}
				if txCount == 1 { // should be only one txHash confirmed for each nonce.
					ob.SetTxNReceipt(nonceInt, receipt, transaction)
				} else if txCount > 1 { // should not happen. We can't tell which txHash is true. It might happen (e.g. glitchy/hacked endpoint)
					ob.logger.ObserveOutTx.Error().Msgf("observeOutTx: confirmed multiple (%d) outTx for chain %d nonce %d", txCount, ob.chain.ChainId, nonceInt)
				}
			}
			ticker.UpdateInterval(ob.GetChainParams().OutTxTicker, ob.logger.ObserveOutTx)
		case <-ob.stop:
			ob.logger.ObserveOutTx.Info().Msg("observeOutTx: stopped")
			return
		}
	}
}

// SetPendingTx sets the pending transaction in memory
func (ob *ChainClient) SetPendingTx(nonce uint64, transaction *ethtypes.Transaction) {
	ob.Mu.Lock()
	defer ob.Mu.Unlock()
	ob.outTxPendingTransactions[ob.GetTxID(nonce)] = transaction
}

// GetPendingTx gets the pending transaction from memory
func (ob *ChainClient) GetPendingTx(nonce uint64) *ethtypes.Transaction {
	ob.Mu.Lock()
	defer ob.Mu.Unlock()
	return ob.outTxPendingTransactions[ob.GetTxID(nonce)]
}

// SetTxNReceipt sets the receipt and transaction in memory
func (ob *ChainClient) SetTxNReceipt(nonce uint64, receipt *ethtypes.Receipt, transaction *ethtypes.Transaction) {
	ob.Mu.Lock()
	defer ob.Mu.Unlock()
	delete(ob.outTxPendingTransactions, ob.GetTxID(nonce)) // remove pending transaction, if any
	ob.outTXConfirmedReceipts[ob.GetTxID(nonce)] = receipt
	ob.outTXConfirmedTransactions[ob.GetTxID(nonce)] = transaction
}

// GetTxNReceipt gets the receipt and transaction from memory
func (ob *ChainClient) GetTxNReceipt(nonce uint64) (*ethtypes.Receipt, *ethtypes.Transaction) {
	ob.Mu.Lock()
	defer ob.Mu.Unlock()
	receipt := ob.outTXConfirmedReceipts[ob.GetTxID(nonce)]
	transaction := ob.outTXConfirmedTransactions[ob.GetTxID(nonce)]
	return receipt, transaction
}

// isTxConfirmed returns true if there is a confirmed tx for 'nonce'
func (ob *ChainClient) isTxConfirmed(nonce uint64) bool {
	ob.Mu.Lock()
	defer ob.Mu.Unlock()
	return ob.outTXConfirmedReceipts[ob.GetTxID(nonce)] != nil && ob.outTXConfirmedTransactions[ob.GetTxID(nonce)] != nil
}

// checkConfirmedTx checks if a txHash is confirmed
// returns (receipt, transaction, true) if confirmed or (nil, nil, false) otherwise
func (ob *ChainClient) checkConfirmedTx(txHash string, nonce uint64) (*ethtypes.Receipt, *ethtypes.Transaction, bool) {
	ctxt, cancel := context.WithTimeout(context.Background(), 3*time.Second)
	defer cancel()

	// query transaction
	transaction, isPending, err := ob.evmClient.TransactionByHash(ctxt, ethcommon.HexToHash(txHash))
	if err != nil {
		log.Error().Err(err).Msgf("confirmTxByHash: error getting transaction for outtx %s chain %d", txHash, ob.chain.ChainId)
		return nil, nil, false
	}
	if transaction == nil { // should not happen
		log.Error().Msgf("confirmTxByHash: transaction is nil for txHash %s nonce %d", txHash, nonce)
		return nil, nil, false
	}

	// check tx sender and nonce
	signer := ethtypes.NewLondonSigner(big.NewInt(ob.chain.ChainId))
	from, err := signer.Sender(transaction)
	if err != nil {
		log.Error().Err(err).Msgf("confirmTxByHash: local recovery of sender address failed for outtx %s chain %d", transaction.Hash().Hex(), ob.chain.ChainId)
		return nil, nil, false
	}
	if from != ob.Tss.EVMAddress() { // must be TSS address
		log.Error().Msgf("confirmTxByHash: sender %s for outtx %s chain %d is not TSS address %s",
			from.Hex(), transaction.Hash().Hex(), ob.chain.ChainId, ob.Tss.EVMAddress().Hex())
		return nil, nil, false
	}
	if transaction.Nonce() != nonce { // must match cctx nonce
		log.Error().Msgf("confirmTxByHash: outtx %s nonce mismatch: wanted %d, got tx nonce %d", txHash, nonce, transaction.Nonce())
		return nil, nil, false
	}

	// save pending transaction
	if isPending {
		ob.SetPendingTx(nonce, transaction)
		return nil, nil, false
	}

	// query receipt
	receipt, err := ob.evmClient.TransactionReceipt(ctxt, ethcommon.HexToHash(txHash))
	if err != nil {
		if err != ethereum.NotFound {
			log.Warn().Err(err).Msgf("confirmTxByHash: TransactionReceipt error, txHash %s nonce %d", txHash, nonce)
		}
		return nil, nil, false
	}
	if receipt == nil { // should not happen
		log.Error().Msgf("confirmTxByHash: receipt is nil for txHash %s nonce %d", txHash, nonce)
		return nil, nil, false
	}

	// check confirmations
	if !ob.HasEnoughConfirmations(receipt, ob.GetLastBlockHeight()) {
		log.Debug().Msgf("confirmTxByHash: txHash %s nonce %d included but not confirmed: receipt block %d, current block %d",
			txHash, nonce, receipt.BlockNumber, ob.GetLastBlockHeight())
		return nil, nil, false
	}

	// cross-check tx inclusion against the block
	// Note: a guard for false BlockNumber in receipt. The blob-carrying tx won't come here
	err = ob.CheckTxInclusion(transaction, receipt)
	if err != nil {
		log.Error().Err(err).Msgf("confirmTxByHash: checkTxInclusion error for txHash %s nonce %d", txHash, nonce)
		return nil, nil, false
	}

	return receipt, transaction, true
}

// CheckTxInclusion returns nil only if tx is included at the position indicated by the receipt ([block, index])
func (ob *ChainClient) CheckTxInclusion(tx *ethtypes.Transaction, receipt *ethtypes.Receipt) error {
	block, err := ob.GetBlockByNumberCached(receipt.BlockNumber.Uint64())
	if err != nil {
		return errors.Wrapf(err, "GetBlockByNumberCached error for block %d txHash %s nonce %d",
			receipt.BlockNumber.Uint64(), tx.Hash(), tx.Nonce())
	}
	// #nosec G701 non negative value
	if receipt.TransactionIndex >= uint(len(block.Transactions)) {
		return fmt.Errorf("transaction index %d out of range [0, %d), txHash %s nonce %d block %d",
			receipt.TransactionIndex, len(block.Transactions), tx.Hash(), tx.Nonce(), receipt.BlockNumber.Uint64())
	}
	txAtIndex := block.Transactions[receipt.TransactionIndex]
	if !strings.EqualFold(txAtIndex.Hash, tx.Hash().Hex()) {
		ob.RemoveCachedBlock(receipt.BlockNumber.Uint64()) // clean stale block from cache
		return fmt.Errorf("transaction at index %d has different hash %s, txHash %s nonce %d block %d",
			receipt.TransactionIndex, txAtIndex.Hash, tx.Hash(), tx.Nonce(), receipt.BlockNumber.Uint64())
	}
	return nil
}

// SetLastBlockHeightScanned set last block height scanned (not necessarily caught up with external block; could be slow/paused)
func (ob *ChainClient) SetLastBlockHeightScanned(height uint64) {
	atomic.StoreUint64(&ob.lastBlockScanned, height)
	metrics.LastScannedBlockNumber.WithLabelValues(ob.chain.ChainName.String()).Set(float64(height))
}

// GetLastBlockHeightScanned get last block height scanned (not necessarily caught up with external block; could be slow/paused)
func (ob *ChainClient) GetLastBlockHeightScanned() uint64 {
	height := atomic.LoadUint64(&ob.lastBlockScanned)
	return height
}

// SetLastBlockHeight set external last block height
func (ob *ChainClient) SetLastBlockHeight(height uint64) {
	if height >= math.MaxInt64 {
		panic("lastBlock is too large")
	}
	atomic.StoreUint64(&ob.lastBlock, height)
}

// GetLastBlockHeight get external last block height
func (ob *ChainClient) GetLastBlockHeight() uint64 {
	height := atomic.LoadUint64(&ob.lastBlock)
	if height >= math.MaxInt64 {
		panic("lastBlock is too large")
	}
	return height
}

func (ob *ChainClient) ExternalChainWatcher() {
	ticker, err := clienttypes.NewDynamicTicker(fmt.Sprintf("EVM_ExternalChainWatcher_%d", ob.chain.ChainId), ob.GetChainParams().InTxTicker)
	if err != nil {
		ob.logger.ExternalChainWatcher.Error().Err(err).Msg("NewDynamicTicker error")
		return
	}

	defer ticker.Stop()
	ob.logger.ExternalChainWatcher.Info().Msg("ExternalChainWatcher started")
	sampledLogger := ob.logger.ExternalChainWatcher.Sample(&zerolog.BasicSampler{N: 10})
	for {
		select {
		case <-ticker.C():
			err := ob.observeInTX(sampledLogger)
			if err != nil {
				ob.logger.ExternalChainWatcher.Err(err).Msg("observeInTX error")
			}
			ticker.UpdateInterval(ob.GetChainParams().InTxTicker, ob.logger.ExternalChainWatcher)
		case <-ob.stop:
			ob.logger.ExternalChainWatcher.Info().Msg("ExternalChainWatcher stopped")
			return
		}
	}
}

// calcBlockRangeToScan calculates the next range of blocks to scan
func (ob *ChainClient) calcBlockRangeToScan(latestConfirmed, lastScanned, batchSize uint64) (uint64, uint64) {
	startBlock := lastScanned + 1
	toBlock := lastScanned + batchSize
	if toBlock > latestConfirmed {
		toBlock = latestConfirmed
	}
	return startBlock, toBlock
}

func (ob *ChainClient) postBlockHeader(tip uint64) error {
	bn := tip

	res, err := ob.zetaClient.GetBlockHeaderStateByChain(ob.chain.ChainId)
	if err == nil && res.BlockHeaderState != nil && res.BlockHeaderState.EarliestHeight > 0 {
		// #nosec G701 always positive
		bn = uint64(res.BlockHeaderState.LatestHeight) + 1 // the next header to post
	}

	if bn > tip {
		return fmt.Errorf("postBlockHeader: must post block confirmed block header: %d > %d", bn, tip)
	}

	header, err := ob.GetBlockHeaderCached(bn)
	if err != nil {
		ob.logger.ExternalChainWatcher.Error().Err(err).Msgf("postBlockHeader: error getting block: %d", bn)
		return err
	}
	headerRLP, err := rlp.EncodeToBytes(header)
	if err != nil {
		ob.logger.ExternalChainWatcher.Error().Err(err).Msgf("postBlockHeader: error encoding block header: %d", bn)
		return err
	}

	_, err = ob.zetaClient.PostAddBlockHeader(
		ob.chain.ChainId,
		header.Hash().Bytes(),
		header.Number.Int64(),
		pkg.NewEthereumHeader(headerRLP),
	)
	if err != nil {
		ob.logger.ExternalChainWatcher.Error().Err(err).Msgf("postBlockHeader: error posting block header: %d", bn)
		return err
	}
	return nil
}

func (ob *ChainClient) observeInTX(sampledLogger zerolog.Logger) error {
	// make sure inbound TXS / Send is enabled by the protocol
	flags, err := ob.zetaClient.GetCrosschainFlags()
	if err != nil {
		return err
	}
	if !flags.IsInboundEnabled {
		return errors.New("inbound TXS / Send has been disabled by the protocol")
	}

	// get and update latest block height
	blockNumber, err := ob.evmClient.BlockNumber(context.Background())
	if err != nil {
		return err
	}
	if blockNumber < ob.GetLastBlockHeight() {
		return fmt.Errorf("observeInTX: block number should not decrease: current %d last %d", blockNumber, ob.GetLastBlockHeight())
	}
	ob.SetLastBlockHeight(blockNumber)

	// increment prom counter
	metrics.GetBlockByNumberPerChain.WithLabelValues(ob.chain.ChainName.String()).Inc()

	// skip if current height is too low
	if blockNumber < ob.GetChainParams().ConfirmationCount {
		return fmt.Errorf("observeInTX: skipping observer, current block number %d is too low", blockNumber)
	}
	confirmedBlockNum := blockNumber - ob.GetChainParams().ConfirmationCount

	// skip if no new block is confirmed
	lastScanned := ob.GetLastBlockHeightScanned()
	if lastScanned >= confirmedBlockNum {
		sampledLogger.Debug().Msgf("observeInTX: skipping observer, no new block is produced for chain %d", ob.chain.ChainId)
		return nil
	}

	// get last scanned block height (we simply use same height for all 3 events ZetaSent, Deposited, TssRecvd)
	// Note: using different heights for each event incurs more complexity (metrics, db, etc) and not worth it
	startBlock, toBlock := ob.calcBlockRangeToScan(confirmedBlockNum, lastScanned, config.MaxBlocksPerPeriod)

	// task 1:  query evm chain for zeta sent logs (read at most 100 blocks in one go)
	lastScannedZetaSent := ob.ObserveZetaSent(startBlock, toBlock)

	// task 2: query evm chain for deposited logs (read at most 100 blocks in one go)
	lastScannedDeposited := ob.ObserveERC20Deposited(startBlock, toBlock)

	// task 3: query the incoming tx to TSS address (read at most 100 blocks in one go)
	lastScannedTssRecvd := ob.ObserverTSSReceive(startBlock, toBlock, flags)

	// note: using lowest height for all 3 events is not perfect, but it's simple and good enough
	lastScannedLowest := lastScannedZetaSent
	if lastScannedDeposited < lastScannedLowest {
		lastScannedLowest = lastScannedDeposited
	}
	if lastScannedTssRecvd < lastScannedLowest {
		lastScannedLowest = lastScannedTssRecvd
	}

	// update last scanned block height for all 3 events (ZetaSent, Deposited, TssRecvd), ignore db error
	if lastScannedLowest > lastScanned {
		sampledLogger.Info().Msgf("observeInTX: lasstScanned heights for chain %d ZetaSent %d ERC20Deposited %d TssRecvd %d",
			ob.chain.ChainId, lastScannedZetaSent, lastScannedDeposited, lastScannedTssRecvd)
		ob.SetLastBlockHeightScanned(lastScannedLowest)
		if err := ob.db.Save(clienttypes.ToLastBlockSQLType(lastScannedLowest)).Error; err != nil {
			ob.logger.ExternalChainWatcher.Error().Err(err).Msgf("observeInTX: error writing lastScannedLowest %d to db", lastScannedLowest)
		}
	}
	return nil
}

// ObserveZetaSent queries the ZetaSent event from the connector contract and posts to zetabridge
// returns the last block successfully scanned
func (ob *ChainClient) ObserveZetaSent(startBlock, toBlock uint64) uint64 {
	// filter ZetaSent logs
	addrConnector, connector, err := ob.GetConnectorContract()
	if err != nil {
		ob.logger.ChainLogger.Warn().Err(err).Msgf("ObserveZetaSent: GetConnectorContract error:")
		return startBlock - 1 // lastScanned
	}
	iter, err := connector.FilterZetaSent(&bind.FilterOpts{
		Start:   startBlock,
		End:     &toBlock,
		Context: context.TODO(),
	}, []ethcommon.Address{}, []*big.Int{})
	if err != nil {
		ob.logger.ChainLogger.Warn().Err(err).Msgf(
			"ObserveZetaSent: FilterZetaSent error from block %d to %d for chain %d", startBlock, toBlock, ob.chain.ChainId)
		return startBlock - 1 // lastScanned
	}

	// collect and sort events by block number, then tx index, then log index (ascending)
	events := make([]*zetaconnector.ZetaConnectorNonEthZetaSent, 0)
	for iter.Next() {
		// sanity check tx event
		err := ValidateEvmTxLog(&iter.Event.Raw, addrConnector, "", TopicsZetaSent)
		if err == nil {
			events = append(events, iter.Event)
			continue
		}
		ob.logger.ExternalChainWatcher.Warn().Err(err).Msgf("ObserveZetaSent: invalid ZetaSent event in tx %s on chain %d at height %d",
			iter.Event.Raw.TxHash.Hex(), ob.chain.ChainId, iter.Event.Raw.BlockNumber)
	}
	sort.SliceStable(events, func(i, j int) bool {
		if events[i].Raw.BlockNumber == events[j].Raw.BlockNumber {
			if events[i].Raw.TxIndex == events[j].Raw.TxIndex {
				return events[i].Raw.Index < events[j].Raw.Index
			}
			return events[i].Raw.TxIndex < events[j].Raw.TxIndex
		}
		return events[i].Raw.BlockNumber < events[j].Raw.BlockNumber
	})

	// increment prom counter
	metrics.GetFilterLogsPerChain.WithLabelValues(ob.chain.ChainName.String()).Inc()

	// post to zetabridge
	beingScanned := uint64(0)
	guard := make(map[string]bool)
	for _, event := range events {
		// remember which block we are scanning (there could be multiple events in the same block)
		if event.Raw.BlockNumber > beingScanned {
			beingScanned = event.Raw.BlockNumber
		}
		// guard against multiple events in the same tx
		if guard[event.Raw.TxHash.Hex()] {
			ob.logger.ExternalChainWatcher.Warn().Msgf("ObserveZetaSent: multiple remote call events detected in tx %s", event.Raw.TxHash)
			continue
		}
		guard[event.Raw.TxHash.Hex()] = true

		msg := ob.BuildInboundVoteMsgForZetaSentEvent(event)
		if msg != nil {
			_, err = ob.PostVoteInbound(msg, pkg.CoinType_Zeta, zetabridge.PostVoteInboundMessagePassingExecutionGasLimit)
			if err != nil {
				return beingScanned - 1 // we have to re-scan from this block next time
			}
		}
	}
	// successful processed all events in [startBlock, toBlock]
	return toBlock
}

// ObserveERC20Deposited queries the ERC20CustodyDeposited event from the ERC20Custody contract and posts to zetabridge
// returns the last block successfully scanned
func (ob *ChainClient) ObserveERC20Deposited(startBlock, toBlock uint64) uint64 {
	// filter ERC20CustodyDeposited logs
	addrCustody, erc20custodyContract, err := ob.GetERC20CustodyContract()
	if err != nil {
		ob.logger.ExternalChainWatcher.Warn().Err(err).Msgf("ObserveERC20Deposited: GetERC20CustodyContract error:")
		return startBlock - 1 // lastScanned
	}
	iter, err := erc20custodyContract.FilterDeposited(&bind.FilterOpts{
		Start:   startBlock,
		End:     &toBlock,
		Context: context.TODO(),
	}, []ethcommon.Address{})
	if err != nil {
		ob.logger.ExternalChainWatcher.Warn().Err(err).Msgf(
			"ObserveERC20Deposited: FilterDeposited error from block %d to %d for chain %d", startBlock, toBlock, ob.chain.ChainId)
		return startBlock - 1 // lastScanned
	}

	// collect and sort events by block number, then tx index, then log index (ascending)
	events := make([]*erc20custody.ERC20CustodyDeposited, 0)
	for iter.Next() {
		// sanity check tx event
		err := ValidateEvmTxLog(&iter.Event.Raw, addrCustody, "", TopicsDeposited)
		if err == nil {
			events = append(events, iter.Event)
			continue
		}
		ob.logger.ExternalChainWatcher.Warn().Err(err).Msgf("ObserveERC20Deposited: invalid Deposited event in tx %s on chain %d at height %d",
			iter.Event.Raw.TxHash.Hex(), ob.chain.ChainId, iter.Event.Raw.BlockNumber)
	}
	sort.SliceStable(events, func(i, j int) bool {
		if events[i].Raw.BlockNumber == events[j].Raw.BlockNumber {
			if events[i].Raw.TxIndex == events[j].Raw.TxIndex {
				return events[i].Raw.Index < events[j].Raw.Index
			}
			return events[i].Raw.TxIndex < events[j].Raw.TxIndex
		}
		return events[i].Raw.BlockNumber < events[j].Raw.BlockNumber
	})

	// increment prom counter
	metrics.GetFilterLogsPerChain.WithLabelValues(ob.chain.ChainName.String()).Inc()

	// post to zetabridge
	guard := make(map[string]bool)
	beingScanned := uint64(0)
	for _, event := range events {
		// remember which block we are scanning (there could be multiple events in the same block)
		if event.Raw.BlockNumber > beingScanned {
			beingScanned = event.Raw.BlockNumber
		}
		tx, _, err := ob.TransactionByHash(event.Raw.TxHash.Hex())
		if err != nil {
			ob.logger.ExternalChainWatcher.Error().Err(err).Msgf(
				"ObserveERC20Deposited: error getting transaction for intx %s chain %d", event.Raw.TxHash, ob.chain.ChainId)
			return beingScanned - 1 // we have to re-scan from this block next time
		}
		sender := ethcommon.HexToAddress(tx.From)

		// guard against multiple events in the same tx
		if guard[event.Raw.TxHash.Hex()] {
			ob.logger.ExternalChainWatcher.Warn().Msgf("ObserveERC20Deposited: multiple remote call events detected in tx %s", event.Raw.TxHash)
			continue
		}
		guard[event.Raw.TxHash.Hex()] = true

		msg := ob.BuildInboundVoteMsgForDepositedEvent(event, sender)
		if msg != nil {
			_, err = ob.PostVoteInbound(msg, pkg.CoinType_ERC20, zetabridge.PostVoteInboundExecutionGasLimit)
			if err != nil {
				return beingScanned - 1 // we have to re-scan from this block next time
			}
		}
	}
	// successful processed all events in [startBlock, toBlock]
	return toBlock
}

// ObserverTSSReceive queries the incoming gas asset to TSS address and posts to zetabridge
// returns the last block successfully scanned
func (ob *ChainClient) ObserverTSSReceive(startBlock, toBlock uint64, flags observertypes.CrosschainFlags) uint64 {
	if !ob.GetChainParams().IsSupported {
		return startBlock - 1 // lastScanned
	}

	// query incoming gas asset
	for bn := startBlock; bn <= toBlock; bn++ {
		// post new block header (if any) to zetabridge and ignore error
		// TODO: consider having a independent ticker(from TSS scaning) for posting block headers
		if flags.BlockHeaderVerificationFlags != nil &&
			flags.BlockHeaderVerificationFlags.IsEthTypeChainEnabled &&
			pkg.IsHeaderSupportedEvmChain(ob.chain.ChainId) { // post block header for supported chains
			err := ob.postBlockHeader(toBlock)
			if err != nil {
				ob.logger.ExternalChainWatcher.Error().Err(err).Msg("error posting block header")
			}
		}

		// observe TSS received gas token in block 'bn'
		err := ob.ObserveTSSReceiveInBlock(bn)
		if err != nil {
			ob.logger.ExternalChainWatcher.Error().Err(err).Msgf("ObserverTSSReceive: error observing TSS received token in block %d for chain %d", bn, ob.chain.ChainId)
			return bn - 1 // we have to re-scan from this block next time
		}
	}
	// successful processed all gas asset deposits in [startBlock, toBlock]
	return toBlock
}

func (ob *ChainClient) WatchGasPrice() {
	ob.logger.WatchGasPrice.Info().Msg("WatchGasPrice starting...")
	err := ob.PostGasPrice()
	if err != nil {
		height, err := ob.zetaClient.GetBlockHeight()
		if err != nil {
			ob.logger.WatchGasPrice.Error().Err(err).Msg("GetBlockHeight error")
		} else {
			ob.logger.WatchGasPrice.Error().Err(err).Msgf("PostGasPrice error at zeta block : %d  ", height)
		}
	}

	ticker, err := clienttypes.NewDynamicTicker(fmt.Sprintf("EVM_WatchGasPrice_%d", ob.chain.ChainId), ob.GetChainParams().GasPriceTicker)
	if err != nil {
		ob.logger.WatchGasPrice.Error().Err(err).Msg("NewDynamicTicker error")
		return
	}
	ob.logger.WatchGasPrice.Info().Msgf("WatchGasPrice started with interval %d", ob.GetChainParams().GasPriceTicker)

	defer ticker.Stop()
	for {
		select {
		case <-ticker.C():
			err = ob.PostGasPrice()
			if err != nil {
				height, err := ob.zetaClient.GetBlockHeight()
				if err != nil {
					ob.logger.WatchGasPrice.Error().Err(err).Msg("GetBlockHeight error")
				} else {
					ob.logger.WatchGasPrice.Error().Err(err).Msgf("PostGasPrice error at zeta block : %d  ", height)
				}
			}
			ticker.UpdateInterval(ob.GetChainParams().GasPriceTicker, ob.logger.WatchGasPrice)
		case <-ob.stop:
			ob.logger.WatchGasPrice.Info().Msg("WatchGasPrice stopped")
			return
		}
	}
}

func (ob *ChainClient) PostGasPrice() error {

	// GAS PRICE
	gasPrice, err := ob.evmClient.SuggestGasPrice(context.TODO())
	if err != nil {
		ob.logger.WatchGasPrice.Err(err).Msg("Err SuggestGasPrice:")
		return err
	}
	blockNum, err := ob.evmClient.BlockNumber(context.TODO())
	if err != nil {
		ob.logger.WatchGasPrice.Err(err).Msg("Err Fetching Most recent Block : ")
		return err
	}

	// SUPPLY
	supply := "100" // lockedAmount on ETH, totalSupply on other chains

	zetaHash, err := ob.zetaClient.PostGasPrice(ob.chain, gasPrice.Uint64(), supply, blockNum)
	if err != nil {
		ob.logger.WatchGasPrice.Err(err).Msg("PostGasPrice to zetabridge failed")
		return err
	}
	_ = zetaHash

	return nil
}

func (ob *ChainClient) BuildLastBlock() error {
	logger := ob.logger.ChainLogger.With().Str("module", "BuildBlockIndex").Logger()
	envvar := ob.chain.ChainName.String() + "_SCAN_FROM"
	scanFromBlock := os.Getenv(envvar)
	if scanFromBlock != "" {
		logger.Info().Msgf("BuildLastBlock: envvar %s is set; scan from  block %s", envvar, scanFromBlock)
		if scanFromBlock == clienttypes.EnvVarLatest {
			header, err := ob.evmClient.HeaderByNumber(context.Background(), nil)
			if err != nil {
				return err
			}
			ob.SetLastBlockHeightScanned(header.Number.Uint64())
		} else {
			scanFromBlockInt, err := strconv.ParseUint(scanFromBlock, 10, 64)
			if err != nil {
				return err
			}
			ob.SetLastBlockHeightScanned(scanFromBlockInt)
		}
	} else { // last observed block
		var lastBlockNum clienttypes.LastBlockSQLType
		if err := ob.db.First(&lastBlockNum, clienttypes.LastBlockNumID).Error; err != nil {
			logger.Info().Msgf("BuildLastBlock: db PosKey does not exist; read from external chain %s", ob.chain.String())
			header, err := ob.evmClient.HeaderByNumber(context.Background(), nil)
			if err != nil {
				return err
			}
			ob.SetLastBlockHeightScanned(header.Number.Uint64())
			if dbc := ob.db.Save(clienttypes.ToLastBlockSQLType(ob.GetLastBlockHeightScanned())); dbc.Error != nil {
				logger.Error().Err(dbc.Error).Msgf("BuildLastBlock: error writing lastBlockScanned %d to db", ob.GetLastBlockHeightScanned())
			}
		} else {
			ob.SetLastBlockHeightScanned(lastBlockNum.Num)
		}
	}
	return nil
}

func (ob *ChainClient) BuildReceiptsMap() error {
	logger := ob.logger
	var receipts []clienttypes.ReceiptSQLType
	if err := ob.db.Find(&receipts).Error; err != nil {
		logger.ChainLogger.Error().Err(err).Msg("error iterating over db")
		return err
	}
	for _, receipt := range receipts {
		r, err := clienttypes.FromReceiptDBType(receipt.Receipt)
		if err != nil {
			return err
		}
		ob.outTXConfirmedReceipts[receipt.Identifier] = r
	}

	return nil
}

// LoadDB open sql database and load data into EVMChainClient
func (ob *ChainClient) LoadDB(dbPath string, chain pkg.Chain) error {
	if dbPath != "" {
		if _, err := os.Stat(dbPath); os.IsNotExist(err) {
			err := os.MkdirAll(dbPath, os.ModePerm)
			if err != nil {
				return err
			}
		}
		path := fmt.Sprintf("%s/%s", dbPath, chain.ChainName.String()) //Use "file::memory:?cache=shared" for temp db
		db, err := gorm.Open(sqlite.Open(path), &gorm.Config{})
		if err != nil {
			panic("failed to connect database")
		}

		err = db.AutoMigrate(&clienttypes.ReceiptSQLType{},
			&clienttypes.TransactionSQLType{},
			&clienttypes.LastBlockSQLType{})
		if err != nil {
			ob.logger.ChainLogger.Error().Err(err).Msg("error migrating db")
			return err
		}

		ob.db = db
		err = ob.BuildLastBlock()
		if err != nil {
			return err
		}
	}
	return nil
}

func (ob *ChainClient) GetTxID(nonce uint64) string {
	tssAddr := ob.Tss.EVMAddress().String()
	return fmt.Sprintf("%d-%s-%d", ob.chain.ChainId, tssAddr, nonce)
}

// BlockByNumber query block by number via JSON-RPC
func (ob *ChainClient) BlockByNumber(blockNumber int) (*ethrpc.Block, error) {
	block, err := ob.evmJSONRPC.EthGetBlockByNumber(blockNumber, true)
	if err != nil {
		return nil, err
	}
	for i := range block.Transactions {
		err := ValidateEvmTransaction(&block.Transactions[i])
		if err != nil {
			return nil, err
		}
	}
	return block, nil
}

// TransactionByHash query transaction by hash via JSON-RPC
func (ob *ChainClient) TransactionByHash(txHash string) (*ethrpc.Transaction, bool, error) {
	tx, err := ob.evmJSONRPC.EthGetTransactionByHash(txHash)
	if err != nil {
		return nil, false, err
	}
	err = ValidateEvmTransaction(tx)
	if err != nil {
		return nil, false, err
	}
	return tx, tx.BlockNumber == nil, nil
}

func (ob *ChainClient) GetBlockHeaderCached(blockNumber uint64) (*ethtypes.Header, error) {
	if header, ok := ob.headerCache.Get(blockNumber); ok {
		return header.(*ethtypes.Header), nil
	}
	header, err := ob.evmClient.HeaderByNumber(context.Background(), new(big.Int).SetUint64(blockNumber))
	if err != nil {
		return nil, err
	}
	ob.headerCache.Add(blockNumber, header)
	return header, nil
}

// GetBlockByNumberCached get block by number from cache
// returns block, ethrpc.Block, isFallback, isSkip, error
func (ob *ChainClient) GetBlockByNumberCached(blockNumber uint64) (*ethrpc.Block, error) {
	if block, ok := ob.blockCache.Get(blockNumber); ok {
		return block.(*ethrpc.Block), nil
	}
	if blockNumber > math.MaxInt32 {
		return nil, fmt.Errorf("block number %d is too large", blockNumber)
	}
	// #nosec G701 always in range, checked above
	block, err := ob.BlockByNumber(int(blockNumber))
	if err != nil {
		return nil, err
	}
	ob.blockCache.Add(blockNumber, block)
	return block, nil
}

// RemoveCachedBlock remove block from cache
func (ob *ChainClient) RemoveCachedBlock(blockNumber uint64) {
	ob.blockCache.Remove(blockNumber)
}<|MERGE_RESOLUTION|>--- conflicted
+++ resolved
@@ -331,13 +331,8 @@
 	logger = logger.With().Str("sendID", sendID).Logger()
 
 	// compliance check, special handling the cancelled cctx
-<<<<<<< HEAD
-	if clientcommon.IsCctxRestricted(cctx) {
+	if compliance.IsCctxRestricted(cctx) {
 		recvStatus := pkg.ReceiveStatus_Failed
-=======
-	if compliance.IsCctxRestricted(cctx) {
-		recvStatus := common.ReceiveStatus_Failed
->>>>>>> 238fbbc0
 		if receipt.Status == 1 {
 			recvStatus = pkg.ReceiveStatus_Success
 		}
