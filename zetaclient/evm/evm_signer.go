package evm

import (
	"context"
	"encoding/base64"
	"encoding/hex"
	"errors"
	"fmt"
	"math/big"
	"math/rand"
	"strconv"
	"strings"
	"sync"
	"time"

<<<<<<< HEAD
	sdk "github.com/cosmos/cosmos-sdk/types"

=======
	clientcommon "github.com/zeta-chain/zetacore/zetaclient/common"
>>>>>>> 6c0e0bba
	"github.com/zeta-chain/zetacore/zetaclient/interfaces"
	"github.com/zeta-chain/zetacore/zetaclient/metrics"
	"github.com/zeta-chain/zetacore/zetaclient/outtxprocessor"

	"github.com/ethereum/go-ethereum/accounts/abi"
	ethcommon "github.com/ethereum/go-ethereum/common"
	ethtypes "github.com/ethereum/go-ethereum/core/types"
	"github.com/ethereum/go-ethereum/crypto"
	"github.com/ethereum/go-ethereum/ethclient"
	"github.com/rs/zerolog"
	"github.com/rs/zerolog/log"
	"github.com/zeta-chain/protocol-contracts/pkg/contracts/evm/erc20custody.sol"
	"github.com/zeta-chain/zetacore/common"
	crosschainkeeper "github.com/zeta-chain/zetacore/x/crosschain/keeper"
	"github.com/zeta-chain/zetacore/x/crosschain/types"
	observertypes "github.com/zeta-chain/zetacore/x/observer/types"
	zbridge "github.com/zeta-chain/zetacore/zetaclient/zetabridge"
)

type TransactionData struct {
	srcChainID *big.Int
	toChainID  *big.Int
	sender     ethcommon.Address
	to         ethcommon.Address
	asset      ethcommon.Address
	amount     *big.Int
	gasPrice   *big.Int
	gasLimit   uint64
	message    []byte
	sendHash   [32]byte
	nonce      uint64
	height     uint64

	cmd            string
	params         string
	outboundParams *types.OutboundTxParams
	flags          observertypes.CrosschainFlags
}

const (
	OutTxInclusionTimeout     = 20 * time.Minute
	OutTxTrackerReportTimeout = 10 * time.Minute
	ZetaBlockTime             = 6500 * time.Millisecond
)

type Signer struct {
	client                      interfaces.EVMRPCClient
	chain                       *common.Chain
	chainID                     *big.Int
	tssSigner                   interfaces.TSSSigner
	ethSigner                   ethtypes.Signer
	abi                         abi.ABI
	erc20CustodyABI             abi.ABI
	metaContractAddress         ethcommon.Address
	erc20CustodyContractAddress ethcommon.Address
	logger                      clientcommon.ClientLogger
	ts                          *metrics.TelemetryServer

	// for outTx tracker report only
	mu                     *sync.Mutex
	outTxHashBeingReported map[string]bool
}

var _ interfaces.ChainSigner = &Signer{}

func NewEVMSigner(
	chain common.Chain,
	endpoint string,
	tssSigner interfaces.TSSSigner,
	abiString string,
	erc20CustodyABIString string,
	metaContract ethcommon.Address,
	erc20CustodyContract ethcommon.Address,
	loggers clientcommon.ClientLogger,
	ts *metrics.TelemetryServer,
) (*Signer, error) {
	client, err := ethclient.Dial(endpoint)
	if err != nil {
		return nil, err
	}

	chainID, err := client.ChainID(context.TODO())
	if err != nil {
		return nil, err
	}
	ethSigner := ethtypes.LatestSignerForChainID(chainID)
	connectorABI, err := abi.JSON(strings.NewReader(abiString))
	if err != nil {
		return nil, err
	}
	erc20CustodyABI, err := abi.JSON(strings.NewReader(erc20CustodyABIString))
	if err != nil {
		return nil, err
	}

	return &Signer{
		client:                      client,
		chain:                       &chain,
		tssSigner:                   tssSigner,
		chainID:                     chainID,
		ethSigner:                   ethSigner,
		abi:                         connectorABI,
		erc20CustodyABI:             erc20CustodyABI,
		metaContractAddress:         metaContract,
		erc20CustodyContractAddress: erc20CustodyContract,
		logger: clientcommon.ClientLogger{
			Std:        loggers.Std.With().Str("chain", chain.ChainName.String()).Str("module", "EVMSigner").Logger(),
			Compliance: loggers.Compliance,
		},
		ts:                     ts,
		mu:                     &sync.Mutex{},
		outTxHashBeingReported: make(map[string]bool),
	}, nil
}

// Sign given data, and metadata (gas, nonce, etc)
// returns a signed transaction, sig bytes, hash bytes, and error
func (signer *Signer) Sign(
	data []byte,
	to ethcommon.Address,
	gasLimit uint64,
	gasPrice *big.Int,
	nonce uint64,
	height uint64,
) (*ethtypes.Transaction, []byte, []byte, error) {
	log.Debug().Msgf("TSS SIGNER: %s", signer.tssSigner.Pubkey())
	tx := ethtypes.NewTransaction(nonce, to, big.NewInt(0), gasLimit, gasPrice, data)
	hashBytes := signer.ethSigner.Hash(tx).Bytes()

	sig, err := signer.tssSigner.Sign(hashBytes, height, nonce, signer.chain, "")
	if err != nil {
		return nil, nil, nil, err
	}
	log.Debug().Msgf("Sign: Signature: %s", hex.EncodeToString(sig[:]))
	pubk, err := crypto.SigToPub(hashBytes, sig[:])
	if err != nil {
		signer.logger.Std.Error().Err(err).Msgf("SigToPub error")
	}
	addr := crypto.PubkeyToAddress(*pubk)
	signer.logger.Std.Info().Msgf("Sign: Ecrecovery of signature: %s", addr.Hex())
	signedTX, err := tx.WithSignature(signer.ethSigner, sig[:])
	if err != nil {
		return nil, nil, nil, err
	}
	return signedTX, sig[:], hashBytes[:], nil
}

// Broadcast takes in signed tx, broadcast to external chain node
func (signer *Signer) Broadcast(tx *ethtypes.Transaction) error {
	ctxt, cancel := context.WithTimeout(context.Background(), 1*time.Second)
	defer cancel()
	return signer.client.SendTransaction(ctxt, tx)
}

// SignOutboundTx
// function onReceive(
//
//	bytes calldata originSenderAddress,
//	uint256 originChainId,
//	address destinationAddress,
//	uint zetaAmount,
//	bytes calldata message,
//	bytes32 internalSendHash
//
// ) external virtual {}
func (signer *Signer) SignOutboundTx(txData *TransactionData) (*ethtypes.Transaction, error) {

	if len(txData.sendHash) < 32 {
		return nil, fmt.Errorf("sendHash len %d must be 32", len(txData.sendHash))
	}
	var data []byte
	var err error

	data, err = signer.abi.Pack("onReceive",
		txData.sender.Bytes(),
		txData.srcChainID,
		txData.to,
		txData.amount,
		txData.message,
		txData.sendHash)
	if err != nil {
		return nil, fmt.Errorf("pack error: %w", err)
	}

	tx, _, _, err := signer.Sign(data,
		signer.metaContractAddress,
		txData.gasLimit,
		txData.gasPrice,
		txData.nonce,
		txData.height)
	if err != nil {
		return nil, fmt.Errorf("Sign error: %w", err)
	}

	return tx, nil
}

// SignRevertTx
// function onRevert(
// address originSenderAddress,
// uint256 originChainId,
// bytes calldata destinationAddress,
// uint256 destinationChainId,
// uint256 zetaAmount,
// bytes calldata message,
// bytes32 internalSendHash
// ) external override whenNotPaused onlyTssAddress
func (signer *Signer) SignRevertTx(txData *TransactionData) (*ethtypes.Transaction, error) {
	var data []byte
	var err error

	data, err = signer.abi.Pack("onRevert",
		txData.sender,
		txData.srcChainID,
		txData.to.Bytes(),
		txData.toChainID,
		txData.amount,
		txData.message,
		txData.sendHash)
	if err != nil {
		return nil, fmt.Errorf("pack error: %w", err)
	}

	tx, _, _, err := signer.Sign(data,
		signer.metaContractAddress,
		txData.gasLimit,
		txData.gasPrice,
		txData.nonce,
		txData.height)
	if err != nil {
		return nil, fmt.Errorf("Sign error: %w", err)
	}

	return tx, nil
}

func (signer *Signer) SignCancelTx(nonce uint64, gasPrice *big.Int, height uint64) (*ethtypes.Transaction, error) {
	tx := ethtypes.NewTransaction(nonce, signer.tssSigner.EVMAddress(), big.NewInt(0), 21000, gasPrice, nil)
	hashBytes := signer.ethSigner.Hash(tx).Bytes()
	sig, err := signer.tssSigner.Sign(hashBytes, height, nonce, signer.chain, "")
	if err != nil {
		return nil, err
	}
	pubk, err := crypto.SigToPub(hashBytes, sig[:])
	if err != nil {
		signer.logger.Std.Error().Err(err).Msgf("SigToPub error")
	}
	addr := crypto.PubkeyToAddress(*pubk)
	signer.logger.Std.Info().Msgf("Sign: Ecrecovery of signature: %s", addr.Hex())
	signedTX, err := tx.WithSignature(signer.ethSigner, sig[:])
	if err != nil {
		return nil, err
	}

	return signedTX, nil
}

func (signer *Signer) SignWithdrawTx(txData *TransactionData) (*ethtypes.Transaction, error) {
	tx := ethtypes.NewTransaction(txData.nonce, txData.to, txData.amount, 21000, txData.gasPrice, nil)
	hashBytes := signer.ethSigner.Hash(tx).Bytes()
	sig, err := signer.tssSigner.Sign(hashBytes, txData.height, txData.nonce, signer.chain, "")
	if err != nil {
		return nil, err
	}
	pubk, err := crypto.SigToPub(hashBytes, sig[:])
	if err != nil {
		signer.logger.Std.Error().Err(err).Msgf("SigToPub error")
	}
	addr := crypto.PubkeyToAddress(*pubk)
	signer.logger.Std.Info().Msgf("Sign: Ecrecovery of signature: %s", addr.Hex())
	signedTX, err := tx.WithSignature(signer.ethSigner, sig[:])
	if err != nil {
		return nil, err
	}

	return signedTX, nil
}

func (signer *Signer) SignCommandTx(txData *TransactionData) (*ethtypes.Transaction, error) {
	outboundParams := txData.outboundParams
	if txData.cmd == common.CmdWhitelistERC20 {
		erc20 := ethcommon.HexToAddress(txData.params)
		if erc20 == (ethcommon.Address{}) {
			return nil, fmt.Errorf("SignCommandTx: invalid erc20 address %s", txData.params)
		}
		custodyAbi, err := erc20custody.ERC20CustodyMetaData.GetAbi()
		if err != nil {
			return nil, err
		}
		data, err := custodyAbi.Pack("whitelist", erc20)
		if err != nil {
			return nil, err
		}
		tx, _, _, err := signer.Sign(data, txData.to, txData.gasLimit, txData.gasPrice, outboundParams.OutboundTxTssNonce, txData.height)
		if err != nil {
			return nil, fmt.Errorf("sign error: %w", err)
		}
		return tx, nil
	}
	if txData.cmd == common.CmdMigrateTssFunds {
		tx := ethtypes.NewTransaction(outboundParams.OutboundTxTssNonce, txData.to, outboundParams.Amount.BigInt(), outboundParams.OutboundTxGasLimit, txData.gasPrice, nil)
		hashBytes := signer.ethSigner.Hash(tx).Bytes()
		sig, err := signer.tssSigner.Sign(hashBytes, txData.height, outboundParams.OutboundTxTssNonce, signer.chain, "")
		if err != nil {
			return nil, err
		}
		pubk, err := crypto.SigToPub(hashBytes, sig[:])
		if err != nil {
			signer.logger.Std.Error().Err(err).Msgf("SigToPub error")
		}
		addr := crypto.PubkeyToAddress(*pubk)
		signer.logger.Std.Info().Msgf("Sign: Ecrecovery of signature: %s", addr.Hex())
		signedTX, err := tx.WithSignature(signer.ethSigner, sig[:])
		if err != nil {
			return nil, err
		}

		return signedTX, nil
	}

	return nil, fmt.Errorf("SignCommandTx: unknown command %s", txData.cmd)
}

<<<<<<< HEAD
func setChainAndSender(cctx *types.CrossChainTx, logger zerolog.Logger, txData *TransactionData) bool {
=======
func (signer *Signer) TryProcessOutTx(
	cctx *types.CrossChainTx,
	outTxMan *outtxprocessor.Processor,
	outTxID string,
	chainclient interfaces.ChainClient,
	zetaBridge interfaces.ZetaCoreBridger,
	height uint64,
) {
	logger := signer.logger.Std.With().
		Str("outTxID", outTxID).
		Str("SendHash", cctx.Index).
		Logger()
	logger.Info().Msgf("start processing outTxID %s", outTxID)
	logger.Info().Msgf("EVM Chain TryProcessOutTx: %s, value %d to %s", cctx.Index, cctx.GetCurrentOutTxParam().Amount.BigInt(), cctx.GetCurrentOutTxParam().Receiver)

	defer func() {
		outTxMan.EndTryProcess(outTxID)
	}()
	myID := zetaBridge.GetKeys().GetOperatorAddress()

	var to ethcommon.Address
	var toChain *common.Chain
>>>>>>> 6c0e0bba
	if cctx.CctxStatus.Status == types.CctxStatus_PendingRevert {
		txData.to = ethcommon.HexToAddress(cctx.InboundTxParams.Sender)
		txData.toChainID = big.NewInt(cctx.InboundTxParams.SenderChainId) //common.GetChainFromChainID(cctx.InboundTxParams.SenderChainId)
		logger.Info().Msgf("Abort: reverting inbound")
	} else if cctx.CctxStatus.Status == types.CctxStatus_PendingOutbound {
		txData.to = ethcommon.HexToAddress(cctx.GetCurrentOutTxParam().Receiver)
		txData.toChainID = big.NewInt(cctx.GetCurrentOutTxParam().ReceiverChainId) //common.GetChainFromChainID(cctx.GetCurrentOutTxParam().ReceiverChainId)
	} else {
		logger.Info().Msgf("Transaction doesn't need to be processed status: %d", cctx.CctxStatus.Status)
<<<<<<< HEAD
		return true
=======
		return
	}
	evmClient, ok := chainclient.(*ChainClient)
	if !ok {
		logger.Error().Msgf("chain client is not an EVMChainClient")
		return
	}

	// Early return if the cctx is already processed
	nonce := cctx.GetCurrentOutTxParam().OutboundTxTssNonce
	included, confirmed, err := evmClient.IsSendOutTxProcessed(cctx, logger)
	if err != nil {
		logger.Error().Err(err).Msg("IsSendOutTxProcessed failed")
	}
	if included || confirmed {
		logger.Info().Msgf("CCTX already processed; exit signer")
		return
>>>>>>> 6c0e0bba
	}
	return false
}

func setupGas(
	cctx *types.CrossChainTx,
	logger zerolog.Logger,
	client interfaces.EVMRPCClient,
	chain *common.Chain,
	txData *TransactionData) error {

	txData.gasLimit = cctx.GetCurrentOutTxParam().OutboundTxGasLimit
	if txData.gasLimit < 100_000 {
		txData.gasLimit = 100_000
		logger.Warn().Msgf("gasLimit %d is too low; set to %d", cctx.GetCurrentOutTxParam().OutboundTxGasLimit, txData.gasLimit)
	}
	if txData.gasLimit > 1_000_000 {
		txData.gasLimit = 1_000_000
		logger.Warn().Msgf("gasLimit %d is too high; set to %d", cctx.GetCurrentOutTxParam().OutboundTxGasLimit, txData.gasLimit)
	}

	// use dynamic gas price for ethereum chains.
	// The code below is a fix for https://github.com/zeta-chain/node/issues/1085
	// doesn't close directly the issue because we should determine if we want to keep using SuggestGasPrice if no OutboundTxGasPrice
	// we should possibly remove it completely and return an error if no OutboundTxGasPrice is provided because it means no fee is processed on ZetaChain
	specified, ok := new(big.Int).SetString(cctx.GetCurrentOutTxParam().OutboundTxGasPrice, 10)
	if !ok {
		if common.IsEthereumChain(chain.ChainId) {
			suggested, err := client.SuggestGasPrice(context.Background())
			if err != nil {
				return errors.Join(err, fmt.Errorf("cannot get gas price from chain %s ", chain))
			}
			txData.gasPrice = roundUpToNearestGwei(suggested)
		} else {
			return fmt.Errorf("cannot convert gas price  %s ", cctx.GetCurrentOutTxParam().OutboundTxGasPrice)
		}
	} else {
		txData.gasPrice = specified
	}
	return nil
}

func setTransactionData(
	cctx *types.CrossChainTx,
	evmClient *ChainClient,
	evmRPC interfaces.EVMRPCClient,
	logger zerolog.Logger,
	zetaBridge interfaces.ZetaCoreBridger,
	txData *TransactionData) (bool, error) {

	txData.outboundParams = cctx.GetCurrentOutTxParam()
	txData.amount = cctx.GetCurrentOutTxParam().Amount.BigInt()
	txData.nonce = cctx.GetCurrentOutTxParam().OutboundTxTssNonce
	txData.sender = ethcommon.HexToAddress(cctx.InboundTxParams.Sender)
	txData.srcChainID = big.NewInt(cctx.InboundTxParams.SenderChainId)
	txData.asset = ethcommon.HexToAddress(cctx.InboundTxParams.Asset)

	skipTx := setChainAndSender(cctx, logger, txData)
	if skipTx {
		return true, nil
	}

	toChain := common.GetChainFromChainID(txData.toChainID.Int64())
	if toChain == nil {
		return true, fmt.Errorf("unknown chain: %d", txData.toChainID.Int64())
	}

	// Get nonce, Early return if the cctx is already processed
	nonce := cctx.GetCurrentOutTxParam().OutboundTxTssNonce
	included, confirmed, err := evmClient.IsSendOutTxProcessed(cctx.Index, nonce, cctx.GetCurrentOutTxParam().CoinType, logger)
	if err != nil {
		return true, errors.New("IsSendOutTxProcessed failed")
	}
	if included || confirmed {
		logger.Info().Msgf("CCTX already processed; exit signer")
		return true, nil
	}

	// Set up gas limit and gas price
	err = setupGas(cctx, logger, evmRPC, toChain, txData)
	if err != nil {
		return true, err
	}

	// Get sendHash
	logger.Info().Msgf("chain %s minting %d to %s, nonce %d, finalized zeta bn %d", toChain, cctx.InboundTxParams.Amount, txData.to.Hex(), nonce, cctx.InboundTxParams.InboundTxFinalizedZetaHeight)
	sendHash, err := hex.DecodeString(cctx.Index[2:]) // remove the leading 0x
	if err != nil || len(sendHash) != 32 {
		return true, fmt.Errorf("decode CCTX %s error", cctx.Index)
	}
	copy(txData.sendHash[:32], sendHash[:32])

	// In case there is a pending transaction, make sure this keysign is a transaction replacement
	pendingTx := evmClient.GetPendingTx(nonce)
	if pendingTx != nil {
		if txData.gasPrice.Cmp(pendingTx.GasPrice()) > 0 {
			logger.Info().Msgf("replace pending outTx %s nonce %d using gas price %d", pendingTx.Hash().Hex(), nonce, txData.gasPrice)
		} else {
			logger.Info().Msgf("please wait for pending outTx %s nonce %d to be included", pendingTx.Hash().Hex(), nonce)
			return true, nil
		}
	}

	// Base64 decode message
	if cctx.GetCurrentOutTxParam().CoinType != common.CoinType_Cmd {
		txData.message, err = base64.StdEncoding.DecodeString(cctx.RelayedMessage)
		if err != nil {
			logger.Err(err).Msgf("decode CCTX.Message %s error", cctx.RelayedMessage)
		}
	}

	// Get cross-chain flags
	txData.flags, err = zetaBridge.GetCrosschainFlags()
	if err != nil {
		return true, errors.New("cannot get crosschain flags")
	}

	return false, nil
}

func (signer *Signer) TryProcessOutTx(
	cctx *types.CrossChainTx,
	outTxMan *outtxprocessor.Processor,
	outTxID string,
	chainclient interfaces.ChainClient,
	zetaBridge interfaces.ZetaCoreBridger,
	height uint64,
) {
	logger := signer.logger.With().
		Str("outTxID", outTxID).
		Str("SendHash", cctx.Index).
		Logger()
	logger.Info().Msgf("start processing outTxID %s", outTxID)
	logger.Info().Msgf("EVM Chain TryProcessOutTx: %s, value %d to %s", cctx.Index, cctx.GetCurrentOutTxParam().Amount.BigInt(), cctx.GetCurrentOutTxParam().Receiver)

	defer func() {
		outTxMan.EndTryProcess(outTxID)
	}()
	myID := zetaBridge.GetKeys().GetOperatorAddress()

	evmClient, ok := chainclient.(*ChainClient)
	if !ok {
		logger.Error().Msg("chain client is not an EVMChainClient")
		return
	}

	// Setup Transaction input
	txData := TransactionData{}
	txData.height = height
	skipTx, err := setTransactionData(cctx, evmClient, signer.client, logger, zetaBridge, &txData)
	if err != nil {
		logger.Error().Msg(err.Error())
		return
	}
	if skipTx {
		return
	}

	// Get destination chain for logging
	toChain := common.GetChainFromChainID(txData.toChainID.Int64())

<<<<<<< HEAD
	var tx *ethtypes.Transaction
	// Sign transaction
	if cctx.GetCurrentOutTxParam().CoinType == common.CoinType_Cmd { // admin command
=======
	// compliance check goes first
	if clientcommon.IsCctxRestricted(cctx) {
		clientcommon.PrintComplianceLog(logger, signer.logger.Compliance,
			true, evmClient.chain.ChainId, cctx.Index, cctx.InboundTxParams.Sender, to.Hex(), cctx.GetCurrentOutTxParam().CoinType.String())
		tx, err = signer.SignCancelTx(nonce, gasprice, height) // cancel the tx
	} else if cctx.GetCurrentOutTxParam().CoinType == common.CoinType_Cmd { // admin command
>>>>>>> 6c0e0bba
		to := ethcommon.HexToAddress(cctx.GetCurrentOutTxParam().Receiver)
		if to == (ethcommon.Address{}) {
			logger.Error().Msgf("invalid receiver %s", cctx.GetCurrentOutTxParam().Receiver)
			return
		}
		msg := strings.Split(cctx.RelayedMessage, ":")
		if len(msg) != 2 {
			logger.Error().Msgf("invalid message %s", msg)
			return
		}
		txData.cmd = msg[0]
		txData.params = msg[1]
		tx, err = signer.SignCommandTx(&txData)
	} else if cctx.InboundTxParams.SenderChainId == zetaBridge.ZetaChain().ChainId && cctx.CctxStatus.Status == types.CctxStatus_PendingOutbound && txData.flags.IsOutboundEnabled {
		if cctx.GetCurrentOutTxParam().CoinType == common.CoinType_Gas {
			logger.Info().Msgf("SignWithdrawTx: %d => %s, nonce %d, gasPrice %d", cctx.InboundTxParams.SenderChainId, toChain, cctx.GetCurrentOutTxParam().OutboundTxTssNonce, txData.gasPrice)
			tx, err = signer.SignWithdrawTx(&txData)
		}
		if cctx.GetCurrentOutTxParam().CoinType == common.CoinType_ERC20 {

			logger.Info().Msgf("SignERC20WithdrawTx: %d => %s, nonce %d, gasPrice %d", cctx.InboundTxParams.SenderChainId, toChain, cctx.GetCurrentOutTxParam().OutboundTxTssNonce, txData.gasPrice)
			tx, err = signer.SignERC20WithdrawTx(&txData)
		}
		if cctx.GetCurrentOutTxParam().CoinType == common.CoinType_Zeta {
			logger.Info().Msgf("SignOutboundTx: %d => %s, nonce %d, gasPrice %d", cctx.InboundTxParams.SenderChainId, toChain, cctx.GetCurrentOutTxParam().OutboundTxTssNonce, txData.gasPrice)
			tx, err = signer.SignOutboundTx(&txData)
		}
	} else if cctx.CctxStatus.Status == types.CctxStatus_PendingRevert && cctx.OutboundTxParams[0].ReceiverChainId == zetaBridge.ZetaChain().ChainId {
		if cctx.GetCurrentOutTxParam().CoinType == common.CoinType_Gas {
			logger.Info().Msgf("SignWithdrawTx: %d => %s, nonce %d, gasPrice %d", cctx.InboundTxParams.SenderChainId, toChain, cctx.GetCurrentOutTxParam().OutboundTxTssNonce, txData.gasPrice)
			tx, err = signer.SignWithdrawTx(&txData)
		}
		if cctx.GetCurrentOutTxParam().CoinType == common.CoinType_ERC20 {
			logger.Info().Msgf("SignERC20WithdrawTx: %d => %s, nonce %d, gasPrice %d", cctx.InboundTxParams.SenderChainId, toChain, cctx.GetCurrentOutTxParam().OutboundTxTssNonce, txData.gasPrice)
			tx, err = signer.SignERC20WithdrawTx(&txData)
		}
	} else if cctx.CctxStatus.Status == types.CctxStatus_PendingRevert {
		logger.Info().Msgf("SignRevertTx: %d => %s, nonce %d, gasPrice %d", cctx.InboundTxParams.SenderChainId, toChain, cctx.GetCurrentOutTxParam().OutboundTxTssNonce, txData.gasPrice)
		txData.srcChainID = big.NewInt(cctx.OutboundTxParams[0].ReceiverChainId)
		txData.toChainID = big.NewInt(cctx.GetCurrentOutTxParam().ReceiverChainId)

		tx, err = signer.SignRevertTx(&txData)
	} else if cctx.CctxStatus.Status == types.CctxStatus_PendingOutbound {
		logger.Info().Msgf("SignOutboundTx: %d => %s, nonce %d, gasPrice %d", cctx.InboundTxParams.SenderChainId, toChain, cctx.GetCurrentOutTxParam().OutboundTxTssNonce, txData.gasPrice)
		tx, err = signer.SignOutboundTx(&txData)
	}

	if err != nil {
		logger.Warn().Err(err).Msgf("signer SignOutbound error: nonce %d chain %d", cctx.GetCurrentOutTxParam().OutboundTxTssNonce, cctx.GetCurrentOutTxParam().ReceiverChainId)
		return
	}
	logger.Info().Msgf("Key-sign success: %d => %s, nonce %d", cctx.InboundTxParams.SenderChainId, toChain, cctx.GetCurrentOutTxParam().OutboundTxTssNonce)

	_, err = zetaBridge.GetObserverList()
	if err != nil {
		logger.Warn().Err(err).Msgf("unable to get observer list: chain %d observation %s", cctx.GetCurrentOutTxParam().OutboundTxTssNonce, observertypes.ObservationType_OutBoundTx.String())
	}

	// Broadcast Signed Tx
	signer.broadcastOutTx(tx, cctx, logger, myID, zetaBridge, &txData)
}

func (signer *Signer) broadcastOutTx(
	tx *ethtypes.Transaction,
	cctx *types.CrossChainTx,
	logger zerolog.Logger,
	myID sdk.AccAddress,
	zetaBridge interfaces.ZetaCoreBridger,
	txData *TransactionData) {
	// Get destination chain for logging
	toChain := common.GetChainFromChainID(txData.toChainID.Int64())

	// Try to broadcast transaction
	if tx != nil {
		outTxHash := tx.Hash().Hex()
		logger.Info().Msgf("on chain %s nonce %d, outTxHash %s signer %s", signer.chain, cctx.GetCurrentOutTxParam().OutboundTxTssNonce, outTxHash, myID)
		//if len(signers) == 0 || myid == signers[send.OutboundTxParams.Broadcaster] || myid == signers[int(send.OutboundTxParams.Broadcaster+1)%len(signers)] {
		backOff := 1000 * time.Millisecond
		// retry loop: 1s, 2s, 4s, 8s, 16s in case of RPC error
		for i := 0; i < 5; i++ {
			logger.Info().Msgf("broadcasting tx %s to chain %s: nonce %d, retry %d", outTxHash, toChain, cctx.GetCurrentOutTxParam().OutboundTxTssNonce, i)
			// #nosec G404 randomness is not a security issue here
			time.Sleep(time.Duration(rand.Intn(1500)) * time.Millisecond) // FIXME: use backoff
			err := signer.Broadcast(tx)
			if err != nil {
				log.Warn().Err(err).Msgf("OutTx Broadcast error")
				retry, report := zbridge.HandleBroadcastError(err, strconv.FormatUint(cctx.GetCurrentOutTxParam().OutboundTxTssNonce, 10), toChain.String(), outTxHash)
				if report {
					signer.reportToOutTxTracker(zetaBridge, toChain.ChainId, tx.Nonce(), outTxHash, logger)
				}
				if !retry {
					break
				}
				backOff *= 2
				continue
			}
			logger.Info().Msgf("Broadcast success: nonce %d to chain %s outTxHash %s", cctx.GetCurrentOutTxParam().OutboundTxTssNonce, toChain, outTxHash)
			signer.reportToOutTxTracker(zetaBridge, toChain.ChainId, tx.Nonce(), outTxHash, logger)
			break // successful broadcast; no need to retry
		}
	}
}

// reportToOutTxTracker reports outTxHash to tracker only when tx receipt is available
func (signer *Signer) reportToOutTxTracker(zetaBridge interfaces.ZetaCoreBridger, chainID int64, nonce uint64, outTxHash string, logger zerolog.Logger) {
	// skip if already being reported
	signer.mu.Lock()
	defer signer.mu.Unlock()
	if _, found := signer.outTxHashBeingReported[outTxHash]; found {
		logger.Info().Msgf("reportToOutTxTracker: outTxHash %s for chain %d nonce %d is being reported", outTxHash, chainID, nonce)
		return
	}
	signer.outTxHashBeingReported[outTxHash] = true // mark as being reported

	// report to outTx tracker with goroutine
	go func() {
		defer func() {
			signer.mu.Lock()
			delete(signer.outTxHashBeingReported, outTxHash)
			signer.mu.Unlock()
		}()

		// try monitoring tx inclusion status for 10 minutes
		var err error
		report := false
		isPending := false
		blockNumber := uint64(0)
		tStart := time.Now()
		for {
			// give up after 10 minutes of monitoring
			time.Sleep(10 * time.Second)
			if time.Since(tStart) > OutTxInclusionTimeout {
				// if tx is still pending after timeout, report to outTxTracker anyway as we cannot monitor forever
				if isPending {
					report = true // probably will be included later
				}
				logger.Info().Msgf("reportToOutTxTracker: timeout waiting tx inclusion for chain %d nonce %d outTxHash %s report %v", chainID, nonce, outTxHash, report)
				break
			}
			// try getting the tx
			_, isPending, err = signer.client.TransactionByHash(context.TODO(), ethcommon.HexToHash(outTxHash))
			if err != nil {
				logger.Info().Err(err).Msgf("reportToOutTxTracker: error getting tx for chain %d nonce %d outTxHash %s", chainID, nonce, outTxHash)
				continue
			}
			// if tx is include in a block, try getting receipt
			if !isPending {
				report = true // included
				receipt, err := signer.client.TransactionReceipt(context.TODO(), ethcommon.HexToHash(outTxHash))
				if err != nil {
					logger.Info().Err(err).Msgf("reportToOutTxTracker: error getting receipt for chain %d nonce %d outTxHash %s", chainID, nonce, outTxHash)
				}
				if receipt != nil {
					blockNumber = receipt.BlockNumber.Uint64()
				}
				break
			}
			// keep monitoring pending tx
			logger.Info().Msgf("reportToOutTxTracker: tx has not been included yet for chain %d nonce %d outTxHash %s", chainID, nonce, outTxHash)
		}

		// try adding to outTx tracker for 10 minutes
		if report {
			tStart := time.Now()
			for {
				// give up after 10 minutes of retrying
				if time.Since(tStart) > OutTxTrackerReportTimeout {
					logger.Info().Msgf("reportToOutTxTracker: timeout adding outtx tracker for chain %d nonce %d outTxHash %s, please add manually", chainID, nonce, outTxHash)
					break
				}
				// stop if the cctx is already finalized
				cctx, err := zetaBridge.GetCctxByNonce(chainID, nonce)
				if err != nil {
					logger.Err(err).Msgf("reportToOutTxTracker: error getting cctx for chain %d nonce %d outTxHash %s", chainID, nonce, outTxHash)
				} else if !crosschainkeeper.IsPending(*cctx) {
					logger.Info().Msgf("reportToOutTxTracker: cctx already finalized for chain %d nonce %d outTxHash %s", chainID, nonce, outTxHash)
					break
				}
				// report to outTx tracker
				zetaHash, err := zetaBridge.AddTxHashToOutTxTracker(chainID, nonce, outTxHash, nil, "", -1)
				if err != nil {
					logger.Err(err).Msgf("reportToOutTxTracker: error adding to outtx tracker for chain %d nonce %d outTxHash %s", chainID, nonce, outTxHash)
				} else if zetaHash != "" {
					logger.Info().Msgf("reportToOutTxTracker: added outTxHash to core successful %s, chain %d nonce %d outTxHash %s block %d",
						zetaHash, chainID, nonce, outTxHash, blockNumber)
				} else {
					// stop if the tracker contains the outTxHash
					logger.Info().Msgf("reportToOutTxTracker: outtx tracker contains outTxHash %s for chain %d nonce %d", outTxHash, chainID, nonce)
					break
				}
				// retry otherwise
				time.Sleep(ZetaBlockTime * 3)
			}
		}
	}()
}

// SignERC20WithdrawTx
// function withdraw(
// address recipient,
// address asset,
// uint256 amount,
// ) external onlyTssAddress
func (signer *Signer) SignERC20WithdrawTx(txData *TransactionData) (*ethtypes.Transaction, error) {
	var data []byte
	var err error
	data, err = signer.erc20CustodyABI.Pack("withdraw", txData.to, txData.asset, txData.amount)
	if err != nil {
		return nil, fmt.Errorf("pack error: %w", err)
	}

	tx, _, _, err := signer.Sign(data, signer.erc20CustodyContractAddress, txData.gasLimit, txData.gasPrice, txData.nonce, txData.height)
	if err != nil {
		return nil, fmt.Errorf("sign error: %w", err)
	}

	return tx, nil
}

// SignWhitelistTx
// function whitelist(
// address asset,
// ) external onlyTssAddress
// function unwhitelist(
// address asset,
// ) external onlyTssAddress
func (signer *Signer) SignWhitelistTx(
	action string,
	_ ethcommon.Address,
	asset ethcommon.Address,
	gasLimit uint64,
	nonce uint64,
	gasPrice *big.Int,
	height uint64,
) (*ethtypes.Transaction, error) {
	var data []byte

	var err error

	data, err = signer.erc20CustodyABI.Pack(action, asset)
	if err != nil {
		return nil, fmt.Errorf("pack error: %w", err)
	}

	tx, _, _, err := signer.Sign(data, signer.erc20CustodyContractAddress, gasLimit, gasPrice, nonce, height)
	if err != nil {
		return nil, fmt.Errorf("Sign error: %w", err)
	}

	return tx, nil
}

func roundUpToNearestGwei(gasPrice *big.Int) *big.Int {
	oneGwei := big.NewInt(1_000_000_000) // 1 Gwei
	mod := new(big.Int)
	mod.Mod(gasPrice, oneGwei)
	if mod.Cmp(big.NewInt(0)) == 0 { // gasprice is already a multiple of 1 Gwei
		return gasPrice
	}
	return new(big.Int).Add(gasPrice, new(big.Int).Sub(oneGwei, mod))
}<|MERGE_RESOLUTION|>--- conflicted
+++ resolved
@@ -13,12 +13,9 @@
 	"sync"
 	"time"
 
-<<<<<<< HEAD
 	sdk "github.com/cosmos/cosmos-sdk/types"
 
-=======
 	clientcommon "github.com/zeta-chain/zetacore/zetaclient/common"
->>>>>>> 6c0e0bba
 	"github.com/zeta-chain/zetacore/zetaclient/interfaces"
 	"github.com/zeta-chain/zetacore/zetaclient/metrics"
 	"github.com/zeta-chain/zetacore/zetaclient/outtxprocessor"
@@ -342,9 +339,137 @@
 	return nil, fmt.Errorf("SignCommandTx: unknown command %s", txData.cmd)
 }
 
-<<<<<<< HEAD
 func setChainAndSender(cctx *types.CrossChainTx, logger zerolog.Logger, txData *TransactionData) bool {
-=======
+	if cctx.CctxStatus.Status == types.CctxStatus_PendingRevert {
+		txData.to = ethcommon.HexToAddress(cctx.InboundTxParams.Sender)
+		txData.toChainID = big.NewInt(cctx.InboundTxParams.SenderChainId) //common.GetChainFromChainID(cctx.InboundTxParams.SenderChainId)
+		logger.Info().Msgf("Abort: reverting inbound")
+	} else if cctx.CctxStatus.Status == types.CctxStatus_PendingOutbound {
+		txData.to = ethcommon.HexToAddress(cctx.GetCurrentOutTxParam().Receiver)
+		txData.toChainID = big.NewInt(cctx.GetCurrentOutTxParam().ReceiverChainId) //common.GetChainFromChainID(cctx.GetCurrentOutTxParam().ReceiverChainId)
+	} else {
+		logger.Info().Msgf("Transaction doesn't need to be processed status: %d", cctx.CctxStatus.Status)
+		return true
+	}
+	return false
+}
+
+func setupGas(
+	cctx *types.CrossChainTx,
+	logger zerolog.Logger,
+	client interfaces.EVMRPCClient,
+	chain *common.Chain,
+	txData *TransactionData) error {
+
+	txData.gasLimit = cctx.GetCurrentOutTxParam().OutboundTxGasLimit
+	if txData.gasLimit < 100_000 {
+		txData.gasLimit = 100_000
+		logger.Warn().Msgf("gasLimit %d is too low; set to %d", cctx.GetCurrentOutTxParam().OutboundTxGasLimit, txData.gasLimit)
+	}
+	if txData.gasLimit > 1_000_000 {
+		txData.gasLimit = 1_000_000
+		logger.Warn().Msgf("gasLimit %d is too high; set to %d", cctx.GetCurrentOutTxParam().OutboundTxGasLimit, txData.gasLimit)
+	}
+
+	// use dynamic gas price for ethereum chains.
+	// The code below is a fix for https://github.com/zeta-chain/node/issues/1085
+	// doesn't close directly the issue because we should determine if we want to keep using SuggestGasPrice if no OutboundTxGasPrice
+	// we should possibly remove it completely and return an error if no OutboundTxGasPrice is provided because it means no fee is processed on ZetaChain
+	specified, ok := new(big.Int).SetString(cctx.GetCurrentOutTxParam().OutboundTxGasPrice, 10)
+	if !ok {
+		if common.IsEthereumChain(chain.ChainId) {
+			suggested, err := client.SuggestGasPrice(context.Background())
+			if err != nil {
+				return errors.Join(err, fmt.Errorf("cannot get gas price from chain %s ", chain))
+			}
+			txData.gasPrice = roundUpToNearestGwei(suggested)
+		} else {
+			return fmt.Errorf("cannot convert gas price  %s ", cctx.GetCurrentOutTxParam().OutboundTxGasPrice)
+		}
+	} else {
+		txData.gasPrice = specified
+	}
+	return nil
+}
+
+func setTransactionData(
+	cctx *types.CrossChainTx,
+	evmClient *ChainClient,
+	evmRPC interfaces.EVMRPCClient,
+	logger zerolog.Logger,
+	zetaBridge interfaces.ZetaCoreBridger,
+	txData *TransactionData) (bool, error) {
+
+	txData.outboundParams = cctx.GetCurrentOutTxParam()
+	txData.amount = cctx.GetCurrentOutTxParam().Amount.BigInt()
+	txData.nonce = cctx.GetCurrentOutTxParam().OutboundTxTssNonce
+	txData.sender = ethcommon.HexToAddress(cctx.InboundTxParams.Sender)
+	txData.srcChainID = big.NewInt(cctx.InboundTxParams.SenderChainId)
+	txData.asset = ethcommon.HexToAddress(cctx.InboundTxParams.Asset)
+
+	skipTx := setChainAndSender(cctx, logger, txData)
+	if skipTx {
+		return true, nil
+	}
+
+	toChain := common.GetChainFromChainID(txData.toChainID.Int64())
+	if toChain == nil {
+		return true, fmt.Errorf("unknown chain: %d", txData.toChainID.Int64())
+	}
+
+	// Get nonce, Early return if the cctx is already processed
+	nonce := cctx.GetCurrentOutTxParam().OutboundTxTssNonce
+	included, confirmed, err := evmClient.IsSendOutTxProcessed(cctx.Index, nonce, cctx.GetCurrentOutTxParam().CoinType, logger)
+	if err != nil {
+		return true, errors.New("IsSendOutTxProcessed failed")
+	}
+	if included || confirmed {
+		logger.Info().Msgf("CCTX already processed; exit signer")
+		return true, nil
+	}
+
+	// Set up gas limit and gas price
+	err = setupGas(cctx, logger, evmRPC, toChain, txData)
+	if err != nil {
+		return true, err
+	}
+
+	// Get sendHash
+	logger.Info().Msgf("chain %s minting %d to %s, nonce %d, finalized zeta bn %d", toChain, cctx.InboundTxParams.Amount, txData.to.Hex(), nonce, cctx.InboundTxParams.InboundTxFinalizedZetaHeight)
+	sendHash, err := hex.DecodeString(cctx.Index[2:]) // remove the leading 0x
+	if err != nil || len(sendHash) != 32 {
+		return true, fmt.Errorf("decode CCTX %s error", cctx.Index)
+	}
+	copy(txData.sendHash[:32], sendHash[:32])
+
+	// In case there is a pending transaction, make sure this keysign is a transaction replacement
+	pendingTx := evmClient.GetPendingTx(nonce)
+	if pendingTx != nil {
+		if txData.gasPrice.Cmp(pendingTx.GasPrice()) > 0 {
+			logger.Info().Msgf("replace pending outTx %s nonce %d using gas price %d", pendingTx.Hash().Hex(), nonce, txData.gasPrice)
+		} else {
+			logger.Info().Msgf("please wait for pending outTx %s nonce %d to be included", pendingTx.Hash().Hex(), nonce)
+			return true, nil
+		}
+	}
+
+	// Base64 decode message
+	if cctx.GetCurrentOutTxParam().CoinType != common.CoinType_Cmd {
+		txData.message, err = base64.StdEncoding.DecodeString(cctx.RelayedMessage)
+		if err != nil {
+			logger.Err(err).Msgf("decode CCTX.Message %s error", cctx.RelayedMessage)
+		}
+	}
+
+	// Get cross-chain flags
+	txData.flags, err = zetaBridge.GetCrosschainFlags()
+	if err != nil {
+		return true, errors.New("cannot get crosschain flags")
+	}
+
+	return false, nil
+}
+
 func (signer *Signer) TryProcessOutTx(
 	cctx *types.CrossChainTx,
 	outTxMan *outtxprocessor.Processor,
@@ -365,179 +490,6 @@
 	}()
 	myID := zetaBridge.GetKeys().GetOperatorAddress()
 
-	var to ethcommon.Address
-	var toChain *common.Chain
->>>>>>> 6c0e0bba
-	if cctx.CctxStatus.Status == types.CctxStatus_PendingRevert {
-		txData.to = ethcommon.HexToAddress(cctx.InboundTxParams.Sender)
-		txData.toChainID = big.NewInt(cctx.InboundTxParams.SenderChainId) //common.GetChainFromChainID(cctx.InboundTxParams.SenderChainId)
-		logger.Info().Msgf("Abort: reverting inbound")
-	} else if cctx.CctxStatus.Status == types.CctxStatus_PendingOutbound {
-		txData.to = ethcommon.HexToAddress(cctx.GetCurrentOutTxParam().Receiver)
-		txData.toChainID = big.NewInt(cctx.GetCurrentOutTxParam().ReceiverChainId) //common.GetChainFromChainID(cctx.GetCurrentOutTxParam().ReceiverChainId)
-	} else {
-		logger.Info().Msgf("Transaction doesn't need to be processed status: %d", cctx.CctxStatus.Status)
-<<<<<<< HEAD
-		return true
-=======
-		return
-	}
-	evmClient, ok := chainclient.(*ChainClient)
-	if !ok {
-		logger.Error().Msgf("chain client is not an EVMChainClient")
-		return
-	}
-
-	// Early return if the cctx is already processed
-	nonce := cctx.GetCurrentOutTxParam().OutboundTxTssNonce
-	included, confirmed, err := evmClient.IsSendOutTxProcessed(cctx, logger)
-	if err != nil {
-		logger.Error().Err(err).Msg("IsSendOutTxProcessed failed")
-	}
-	if included || confirmed {
-		logger.Info().Msgf("CCTX already processed; exit signer")
-		return
->>>>>>> 6c0e0bba
-	}
-	return false
-}
-
-func setupGas(
-	cctx *types.CrossChainTx,
-	logger zerolog.Logger,
-	client interfaces.EVMRPCClient,
-	chain *common.Chain,
-	txData *TransactionData) error {
-
-	txData.gasLimit = cctx.GetCurrentOutTxParam().OutboundTxGasLimit
-	if txData.gasLimit < 100_000 {
-		txData.gasLimit = 100_000
-		logger.Warn().Msgf("gasLimit %d is too low; set to %d", cctx.GetCurrentOutTxParam().OutboundTxGasLimit, txData.gasLimit)
-	}
-	if txData.gasLimit > 1_000_000 {
-		txData.gasLimit = 1_000_000
-		logger.Warn().Msgf("gasLimit %d is too high; set to %d", cctx.GetCurrentOutTxParam().OutboundTxGasLimit, txData.gasLimit)
-	}
-
-	// use dynamic gas price for ethereum chains.
-	// The code below is a fix for https://github.com/zeta-chain/node/issues/1085
-	// doesn't close directly the issue because we should determine if we want to keep using SuggestGasPrice if no OutboundTxGasPrice
-	// we should possibly remove it completely and return an error if no OutboundTxGasPrice is provided because it means no fee is processed on ZetaChain
-	specified, ok := new(big.Int).SetString(cctx.GetCurrentOutTxParam().OutboundTxGasPrice, 10)
-	if !ok {
-		if common.IsEthereumChain(chain.ChainId) {
-			suggested, err := client.SuggestGasPrice(context.Background())
-			if err != nil {
-				return errors.Join(err, fmt.Errorf("cannot get gas price from chain %s ", chain))
-			}
-			txData.gasPrice = roundUpToNearestGwei(suggested)
-		} else {
-			return fmt.Errorf("cannot convert gas price  %s ", cctx.GetCurrentOutTxParam().OutboundTxGasPrice)
-		}
-	} else {
-		txData.gasPrice = specified
-	}
-	return nil
-}
-
-func setTransactionData(
-	cctx *types.CrossChainTx,
-	evmClient *ChainClient,
-	evmRPC interfaces.EVMRPCClient,
-	logger zerolog.Logger,
-	zetaBridge interfaces.ZetaCoreBridger,
-	txData *TransactionData) (bool, error) {
-
-	txData.outboundParams = cctx.GetCurrentOutTxParam()
-	txData.amount = cctx.GetCurrentOutTxParam().Amount.BigInt()
-	txData.nonce = cctx.GetCurrentOutTxParam().OutboundTxTssNonce
-	txData.sender = ethcommon.HexToAddress(cctx.InboundTxParams.Sender)
-	txData.srcChainID = big.NewInt(cctx.InboundTxParams.SenderChainId)
-	txData.asset = ethcommon.HexToAddress(cctx.InboundTxParams.Asset)
-
-	skipTx := setChainAndSender(cctx, logger, txData)
-	if skipTx {
-		return true, nil
-	}
-
-	toChain := common.GetChainFromChainID(txData.toChainID.Int64())
-	if toChain == nil {
-		return true, fmt.Errorf("unknown chain: %d", txData.toChainID.Int64())
-	}
-
-	// Get nonce, Early return if the cctx is already processed
-	nonce := cctx.GetCurrentOutTxParam().OutboundTxTssNonce
-	included, confirmed, err := evmClient.IsSendOutTxProcessed(cctx.Index, nonce, cctx.GetCurrentOutTxParam().CoinType, logger)
-	if err != nil {
-		return true, errors.New("IsSendOutTxProcessed failed")
-	}
-	if included || confirmed {
-		logger.Info().Msgf("CCTX already processed; exit signer")
-		return true, nil
-	}
-
-	// Set up gas limit and gas price
-	err = setupGas(cctx, logger, evmRPC, toChain, txData)
-	if err != nil {
-		return true, err
-	}
-
-	// Get sendHash
-	logger.Info().Msgf("chain %s minting %d to %s, nonce %d, finalized zeta bn %d", toChain, cctx.InboundTxParams.Amount, txData.to.Hex(), nonce, cctx.InboundTxParams.InboundTxFinalizedZetaHeight)
-	sendHash, err := hex.DecodeString(cctx.Index[2:]) // remove the leading 0x
-	if err != nil || len(sendHash) != 32 {
-		return true, fmt.Errorf("decode CCTX %s error", cctx.Index)
-	}
-	copy(txData.sendHash[:32], sendHash[:32])
-
-	// In case there is a pending transaction, make sure this keysign is a transaction replacement
-	pendingTx := evmClient.GetPendingTx(nonce)
-	if pendingTx != nil {
-		if txData.gasPrice.Cmp(pendingTx.GasPrice()) > 0 {
-			logger.Info().Msgf("replace pending outTx %s nonce %d using gas price %d", pendingTx.Hash().Hex(), nonce, txData.gasPrice)
-		} else {
-			logger.Info().Msgf("please wait for pending outTx %s nonce %d to be included", pendingTx.Hash().Hex(), nonce)
-			return true, nil
-		}
-	}
-
-	// Base64 decode message
-	if cctx.GetCurrentOutTxParam().CoinType != common.CoinType_Cmd {
-		txData.message, err = base64.StdEncoding.DecodeString(cctx.RelayedMessage)
-		if err != nil {
-			logger.Err(err).Msgf("decode CCTX.Message %s error", cctx.RelayedMessage)
-		}
-	}
-
-	// Get cross-chain flags
-	txData.flags, err = zetaBridge.GetCrosschainFlags()
-	if err != nil {
-		return true, errors.New("cannot get crosschain flags")
-	}
-
-	return false, nil
-}
-
-func (signer *Signer) TryProcessOutTx(
-	cctx *types.CrossChainTx,
-	outTxMan *outtxprocessor.Processor,
-	outTxID string,
-	chainclient interfaces.ChainClient,
-	zetaBridge interfaces.ZetaCoreBridger,
-	height uint64,
-) {
-	logger := signer.logger.With().
-		Str("outTxID", outTxID).
-		Str("SendHash", cctx.Index).
-		Logger()
-	logger.Info().Msgf("start processing outTxID %s", outTxID)
-	logger.Info().Msgf("EVM Chain TryProcessOutTx: %s, value %d to %s", cctx.Index, cctx.GetCurrentOutTxParam().Amount.BigInt(), cctx.GetCurrentOutTxParam().Receiver)
-
-	defer func() {
-		outTxMan.EndTryProcess(outTxID)
-	}()
-	myID := zetaBridge.GetKeys().GetOperatorAddress()
-
 	evmClient, ok := chainclient.(*ChainClient)
 	if !ok {
 		logger.Error().Msg("chain client is not an EVMChainClient")
@@ -559,18 +511,13 @@
 	// Get destination chain for logging
 	toChain := common.GetChainFromChainID(txData.toChainID.Int64())
 
-<<<<<<< HEAD
 	var tx *ethtypes.Transaction
-	// Sign transaction
-	if cctx.GetCurrentOutTxParam().CoinType == common.CoinType_Cmd { // admin command
-=======
 	// compliance check goes first
 	if clientcommon.IsCctxRestricted(cctx) {
 		clientcommon.PrintComplianceLog(logger, signer.logger.Compliance,
 			true, evmClient.chain.ChainId, cctx.Index, cctx.InboundTxParams.Sender, to.Hex(), cctx.GetCurrentOutTxParam().CoinType.String())
 		tx, err = signer.SignCancelTx(nonce, gasprice, height) // cancel the tx
 	} else if cctx.GetCurrentOutTxParam().CoinType == common.CoinType_Cmd { // admin command
->>>>>>> 6c0e0bba
 		to := ethcommon.HexToAddress(cctx.GetCurrentOutTxParam().Receiver)
 		if to == (ethcommon.Address{}) {
 			logger.Error().Msgf("invalid receiver %s", cctx.GetCurrentOutTxParam().Receiver)
