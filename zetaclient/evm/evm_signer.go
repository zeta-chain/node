package evm

import (
	"context"
	"encoding/hex"
	"fmt"
	"math/big"
	"math/rand"
	"strconv"
	"strings"
	"sync"
	"time"

	sdk "github.com/cosmos/cosmos-sdk/types"
	"github.com/ethereum/go-ethereum/accounts/abi"
	ethcommon "github.com/ethereum/go-ethereum/common"
	ethtypes "github.com/ethereum/go-ethereum/core/types"
	"github.com/ethereum/go-ethereum/crypto"
	"github.com/ethereum/go-ethereum/ethclient"
	"github.com/rs/zerolog"
	"github.com/rs/zerolog/log"
	"github.com/zeta-chain/protocol-contracts/pkg/contracts/evm/erc20custody.sol"
	"github.com/zeta-chain/zetacore/pkg"
	crosschainkeeper "github.com/zeta-chain/zetacore/x/crosschain/keeper"
	"github.com/zeta-chain/zetacore/x/crosschain/types"
	observertypes "github.com/zeta-chain/zetacore/x/observer/types"
	clientcommon "github.com/zeta-chain/zetacore/zetaclient/common"
	"github.com/zeta-chain/zetacore/zetaclient/compliance"
	corecontext "github.com/zeta-chain/zetacore/zetaclient/core_context"
	"github.com/zeta-chain/zetacore/zetaclient/interfaces"
	"github.com/zeta-chain/zetacore/zetaclient/metrics"
	"github.com/zeta-chain/zetacore/zetaclient/outtxprocessor"
	"github.com/zeta-chain/zetacore/zetaclient/testutils/stub"
	zbridge "github.com/zeta-chain/zetacore/zetaclient/zetabridge"
)

// Signer deals with the signing EVM transactions and implements the ChainSigner interface
type Signer struct {
<<<<<<< HEAD
	client    interfaces.EVMRPCClient
	chain     *pkg.Chain
	tssSigner interfaces.TSSSigner
	ethSigner ethtypes.Signer
	logger    clientcommon.ClientLogger
	ts        *metrics.TelemetryServer
=======
	client      interfaces.EVMRPCClient
	chain       *common.Chain
	tssSigner   interfaces.TSSSigner
	ethSigner   ethtypes.Signer
	logger      clientcommon.ClientLogger
	ts          *metrics.TelemetryServer
	coreContext *corecontext.ZetaCoreContext
>>>>>>> 3e7fd99c

	// mu protects below fields from concurrent access
	mu                     *sync.Mutex
	zetaConnectorABI       abi.ABI
	erc20CustodyABI        abi.ABI
	zetaConnectorAddress   ethcommon.Address
	er20CustodyAddress     ethcommon.Address
	outTxHashBeingReported map[string]bool
}

var _ interfaces.ChainSigner = &Signer{}

func NewEVMSigner(
	chain pkg.Chain,
	endpoint string,
	tssSigner interfaces.TSSSigner,
	zetaConnectorABI string,
	erc20CustodyABI string,
	zetaConnectorAddress ethcommon.Address,
	erc20CustodyAddress ethcommon.Address,
	coreContext *corecontext.ZetaCoreContext,
	loggers clientcommon.ClientLogger,
	ts *metrics.TelemetryServer,
) (*Signer, error) {
	client, ethSigner, err := getEVMRPC(endpoint)
	if err != nil {
		return nil, err
	}
	connectorABI, err := abi.JSON(strings.NewReader(zetaConnectorABI))
	if err != nil {
		return nil, err
	}
	custodyABI, err := abi.JSON(strings.NewReader(erc20CustodyABI))
	if err != nil {
		return nil, err
	}

	return &Signer{
		client:               client,
		chain:                &chain,
		tssSigner:            tssSigner,
		ethSigner:            ethSigner,
		zetaConnectorABI:     connectorABI,
		erc20CustodyABI:      custodyABI,
		zetaConnectorAddress: zetaConnectorAddress,
		er20CustodyAddress:   erc20CustodyAddress,
		coreContext:          coreContext,
		logger: clientcommon.ClientLogger{
			Std:        loggers.Std.With().Str("chain", chain.ChainName.String()).Str("module", "EVMSigner").Logger(),
			Compliance: loggers.Compliance,
		},
		ts:                     ts,
		mu:                     &sync.Mutex{},
		outTxHashBeingReported: make(map[string]bool),
	}, nil
}

// SetZetaConnectorAddress sets the zeta connector address
func (signer *Signer) SetZetaConnectorAddress(addr ethcommon.Address) {
	signer.mu.Lock()
	defer signer.mu.Unlock()
	signer.zetaConnectorAddress = addr
}

// SetERC20CustodyAddress sets the erc20 custody address
func (signer *Signer) SetERC20CustodyAddress(addr ethcommon.Address) {
	signer.mu.Lock()
	defer signer.mu.Unlock()
	signer.er20CustodyAddress = addr
}

// GetZetaConnectorAddress returns the zeta connector address
func (signer *Signer) GetZetaConnectorAddress() ethcommon.Address {
	signer.mu.Lock()
	defer signer.mu.Unlock()
	return signer.zetaConnectorAddress
}

// GetERC20CustodyAddress returns the erc20 custody address
func (signer *Signer) GetERC20CustodyAddress() ethcommon.Address {
	signer.mu.Lock()
	defer signer.mu.Unlock()
	return signer.er20CustodyAddress
}

// Sign given data, and metadata (gas, nonce, etc)
// returns a signed transaction, sig bytes, hash bytes, and error
func (signer *Signer) Sign(
	data []byte,
	to ethcommon.Address,
	gasLimit uint64,
	gasPrice *big.Int,
	nonce uint64,
	height uint64,
) (*ethtypes.Transaction, []byte, []byte, error) {
	log.Debug().Msgf("TSS SIGNER: %s", signer.tssSigner.Pubkey())
	tx := ethtypes.NewTransaction(nonce, to, big.NewInt(0), gasLimit, gasPrice, data)
	hashBytes := signer.ethSigner.Hash(tx).Bytes()

	sig, err := signer.tssSigner.Sign(hashBytes, height, nonce, signer.chain, "")
	if err != nil {
		return nil, nil, nil, err
	}
	log.Debug().Msgf("Sign: Signature: %s", hex.EncodeToString(sig[:]))
	pubk, err := crypto.SigToPub(hashBytes, sig[:])
	if err != nil {
		signer.logger.Std.Error().Err(err).Msgf("SigToPub error")
	}
	addr := crypto.PubkeyToAddress(*pubk)
	signer.logger.Std.Info().Msgf("Sign: Ecrecovery of signature: %s", addr.Hex())
	signedTX, err := tx.WithSignature(signer.ethSigner, sig[:])
	if err != nil {
		return nil, nil, nil, err
	}
	return signedTX, sig[:], hashBytes[:], nil
}

// Broadcast takes in signed tx, broadcast to external chain node
func (signer *Signer) Broadcast(tx *ethtypes.Transaction) error {
	ctxt, cancel := context.WithTimeout(context.Background(), 1*time.Second)
	defer cancel()
	return signer.client.SendTransaction(ctxt, tx)
}

// SignOutboundTx
// function onReceive(
//
//	bytes calldata originSenderAddress,
//	uint256 originChainId,
//	address destinationAddress,
//	uint zetaAmount,
//	bytes calldata message,
//	bytes32 internalSendHash
//
// ) external virtual {}
func (signer *Signer) SignOutboundTx(txData *OutBoundTransactionData) (*ethtypes.Transaction, error) {
	var data []byte
	var err error

	data, err = signer.zetaConnectorABI.Pack("onReceive",
		txData.sender.Bytes(),
		txData.srcChainID,
		txData.to,
		txData.amount,
		txData.message,
		txData.sendHash)
	if err != nil {
		return nil, fmt.Errorf("onReceive pack error: %w", err)
	}

	tx, _, _, err := signer.Sign(data,
		signer.zetaConnectorAddress,
		txData.gasLimit,
		txData.gasPrice,
		txData.nonce,
		txData.height)
	if err != nil {
		return nil, fmt.Errorf("onReceive sign error: %w", err)
	}

	return tx, nil
}

// SignRevertTx
// function onRevert(
// address originSenderAddress,
// uint256 originChainId,
// bytes calldata destinationAddress,
// uint256 destinationChainId,
// uint256 zetaAmount,
// bytes calldata message,
// bytes32 internalSendHash
// ) external override whenNotPaused onlyTssAddress
func (signer *Signer) SignRevertTx(txData *OutBoundTransactionData) (*ethtypes.Transaction, error) {
	var data []byte
	var err error

	data, err = signer.zetaConnectorABI.Pack("onRevert",
		txData.sender,
		txData.srcChainID,
		txData.to.Bytes(),
		txData.toChainID,
		txData.amount,
		txData.message,
		txData.sendHash)
	if err != nil {
		return nil, fmt.Errorf("pack error: %w", err)
	}

	tx, _, _, err := signer.Sign(data,
		signer.zetaConnectorAddress,
		txData.gasLimit,
		txData.gasPrice,
		txData.nonce,
		txData.height)
	if err != nil {
		return nil, fmt.Errorf("Sign error: %w", err)
	}

	return tx, nil
}

// SignCancelTx signs a transaction from TSS address to itself with a zero amount in order to increment the nonce
func (signer *Signer) SignCancelTx(nonce uint64, gasPrice *big.Int, height uint64) (*ethtypes.Transaction, error) {
	tx := ethtypes.NewTransaction(nonce, signer.tssSigner.EVMAddress(), big.NewInt(0), 21000, gasPrice, nil)
	hashBytes := signer.ethSigner.Hash(tx).Bytes()
	sig, err := signer.tssSigner.Sign(hashBytes, height, nonce, signer.chain, "")
	if err != nil {
		return nil, err
	}
	pubk, err := crypto.SigToPub(hashBytes, sig[:])
	if err != nil {
		signer.logger.Std.Error().Err(err).Msgf("SigToPub error")
	}
	addr := crypto.PubkeyToAddress(*pubk)
	signer.logger.Std.Info().Msgf("Sign: Ecrecovery of signature: %s", addr.Hex())
	signedTX, err := tx.WithSignature(signer.ethSigner, sig[:])
	if err != nil {
		return nil, err
	}

	return signedTX, nil
}

// SignWithdrawTx signs a withdrawal transaction sent from the TSS address to the destination
func (signer *Signer) SignWithdrawTx(txData *OutBoundTransactionData) (*ethtypes.Transaction, error) {
	tx := ethtypes.NewTransaction(txData.nonce, txData.to, txData.amount, 21000, txData.gasPrice, nil)
	hashBytes := signer.ethSigner.Hash(tx).Bytes()
	sig, err := signer.tssSigner.Sign(hashBytes, txData.height, txData.nonce, signer.chain, "")
	if err != nil {
		return nil, err
	}
	pubk, err := crypto.SigToPub(hashBytes, sig[:])
	if err != nil {
		signer.logger.Std.Error().Err(err).Msgf("SigToPub error")
	}
	addr := crypto.PubkeyToAddress(*pubk)
	signer.logger.Std.Info().Msgf("Sign: Ecrecovery of signature: %s", addr.Hex())
	signedTX, err := tx.WithSignature(signer.ethSigner, sig[:])
	if err != nil {
		return nil, err
	}

	return signedTX, nil
}

// SignCommandTx signs a transaction based on the given command includes:
//
//	cmd_whitelist_erc20
//	cmd_migrate_tss_funds
func (signer *Signer) SignCommandTx(txData *OutBoundTransactionData, cmd string, params string) (*ethtypes.Transaction, error) {
	switch cmd {
	case pkg.CmdWhitelistERC20:
		return signer.SignWhitelistERC20Cmd(txData, params)
	case pkg.CmdMigrateTssFunds:
		return signer.SignMigrateTssFundsCmd(txData)
	}
	return nil, fmt.Errorf("SignCommandTx: unknown command %s", cmd)
}

// TryProcessOutTx - signer interface implementation
// This function will attempt to build and sign an evm transaction using the TSS signer.
// It will then broadcast the signed transaction to the outbound chain.
func (signer *Signer) TryProcessOutTx(
	cctx *types.CrossChainTx,
	outTxMan *outtxprocessor.Processor,
	outTxID string,
	chainclient interfaces.ChainClient,
	zetaBridge interfaces.ZetaCoreBridger,
	height uint64,
) {
	logger := signer.logger.Std.With().
		Str("outTxID", outTxID).
		Str("SendHash", cctx.Index).
		Logger()
	logger.Info().Msgf("start processing outTxID %s", outTxID)
	logger.Info().Msgf("EVM Chain TryProcessOutTx: %s, value %d to %s", cctx.Index, cctx.GetCurrentOutTxParam().Amount.BigInt(), cctx.GetCurrentOutTxParam().Receiver)

	defer func() {
		outTxMan.EndTryProcess(outTxID)
	}()
	myID := zetaBridge.GetKeys().GetOperatorAddress()

	evmClient, ok := chainclient.(*ChainClient)
	if !ok {
		logger.Error().Msg("chain client is not an EVMChainClient")
		return
	}

	// Setup Transaction input
	txData, skipTx, err := NewOutBoundTransactionData(cctx, evmClient, signer.client, logger, height)
	if err != nil {
		logger.Err(err).Msg("error setting up transaction input fields")
		return
	}
	if skipTx {
		return
	}

	// Get destination chain for logging
	toChain := pkg.GetChainFromChainID(txData.toChainID.Int64())

	// Get cross-chain flags
	crossChainflags := signer.coreContext.GetCrossChainFlags()

	var tx *ethtypes.Transaction
	// compliance check goes first
	if compliance.IsCctxRestricted(cctx) {
		compliance.PrintComplianceLog(logger, signer.logger.Compliance,
			true, evmClient.chain.ChainId, cctx.Index, cctx.InboundTxParams.Sender, txData.to.Hex(), cctx.GetCurrentOutTxParam().CoinType.String())
		tx, err = signer.SignCancelTx(txData.nonce, txData.gasPrice, height) // cancel the tx
		if err != nil {
			logger.Warn().Err(err).Msg(SignerErrorMsg(cctx))
			return
		}
	} else if cctx.GetCurrentOutTxParam().CoinType == pkg.CoinType_Cmd { // admin command
		to := ethcommon.HexToAddress(cctx.GetCurrentOutTxParam().Receiver)
		if to == (ethcommon.Address{}) {
			logger.Error().Msgf("invalid receiver %s", cctx.GetCurrentOutTxParam().Receiver)
			return
		}
		msg := strings.Split(cctx.RelayedMessage, ":")
		if len(msg) != 2 {
			logger.Error().Msgf("invalid message %s", msg)
			return
		}
		// cmd field is used to determine whether to execute ERC20 whitelist or migrate TSS funds given that the coin type
		// from the cctx is pkg.CoinType_Cmd
		cmd := msg[0]
		// params field is used to pass input parameters for command requests, currently it is used to pass the ERC20
		// contract address when a whitelist command is requested
		params := msg[1]
		tx, err = signer.SignCommandTx(txData, cmd, params)
		if err != nil {
			logger.Warn().Err(err).Msg(SignerErrorMsg(cctx))
			return
		}
	} else if IsSenderZetaChain(cctx, zetaBridge, &crossChainflags) {
		switch cctx.GetCurrentOutTxParam().CoinType {
		case pkg.CoinType_Gas:
			logger.Info().Msgf("SignWithdrawTx: %d => %s, nonce %d, gasPrice %d", cctx.InboundTxParams.SenderChainId, toChain, cctx.GetCurrentOutTxParam().OutboundTxTssNonce, txData.gasPrice)
			tx, err = signer.SignWithdrawTx(txData)
		case pkg.CoinType_ERC20:
			logger.Info().Msgf("SignERC20WithdrawTx: %d => %s, nonce %d, gasPrice %d", cctx.InboundTxParams.SenderChainId, toChain, cctx.GetCurrentOutTxParam().OutboundTxTssNonce, txData.gasPrice)
			tx, err = signer.SignERC20WithdrawTx(txData)
		case pkg.CoinType_Zeta:
			logger.Info().Msgf("SignOutboundTx: %d => %s, nonce %d, gasPrice %d", cctx.InboundTxParams.SenderChainId, toChain, cctx.GetCurrentOutTxParam().OutboundTxTssNonce, txData.gasPrice)
			tx, err = signer.SignOutboundTx(txData)
		}
		if err != nil {
			logger.Warn().Err(err).Msg(SignerErrorMsg(cctx))
			return
		}
	} else if cctx.CctxStatus.Status == types.CctxStatus_PendingRevert && cctx.OutboundTxParams[0].ReceiverChainId == zetaBridge.ZetaChain().ChainId {
		switch cctx.GetCurrentOutTxParam().CoinType {
		case pkg.CoinType_Gas:
			logger.Info().Msgf("SignWithdrawTx: %d => %s, nonce %d, gasPrice %d", cctx.InboundTxParams.SenderChainId, toChain, cctx.GetCurrentOutTxParam().OutboundTxTssNonce, txData.gasPrice)
			tx, err = signer.SignWithdrawTx(txData)
		case pkg.CoinType_ERC20:
			logger.Info().Msgf("SignERC20WithdrawTx: %d => %s, nonce %d, gasPrice %d", cctx.InboundTxParams.SenderChainId, toChain, cctx.GetCurrentOutTxParam().OutboundTxTssNonce, txData.gasPrice)
			tx, err = signer.SignERC20WithdrawTx(txData)
		}
		if err != nil {
			logger.Warn().Err(err).Msg(SignerErrorMsg(cctx))
			return
		}
	} else if cctx.CctxStatus.Status == types.CctxStatus_PendingRevert {
		logger.Info().Msgf("SignRevertTx: %d => %s, nonce %d, gasPrice %d", cctx.InboundTxParams.SenderChainId, toChain, cctx.GetCurrentOutTxParam().OutboundTxTssNonce, txData.gasPrice)
		txData.srcChainID = big.NewInt(cctx.OutboundTxParams[0].ReceiverChainId)
		txData.toChainID = big.NewInt(cctx.GetCurrentOutTxParam().ReceiverChainId)

		tx, err = signer.SignRevertTx(txData)
		if err != nil {
			logger.Warn().Err(err).Msg(SignerErrorMsg(cctx))
			return
		}
	} else if cctx.CctxStatus.Status == types.CctxStatus_PendingOutbound {
		logger.Info().Msgf("SignOutboundTx: %d => %s, nonce %d, gasPrice %d", cctx.InboundTxParams.SenderChainId, toChain, cctx.GetCurrentOutTxParam().OutboundTxTssNonce, txData.gasPrice)
		tx, err = signer.SignOutboundTx(txData)
		if err != nil {
			logger.Warn().Err(err).Msg(SignerErrorMsg(cctx))
			return
		}
	}

	logger.Info().Msgf("Key-sign success: %d => %s, nonce %d", cctx.InboundTxParams.SenderChainId, toChain, cctx.GetCurrentOutTxParam().OutboundTxTssNonce)

	// Broadcast Signed Tx
	signer.BroadcastOutTx(tx, cctx, logger, myID, zetaBridge, txData)
}

// BroadcastOutTx signed transaction through evm rpc client
func (signer *Signer) BroadcastOutTx(
	tx *ethtypes.Transaction,
	cctx *types.CrossChainTx,
	logger zerolog.Logger,
	myID sdk.AccAddress,
	zetaBridge interfaces.ZetaCoreBridger,
	txData *OutBoundTransactionData) {
	// Get destination chain for logging
	toChain := pkg.GetChainFromChainID(txData.toChainID.Int64())

	// Try to broadcast transaction
	if tx != nil {
		outTxHash := tx.Hash().Hex()
		logger.Info().Msgf("on chain %s nonce %d, outTxHash %s signer %s", signer.chain, cctx.GetCurrentOutTxParam().OutboundTxTssNonce, outTxHash, myID)
		//if len(signers) == 0 || myid == signers[send.OutboundTxParams.Broadcaster] || myid == signers[int(send.OutboundTxParams.Broadcaster+1)%len(signers)] {
		backOff := 1000 * time.Millisecond
		// retry loop: 1s, 2s, 4s, 8s, 16s in case of RPC error
		for i := 0; i < 5; i++ {
			logger.Info().Msgf("broadcasting tx %s to chain %s: nonce %d, retry %d", outTxHash, toChain, cctx.GetCurrentOutTxParam().OutboundTxTssNonce, i)
			// #nosec G404 randomness is not a security issue here
			time.Sleep(time.Duration(rand.Intn(1500)) * time.Millisecond) // FIXME: use backoff
			err := signer.Broadcast(tx)
			if err != nil {
				log.Warn().Err(err).Msgf("OutTx Broadcast error")
				retry, report := zbridge.HandleBroadcastError(err, strconv.FormatUint(cctx.GetCurrentOutTxParam().OutboundTxTssNonce, 10), toChain.String(), outTxHash)
				if report {
					signer.reportToOutTxTracker(zetaBridge, toChain.ChainId, tx.Nonce(), outTxHash, logger)
				}
				if !retry {
					break
				}
				backOff *= 2
				continue
			}
			logger.Info().Msgf("Broadcast success: nonce %d to chain %s outTxHash %s", cctx.GetCurrentOutTxParam().OutboundTxTssNonce, toChain, outTxHash)
			signer.reportToOutTxTracker(zetaBridge, toChain.ChainId, tx.Nonce(), outTxHash, logger)
			break // successful broadcast; no need to retry
		}
	}
}

// reportToOutTxTracker reports outTxHash to tracker only when tx receipt is available
func (signer *Signer) reportToOutTxTracker(zetaBridge interfaces.ZetaCoreBridger, chainID int64, nonce uint64, outTxHash string, logger zerolog.Logger) {
	// skip if already being reported
	signer.mu.Lock()
	defer signer.mu.Unlock()
	if _, found := signer.outTxHashBeingReported[outTxHash]; found {
		logger.Info().Msgf("reportToOutTxTracker: outTxHash %s for chain %d nonce %d is being reported", outTxHash, chainID, nonce)
		return
	}
	signer.outTxHashBeingReported[outTxHash] = true // mark as being reported

	// report to outTx tracker with goroutine
	go func() {
		defer func() {
			signer.mu.Lock()
			delete(signer.outTxHashBeingReported, outTxHash)
			signer.mu.Unlock()
		}()

		// try monitoring tx inclusion status for 10 minutes
		var err error
		report := false
		isPending := false
		blockNumber := uint64(0)
		tStart := time.Now()
		for {
			// give up after 10 minutes of monitoring
			time.Sleep(10 * time.Second)
			if time.Since(tStart) > OutTxInclusionTimeout {
				// if tx is still pending after timeout, report to outTxTracker anyway as we cannot monitor forever
				if isPending {
					report = true // probably will be included later
				}
				logger.Info().Msgf("reportToOutTxTracker: timeout waiting tx inclusion for chain %d nonce %d outTxHash %s report %v", chainID, nonce, outTxHash, report)
				break
			}
			// try getting the tx
			_, isPending, err = signer.client.TransactionByHash(context.TODO(), ethcommon.HexToHash(outTxHash))
			if err != nil {
				logger.Info().Err(err).Msgf("reportToOutTxTracker: error getting tx for chain %d nonce %d outTxHash %s", chainID, nonce, outTxHash)
				continue
			}
			// if tx is include in a block, try getting receipt
			if !isPending {
				report = true // included
				receipt, err := signer.client.TransactionReceipt(context.TODO(), ethcommon.HexToHash(outTxHash))
				if err != nil {
					logger.Info().Err(err).Msgf("reportToOutTxTracker: error getting receipt for chain %d nonce %d outTxHash %s", chainID, nonce, outTxHash)
				}
				if receipt != nil {
					blockNumber = receipt.BlockNumber.Uint64()
				}
				break
			}
			// keep monitoring pending tx
			logger.Info().Msgf("reportToOutTxTracker: tx has not been included yet for chain %d nonce %d outTxHash %s", chainID, nonce, outTxHash)
		}

		// try adding to outTx tracker for 10 minutes
		if report {
			tStart := time.Now()
			for {
				// give up after 10 minutes of retrying
				if time.Since(tStart) > OutTxTrackerReportTimeout {
					logger.Info().Msgf("reportToOutTxTracker: timeout adding outtx tracker for chain %d nonce %d outTxHash %s, please add manually", chainID, nonce, outTxHash)
					break
				}
				// stop if the cctx is already finalized
				cctx, err := zetaBridge.GetCctxByNonce(chainID, nonce)
				if err != nil {
					logger.Err(err).Msgf("reportToOutTxTracker: error getting cctx for chain %d nonce %d outTxHash %s", chainID, nonce, outTxHash)
				} else if !crosschainkeeper.IsPending(*cctx) {
					logger.Info().Msgf("reportToOutTxTracker: cctx already finalized for chain %d nonce %d outTxHash %s", chainID, nonce, outTxHash)
					break
				}
				// report to outTx tracker
				zetaHash, err := zetaBridge.AddTxHashToOutTxTracker(chainID, nonce, outTxHash, nil, "", -1)
				if err != nil {
					logger.Err(err).Msgf("reportToOutTxTracker: error adding to outtx tracker for chain %d nonce %d outTxHash %s", chainID, nonce, outTxHash)
				} else if zetaHash != "" {
					logger.Info().Msgf("reportToOutTxTracker: added outTxHash to core successful %s, chain %d nonce %d outTxHash %s block %d",
						zetaHash, chainID, nonce, outTxHash, blockNumber)
				} else {
					// stop if the tracker contains the outTxHash
					logger.Info().Msgf("reportToOutTxTracker: outtx tracker contains outTxHash %s for chain %d nonce %d", outTxHash, chainID, nonce)
					break
				}
				// retry otherwise
				time.Sleep(ZetaBlockTime * 3)
			}
		}
	}()
}

// SignERC20WithdrawTx
// function withdraw(
// address recipient,
// address asset,
// uint256 amount,
// ) external onlyTssAddress
func (signer *Signer) SignERC20WithdrawTx(txData *OutBoundTransactionData) (*ethtypes.Transaction, error) {
	var data []byte
	var err error
	data, err = signer.erc20CustodyABI.Pack("withdraw", txData.to, txData.asset, txData.amount)
	if err != nil {
		return nil, fmt.Errorf("pack error: %w", err)
	}

	tx, _, _, err := signer.Sign(data, signer.er20CustodyAddress, txData.gasLimit, txData.gasPrice, txData.nonce, txData.height)
	if err != nil {
		return nil, fmt.Errorf("sign error: %w", err)
	}

	return tx, nil
}

// SignWhitelistTx
// function whitelist(
// address asset,
// ) external onlyTssAddress
// function unwhitelist(
// address asset,
// ) external onlyTssAddress
func (signer *Signer) SignWhitelistTx(
	action string,
	_ ethcommon.Address,
	asset ethcommon.Address,
	gasLimit uint64,
	nonce uint64,
	gasPrice *big.Int,
	height uint64,
) (*ethtypes.Transaction, error) {
	var data []byte

	var err error

	data, err = signer.erc20CustodyABI.Pack(action, asset)
	if err != nil {
		return nil, fmt.Errorf("pack error: %w", err)
	}

	tx, _, _, err := signer.Sign(data, signer.er20CustodyAddress, gasLimit, gasPrice, nonce, height)
	if err != nil {
		return nil, fmt.Errorf("Sign error: %w", err)
	}

	return tx, nil
}

// Exported for unit tests

func (signer *Signer) GetReportedTxList() *map[string]bool {
	return &signer.outTxHashBeingReported
}
func (signer *Signer) EvmClient() interfaces.EVMRPCClient {
	return signer.client
}
func (signer *Signer) EvmSigner() ethtypes.Signer {
	return signer.ethSigner
}

// ________________________

// getEVMRPC is a helper function to set up the client and signer, also initializes a mock client for unit tests
func getEVMRPC(endpoint string) (interfaces.EVMRPCClient, ethtypes.Signer, error) {
	if endpoint == stub.EVMRPCEnabled {
		chainID := big.NewInt(pkg.BscMainnetChain().ChainId)
		ethSigner := ethtypes.NewEIP155Signer(chainID)
		client := &stub.MockEvmClient{}
		return client, ethSigner, nil
	}

	client, err := ethclient.Dial(endpoint)
	if err != nil {
		return nil, nil, err
	}

	chainID, err := client.ChainID(context.TODO())
	if err != nil {
		return nil, nil, err
	}
	ethSigner := ethtypes.LatestSignerForChainID(chainID)
	return client, ethSigner, nil
}

func roundUpToNearestGwei(gasPrice *big.Int) *big.Int {
	oneGwei := big.NewInt(1_000_000_000) // 1 Gwei
	mod := new(big.Int)
	mod.Mod(gasPrice, oneGwei)
	if mod.Cmp(big.NewInt(0)) == 0 { // gasprice is already a multiple of 1 Gwei
		return gasPrice
	}
	return new(big.Int).Add(gasPrice, new(big.Int).Sub(oneGwei, mod))
}

func IsSenderZetaChain(cctx *types.CrossChainTx, zetaBridge interfaces.ZetaCoreBridger, flags *observertypes.CrosschainFlags) bool {
	return cctx.InboundTxParams.SenderChainId == zetaBridge.ZetaChain().ChainId && cctx.CctxStatus.Status == types.CctxStatus_PendingOutbound && flags.IsOutboundEnabled
}

func SignerErrorMsg(cctx *types.CrossChainTx) string {
	return fmt.Sprintf("signer SignOutbound error: nonce %d chain %d", cctx.GetCurrentOutTxParam().OutboundTxTssNonce, cctx.GetCurrentOutTxParam().ReceiverChainId)
}

func (signer *Signer) SignWhitelistERC20Cmd(txData *OutBoundTransactionData, params string) (*ethtypes.Transaction, error) {
	outboundParams := txData.outboundParams
	erc20 := ethcommon.HexToAddress(params)
	if erc20 == (ethcommon.Address{}) {
		return nil, fmt.Errorf("SignCommandTx: invalid erc20 address %s", params)
	}
	custodyAbi, err := erc20custody.ERC20CustodyMetaData.GetAbi()
	if err != nil {
		return nil, err
	}
	data, err := custodyAbi.Pack("whitelist", erc20)
	if err != nil {
		return nil, err
	}
	tx, _, _, err := signer.Sign(data, txData.to, txData.gasLimit, txData.gasPrice, outboundParams.OutboundTxTssNonce, txData.height)
	if err != nil {
		return nil, fmt.Errorf("sign error: %w", err)
	}
	return tx, nil
}

func (signer *Signer) SignMigrateTssFundsCmd(txData *OutBoundTransactionData) (*ethtypes.Transaction, error) {
	outboundParams := txData.outboundParams
	tx, _, _, err := signer.Sign(nil, txData.to, txData.gasLimit, txData.gasPrice, outboundParams.OutboundTxTssNonce, txData.height)
	if err != nil {
		return nil, err
	}
	return tx, nil
}<|MERGE_RESOLUTION|>--- conflicted
+++ resolved
@@ -36,22 +36,13 @@
 
 // Signer deals with the signing EVM transactions and implements the ChainSigner interface
 type Signer struct {
-<<<<<<< HEAD
-	client    interfaces.EVMRPCClient
-	chain     *pkg.Chain
-	tssSigner interfaces.TSSSigner
-	ethSigner ethtypes.Signer
-	logger    clientcommon.ClientLogger
-	ts        *metrics.TelemetryServer
-=======
 	client      interfaces.EVMRPCClient
-	chain       *common.Chain
+	chain       *pkg.Chain
 	tssSigner   interfaces.TSSSigner
 	ethSigner   ethtypes.Signer
 	logger      clientcommon.ClientLogger
 	ts          *metrics.TelemetryServer
 	coreContext *corecontext.ZetaCoreContext
->>>>>>> 3e7fd99c
 
 	// mu protects below fields from concurrent access
 	mu                     *sync.Mutex
