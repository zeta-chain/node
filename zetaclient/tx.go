--- conflicted
+++ resolved
@@ -15,29 +15,6 @@
 	"time"
 )
 
-<<<<<<< HEAD
-func (b *ZetaCoreBridge) PostZetaConversionRate(chain zetaObserverTypes.Chain, rate string, blockNum uint64) (string, error) {
-	signerAddress := b.keys.GetSignerInfo().GetAddress().String()
-	msg := types.NewMsgZetaConversionRateVoter(signerAddress, chain.ChainName.String(), rate, blockNum)
-	zetaTxHash, err := b.Broadcast(msg)
-	if err != nil {
-		b.logger.Error().Err(err).Msg("PostZetaConversionRate broadcast fail")
-		return "", err
-	}
-	return zetaTxHash, nil
-}
-
-func (b *ZetaCoreBridge) PostGasBalance(chain common.Chain, gasBalance string, blockNum uint64) (string, error) {
-	signerAddress := b.keys.GetSignerInfo().GetAddress().String()
-	msg := types.NewMsgGasBalanceVoter(signerAddress, chain.String(), gasBalance, blockNum)
-	zetaTxHash, err := b.Broadcast(msg)
-	if err != nil {
-		b.logger.Error().Err(err).Msg("PostGasPrice broadcast fail")
-		return "", err
-	}
-	return zetaTxHash, nil
-}
-=======
 const (
 	PostZetaConversionRateGasLimit  = 200_000
 	PostGasPriceGasLimit            = 1_500_000
@@ -48,17 +25,11 @@
 	PostReceiveConfirmationGasLimit = 200_000
 	DefaultGasLimit                 = 200_000
 )
->>>>>>> 19ef7e40
 
 func (b *ZetaCoreBridge) PostGasPrice(chain zetaObserverTypes.Chain, gasPrice uint64, supply string, blockNum uint64) (string, error) {
 	signerAddress := b.keys.GetSignerInfo().GetAddress().String()
-<<<<<<< HEAD
 	msg := types.NewMsgGasPriceVoter(signerAddress, chain.ChainName.String(), gasPrice, supply, blockNum)
-	zetaTxHash, err := b.Broadcast(msg)
-=======
-	msg := types.NewMsgGasPriceVoter(signerAddress, chain.String(), gasPrice, supply, blockNum)
 	zetaTxHash, err := b.Broadcast(PostGasPriceGasLimit, msg)
->>>>>>> 19ef7e40
 	if err != nil {
 		b.logger.Error().Err(err).Msg("PostGasPrice broadcast fail")
 		return "", err
@@ -79,24 +50,15 @@
 
 func (b *ZetaCoreBridge) PostNonce(chain zetaObserverTypes.Chain, nonce uint64) (string, error) {
 	signerAddress := b.keys.GetSignerInfo().GetAddress().String()
-<<<<<<< HEAD
 	msg := types.NewMsgNonceVoter(signerAddress, chain.ChainName.String(), nonce)
-	zetaTxHash, err := b.Broadcast(msg)
-=======
-	msg := types.NewMsgNonceVoter(signerAddress, chain.String(), nonce)
 	zetaTxHash, err := b.Broadcast(PostNonceGasLimit, msg)
->>>>>>> 19ef7e40
 	if err != nil {
 		b.logger.Error().Err(err).Msg("PostNonce broadcast fail")
 		return "", err
 	}
 	return zetaTxHash, nil
 }
-<<<<<<< HEAD
-func (b *ZetaCoreBridge) PostSend(sender string, senderChain int64, receiver string, receiverChain int64, mBurnt string, mMint string, message string, inTxHash string, inBlockHeight uint64, gasLimit uint64, coinType common.CoinType) (string, error) {
-=======
-func (b *ZetaCoreBridge) PostSend(sender string, senderChain string, txOrigin string, receiver string, receiverChain string, mBurnt string, mMint string, message string, inTxHash string, inBlockHeight uint64, gasLimit uint64, coinType common.CoinType, zetaGasLimt uint64) (string, error) {
->>>>>>> 19ef7e40
+func (b *ZetaCoreBridge) PostSend(sender string, senderChain int64, txOrigin string,receiver string, receiverChain int64, mBurnt string, mMint string, message string, inTxHash string, inBlockHeight uint64, gasLimit uint64, coinType common.CoinType) (string, error) {
 	signerAddress := b.keys.GetSignerInfo().GetAddress().String()
 	msg := types.NewMsgSendVoter(signerAddress, sender, senderChain, txOrigin, receiver, receiverChain, mBurnt, mMint, message, inTxHash, inBlockHeight, gasLimit, coinType)
 	var zetaTxHash string
@@ -134,6 +96,16 @@
 	return zetaTxHash, fmt.Errorf("postReceiveConfirmation: re-try fails")
 }
 
+func (b *ZetaCoreBridge) GetAllCctx() ([]*types.CrossChainTx, error) {
+	client := types.NewQueryClient(b.grpcConn)
+	resp, err := client.CctxAll(context.Background(), &types.QueryAllCctxRequest{})
+	if err != nil {
+		b.logger.Error().Err(err).Msg("query CctxAll error")
+		return nil, err
+	}
+	return resp.CrossChainTx, nil
+}
+
 func (b *ZetaCoreBridge) GetCctxByHash(sendHash string) (*types.CrossChainTx, error) {
 	client := types.NewQueryClient(b.grpcConn)
 	resp, err := client.Cctx(context.Background(), &types.QueryGetCctxRequest{Index: sendHash})
@@ -253,13 +225,8 @@
 
 func (b *ZetaCoreBridge) SetTSS(chain zetaObserverTypes.Chain, address string, pubkey string) (string, error) {
 	signerAddress := b.keys.GetSignerInfo().GetAddress().String()
-<<<<<<< HEAD
 	msg := types.NewMsgCreateTSSVoter(signerAddress, chain.ChainName.String(), address, pubkey)
-	zetaTxHash, err := b.Broadcast(msg)
-=======
-	msg := types.NewMsgCreateTSSVoter(signerAddress, chain.String(), address, pubkey)
 	zetaTxHash, err := b.Broadcast(DefaultGasLimit, msg)
->>>>>>> 19ef7e40
 	if err != nil {
 		b.logger.Err(err).Msg("SetNodeKey broadcast fail")
 		return "", err
