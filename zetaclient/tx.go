--- conflicted
+++ resolved
@@ -31,22 +31,27 @@
 	DefaultRetryInterval            = 5
 )
 
-func (b *ZetaCoreBridge) WrapMessageWithAuthz(msg sdk.Msg) (sdk.Msg, AuthZSigner) {
+func (b *ZetaCoreBridge) WrapMessageWithAuthz(msg sdk.Msg) (sdk.Msg, AuthZSigner, error) {
 	msgURL := sdk.MsgTypeURL(msg)
+
+	// verify message validity
+	if err := msg.ValidateBasic(); err != nil {
+		return nil, AuthZSigner{}, fmt.Errorf("%s invalid msg | %s", msgURL, err.Error())
+	}
+
 	authzSigner := GetSigner(msgURL)
 	authzMessage := authz.NewMsgExec(authzSigner.GranteeAddress, []sdk.Msg{msg})
-	return &authzMessage, authzSigner
+	return &authzMessage, authzSigner, nil
 }
 
 func (b *ZetaCoreBridge) PostGasPrice(chain common.Chain, gasPrice uint64, supply string, blockNum uint64) (string, error) {
 	signerAddress := b.keys.GetOperatorAddress().String()
 	msg := types.NewMsgGasPriceVoter(signerAddress, chain.ChainId, gasPrice, supply, blockNum)
 
-	if err := msg.ValidateBasic(); err != nil {
-		return "", fmt.Errorf("GasPriceVote invalid msg | %s", err.Error())
-	}
-
-	authzMsg, authzSigner := b.WrapMessageWithAuthz(msg)
+	authzMsg, authzSigner, err := b.WrapMessageWithAuthz(msg)
+	if err != nil {
+		return "", err
+	}
 
 	for i := 0; i < DefaultRetryCount; i++ {
 		zetaTxHash, err := b.Broadcast(PostGasPriceGasLimit, authzMsg, authzSigner)
@@ -71,11 +76,11 @@
 	signerAddress := b.keys.GetOperatorAddress().String()
 	msg := types.NewMsgAddToOutTxTracker(signerAddress, chainID, nonce, txHash, proof, blockHash, txIndex)
 
-	if err := msg.ValidateBasic(); err != nil {
-		return "", fmt.Errorf("AddTxHashToOutTxTracker invalid msg | %s", err.Error())
-	}
-
-	authzMsg, authzSigner := b.WrapMessageWithAuthz(msg)
+	authzMsg, authzSigner, err := b.WrapMessageWithAuthz(msg)
+	if err != nil {
+		return "", err
+	}
+
 	zetaTxHash, err := b.Broadcast(AddTxHashToOutTxTrackerGasLimit, authzMsg, authzSigner)
 	if err != nil {
 		return "", err
@@ -115,11 +120,10 @@
 		asset,
 	)
 
-	if err := msg.ValidateBasic(); err != nil {
-		return "", fmt.Errorf("VoteOnObservedInboundTx invalid msg | %s", err.Error())
-	}
-
-	authzMsg, authzSigner := b.WrapMessageWithAuthz(msg)
+	authzMsg, authzSigner, err := b.WrapMessageWithAuthz(msg)
+	if err != nil {
+		return "", err
+	}
 
 	for i := 0; i < DefaultRetryCount; i++ {
 		zetaTxHash, err := b.Broadcast(zetaGasLimit, authzMsg, authzSigner)
@@ -171,11 +175,11 @@
 		coinType,
 	)
 
-	if err := msg.ValidateBasic(); err != nil {
-		return "", fmt.Errorf("VoteOnObservedOutboundTx invalid msg | %s", err.Error())
-	}
-
-	authzMsg, authzSigner := b.WrapMessageWithAuthz(msg)
+	authzMsg, authzSigner, err := b.WrapMessageWithAuthz(msg)
+	if err != nil {
+		return "", err
+	}
+
 	// FIXME: remove this gas limit stuff; in the special ante handler with no gas limit, add
 	// NewMsgReceiveConfirmation to it.
 	var gasLimit uint64 = PostReceiveConfirmationGasLimit
@@ -198,13 +202,11 @@
 	signerAddress := b.keys.GetOperatorAddress().String()
 	msg := types.NewMsgCreateTSSVoter(signerAddress, tssPubkey, keyGenZetaHeight, status)
 
-	if err := msg.ValidateBasic(); err != nil {
-		return "", fmt.Errorf("CreateTSSVoter invalid msg | %s", err.Error())
-	}
-
-	authzMsg, authzSigner := b.WrapMessageWithAuthz(msg)
-
-	var err error
+	authzMsg, authzSigner, err := b.WrapMessageWithAuthz(msg)
+	if err != nil {
+		return "", err
+	}
+
 	zetaTxHash := ""
 	for i := 0; i <= DefaultRetryCount; i++ {
 		zetaTxHash, err = b.Broadcast(DefaultGasLimit, authzMsg, authzSigner)
@@ -245,11 +247,11 @@
 	}
 	msg := observerTypes.NewMsgAddBlameVoteMsg(signerAddress, chainID, zetaBlame)
 
-	if err := msg.ValidateBasic(); err != nil {
-		return "", fmt.Errorf("PostBlameData invalid msg | %s", err.Error())
-	}
-
-	authzMsg, authzSigner := b.WrapMessageWithAuthz(msg)
+	authzMsg, authzSigner, err := b.WrapMessageWithAuthz(msg)
+	if err != nil {
+		return "", err
+	}
+
 	var gasLimit uint64 = PostBlameDataGasLimit
 
 	for i := 0; i < DefaultRetryCount; i++ {
@@ -265,17 +267,13 @@
 
 func (b *ZetaCoreBridge) PostAddBlockHeader(chainID int64, blockHash []byte, height int64, header common.HeaderData) (string, error) {
 	signerAddress := b.keys.GetOperatorAddress().String()
-<<<<<<< HEAD
-	msg := observerTypes.NewMsgAddBlockHeader(signerAddress, chainID, txhash, height, header)
-
-	if err := msg.ValidateBasic(); err != nil {
-		return "", fmt.Errorf("AddBlockHeader invalid msg | %s", err.Error())
-	}
-
-=======
+
 	msg := observerTypes.NewMsgAddBlockHeader(signerAddress, chainID, blockHash, height, header)
->>>>>>> 655db430
-	authzMsg, authzSigner := b.WrapMessageWithAuthz(msg)
+
+	authzMsg, authzSigner, err := b.WrapMessageWithAuthz(msg)
+	if err != nil {
+		return "", err
+	}
 
 	var gasLimit uint64 = DefaultGasLimit
 	for i := 0; i < DefaultRetryCount; i++ {
