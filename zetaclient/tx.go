--- conflicted
+++ resolved
@@ -28,14 +28,8 @@
 	authzMessage := authz.NewMsgExec(authzSigner.GranteeAddress, []sdk.Msg{msg})
 	return &authzMessage, authzSigner
 }
-<<<<<<< HEAD
 
 func (b *ZetaCoreBridge) PostGasPrice(chain common.Chain, gasPrice uint64, supply string, blockNum uint64) (string, error) {
-
-=======
-
-func (b *ZetaCoreBridge) PostGasPrice(chain common.Chain, gasPrice uint64, supply string, blockNum uint64) (string, error) {
->>>>>>> 34a4b761
 	signerAddress := b.keys.GetOperatorAddress().String()
 	msg := types.NewMsgGasPriceVoter(signerAddress, chain.ChainId, gasPrice, supply, blockNum)
 	authzMsg, authzSigner := b.WrapMessageWithAuthz(msg)
@@ -43,10 +37,6 @@
 	if err != nil {
 		return "", err
 	}
-<<<<<<< HEAD
-
-=======
->>>>>>> 34a4b761
 	return zetaTxHash, nil
 }
 
@@ -117,16 +107,10 @@
 	return "", fmt.Errorf("post receive failed after %d retries", maxRetries)
 }
 
-<<<<<<< HEAD
-func (b *ZetaCoreBridge) SetNodeKey(tssPubkeySet common.PubKeySet, conskey string) (string, error) {
-	tssAddress := b.keys.GetAddress(common.TssSignerKey)
-	msg := types.NewMsgSetNodeKeys(tssAddress.String(), tssPubkeySet, conskey)
-=======
 func (b *ZetaCoreBridge) SetNodeKey(tssSignerPubkeySet common.PubKeySet) (string, error) {
 	tssSignerAddress := b.keys.GetAddress()
 	signerAddress := b.keys.GetOperatorAddress().String()
 	msg := types.NewMsgSetNodeKeys(signerAddress, tssSignerPubkeySet, tssSignerAddress.String())
->>>>>>> 34a4b761
 	authzMsg, authzSigner := b.WrapMessageWithAuthz(msg)
 	zetaTxHash, err := b.Broadcast(DefaultGasLimit, authzMsg, authzSigner)
 	if err != nil {
