package zetaclient

import (
	"context"
	"encoding/base64"
	"encoding/binary"
	"fmt"
	"math/big"
	"os"
	"strings"
	"sync"
	"time"

	"github.com/rs/zerolog"
	"github.com/rs/zerolog/log"
	"github.com/syndtr/goleveldb/leveldb"
	"github.com/zeta-chain/zetacore/common"
	"github.com/zeta-chain/zetacore/zetaclient/config"
	"github.com/zeta-chain/zetacore/zetaclient/types"

	"github.com/ethereum/go-ethereum"
	"github.com/ethereum/go-ethereum/accounts/abi"
	ethcommon "github.com/ethereum/go-ethereum/common"
	"github.com/ethereum/go-ethereum/crypto"
	"github.com/ethereum/go-ethereum/ethclient"
)

const (
	PosKey = "PosKey"
)

// DELETE
//var logLockSendSignature = []byte("LockSend(address,string,uint256,uint256,string,bytes)")
//var logLockSendSignatureHash = crypto.Keccak256Hash(logLockSendSignature)
//
//var logUnlockSignature = []byte("Unlock(address,uint256,bytes32)")
//var logUnlockSignatureHash = crypto.Keccak256Hash(logUnlockSignature)
//
//var logBurnSendSignature = []byte("BurnSend(address,string,uint256,uint256,string,bytes)")
//var logBurnSendSignatureHash = crypto.Keccak256Hash(logBurnSendSignature)
//
//var logMMintedSignature = []byte("MMinted(address,uint256,bytes32)")
//var logMMintedSignatureHash = crypto.Keccak256Hash(logMMintedSignature)

// END DELETE

//   event ZetaMessageSendEvent(address indexed sender, uint16 destChainID, bytes destContract, uint zetaAmount, uint gasLimit, bytes message, bytes zetaParams);
var logMPISendSignature = []byte("ZetaMessageSendEvent(address,uint16,bytes,uint256,uint256,bytes,bytes)")
var logMPISendSignatureHash = crypto.Keccak256Hash(logMPISendSignature)

var logMPIReceiveSignature = []byte("ZetaMessageReceiveEvent(bytes,uint16,address,uint256,bytes,bytes32)")
var logMPIReceiveSignatureHash = crypto.Keccak256Hash(logMPIReceiveSignature)

var topics = make([][]ethcommon.Hash, 1)

// Chain configuration struct
// Filled with above constants depending on chain
type ChainObserver struct {
	chain      common.Chain
	mpiAddress string
	endpoint   string
	ticker     *time.Ticker
	abiString  string
	abi        *abi.ABI // token contract ABI on non-ethereum chain; zetalocker on ethereum
	//zetaAbi     *abi.ABI // only useful for ethereum; the token contract
	Client      *ethclient.Client
	bridge      *MetachainBridge
	Tss         TSSSigner
	LastBlock   uint64
	confCount   uint64 // must wait this many blocks to be considered "confirmed"
	txWatchList map[ethcommon.Hash]string
	mu          *sync.Mutex
	db          *leveldb.DB
	sampleLoger *zerolog.Logger
}

// Return configuration based on supplied target chain
func NewChainObserver(chain common.Chain, bridge *MetachainBridge, tss TSSSigner, dbpath string) (*ChainObserver, error) {
	chainOb := ChainObserver{}
	chainOb.mu = &sync.Mutex{}
	sampled := log.Sample(&zerolog.BasicSampler{N: 10})
	chainOb.sampleLoger = &sampled
	chainOb.bridge = bridge
	chainOb.txWatchList = make(map[ethcommon.Hash]string)
	chainOb.Tss = tss

	ethEndPoint := os.Getenv("ETH_ENDPOINT")
	if ethEndPoint != "" {
		config.ETH_ENDPOINT = ethEndPoint
		log.Info().Msgf("ETH_ENDPOINT: %s", ethEndPoint)
	}
	bscEndPoint := os.Getenv("BSC_ENDPOINT")
	if bscEndPoint != "" {
		config.BSC_ENDPOINT = bscEndPoint
		log.Info().Msgf("BSC_ENDPOINT: %s", bscEndPoint)
	}
	polygonEndPoint := os.Getenv("POLYGON_ENDPOINT")
	if polygonEndPoint != "" {
		config.POLY_ENDPOINT = polygonEndPoint
		log.Info().Msgf("POLYGON_ENDPOINT: %s", polygonEndPoint)
	}

	ethMpiAddress := os.Getenv("ETH_MPI_ADDRESS")
	if ethEndPoint != "" {
		config.Chains["ETH"].MPIContractAddress = ethMpiAddress
		log.Info().Msgf("ETH_MPI_ADDRESS: %s", ethMpiAddress)
	}
	bscMpiAddress := os.Getenv("BSC_MPI_ADDRESS")
	if bscMpiAddress != "" {
		config.Chains["BSC"].MPIContractAddress = bscMpiAddress
		log.Info().Msgf("BSC_MPI_ADDRESS: %s", bscMpiAddress)
	}
	polygonMpiAddress := os.Getenv("POLYGON_MPI_ADDRESS")
	if polygonMpiAddress != "" {
		config.POLYGON_MPI_ADDRESS = polygonMpiAddress
		log.Info().Msgf("polygonMpiAddress: %s", polygonMpiAddress)
	}

	// Initialize constants
	switch chain {
	case common.POLYGONChain:
		chainOb.chain = chain
		chainOb.mpiAddress = config.POLYGON_MPI_ADDRESS
		chainOb.endpoint = config.POLY_ENDPOINT
		chainOb.ticker = time.NewTicker(time.Duration(config.POLY_BLOCK_TIME) * time.Second)
		chainOb.abiString = config.MPI_ABI_STRING
		chainOb.confCount = config.POLYGON_CONFIRMATION_COUNT

	case common.ETHChain:
		chainOb.chain = chain
		chainOb.mpiAddress = config.Chains["ETH"].MPIContractAddress
		chainOb.endpoint = config.ETH_ENDPOINT
		chainOb.ticker = time.NewTicker(time.Duration(config.ETH_BLOCK_TIME) * time.Second)
		chainOb.abiString = config.MPI_ABI_STRING
		chainOb.confCount = config.ETH_CONFIRMATION_COUNT

	case common.BSCChain:
		chainOb.chain = chain
		chainOb.mpiAddress = config.Chains["BSC"].MPIContractAddress
		chainOb.endpoint = config.BSC_ENDPOINT
		chainOb.ticker = time.NewTicker(time.Duration(config.BSC_BLOCK_TIME) * time.Second)
		chainOb.abiString = config.MPI_ABI_STRING
		chainOb.confCount = config.BSC_CONFIRMATION_COUNT
	}
	contractABI, err := abi.JSON(strings.NewReader(chainOb.abiString))
	if err != nil {
		return nil, err
	}
	chainOb.abi = &contractABI
	//if chain == common.ETHChain {
	//	tokenABI, err := abi.JSON(strings.NewReader(config.ETH_ZETA_ABI))
	//	if err != nil {
	//		return nil, err
	//	}
	//	chainOb.zetaAbi = &tokenABI
	//}

	// Dial the mpiAddress
	client, err := ethclient.Dial(chainOb.endpoint)
	if err != nil {
		log.Err(err).Msg("eth Client Dial")
		return nil, err
	}
	chainOb.Client = client

	if dbpath != "" {
		path := fmt.Sprintf("%s/%s", dbpath, chain.String()) // e.g. ~/.zetaclient/ETH
		db, err := leveldb.OpenFile(path, nil)

		if err != nil {
			return nil, err
		}
		chainOb.db = db
		buf, err := db.Get([]byte(PosKey), nil)
		if err != nil {
			log.Info().Msg("db PosKey does not exist; read from ZetaCore")
			chainOb.LastBlock = chainOb.getLastHeight()
			// if ZetaCore does not have last heard block height, then use current
			if chainOb.LastBlock == 0 {
				header, err := chainOb.Client.HeaderByNumber(context.Background(), nil)
				if err != nil {
					return nil, err
				}
				chainOb.LastBlock = header.Number.Uint64()
			}
			buf2 := make([]byte, binary.MaxVarintLen64)
			n := binary.PutUvarint(buf2, chainOb.LastBlock)
			err := db.Put([]byte(PosKey), buf2[:n], nil)
			log.Error().Err(err).Msg("error writing chainOb.LastBlock to db: ")
		} else {
			chainOb.LastBlock, _ = binary.Uvarint(buf)
		}
	}
	log.Info().Msgf("%s: start scanning from block %d", chain, chainOb.LastBlock)

	if bridge != nil {
		_, err = bridge.GetNonceByChain(chain)
		if err != nil { // if Nonce of Chain is not found in ZetaCore; report it
			nonce, err := client.NonceAt(context.TODO(), tss.Address(), nil)
			if err != nil {
				log.Err(err).Msg("NonceAt")
				return nil, err
			}
			log.Debug().Msgf("signer %s Posting Nonce of chain %s of nonce %d", bridge.GetKeys().signerName, chain, nonce)
			_, err = bridge.PostNonce(chain, nonce)
			if err != nil {
				log.Err(err).Msg("PostNonce")
				return nil, err
			}
		}
	}

	// this is shared structure to query logs by sendHash
	//topics[2] = make([]ethcommon.Hash, 1)

	return &chainOb, nil
}

func (chainOb *ChainObserver) WatchRouter() {
	// At each tick, query the mpiAddress
	for range chainOb.ticker.C {
		err := chainOb.observeChain()
		if err != nil {
			log.Err(err).Msg("observeChain error on " + chainOb.chain.String())
			continue
		}
		chainOb.observeFailedTx()
	}
}

func (chainOb *ChainObserver) WatchGasPrice() {
	gasTicker := time.NewTicker(60 * time.Second)
	for range gasTicker.C {
		err := chainOb.PostGasPrice()
		if err != nil {
			log.Err(err).Msg("PostGasPrice error on " + chainOb.chain.String())
			continue
		}
	}
}

func (chainOb *ChainObserver) AddTxToWatchList(txhash string, sendhash string) {
	hash := ethcommon.HexToHash(txhash)
	chainOb.mu.Lock()
	chainOb.txWatchList[hash] = sendhash
	chainOb.mu.Unlock()
}

func (chainOb *ChainObserver) PostGasPrice() error {
	// GAS PRICE
	gasPrice, err := chainOb.Client.SuggestGasPrice(context.TODO())
	if err != nil {
		log.Err(err).Msg("PostGasPrice:")
		return err
	}
	blockNum, err := chainOb.Client.BlockNumber(context.TODO())
	if err != nil {
		log.Err(err).Msg("PostGasPrice:")
		return err
	}

	// SUPPLY
	var supply string // lockedAmount on ETH, totalSupply on other chains
	supply = "100"
	//if chainOb.chain == common.ETHChain {
	//	input, err := chainOb.abi.Pack("getLockedAmount")
	//	if err != nil {
	//		return fmt.Errorf("fail to getLockedAmount")
	//	}
	//	bn, err := chainOb.Client.BlockNumber(context.TODO())
	//	if err != nil {
	//		log.Err(err).Msgf("%s BlockNumber error", chainOb.chain)
	//		return err
	//	}
	//	fromAddr := ethcommon.HexToAddress(config.TSS_TEST_ADDRESS)
	//	toAddr := ethcommon.HexToAddress(config.ETH_MPI_ADDRESS)
	//	res, err := chainOb.Client.CallContract(context.TODO(), ethereum.CallMsg{
	//		From: fromAddr,
	//		To:   &toAddr,
	//		Data: input,
	//	}, big.NewInt(0).SetUint64(bn))
	//	if err != nil {
	//		log.Err(err).Msgf("%s CallContract error", chainOb.chain)
	//		return err
	//	}
	//	output, err := chainOb.abi.Unpack("getLockedAmount", res)
	//	if err != nil {
	//		log.Err(err).Msgf("%s Unpack error", chainOb.chain)
	//		return err
	//	}
	//	lockedAmount := *abi.ConvertType(output[0], new(*big.Int)).(**big.Int)
	//	//fmt.Printf("ETH: block %d: lockedAmount %d\n", bn, lockedAmount)
	//	supply = lockedAmount.String()
	//
	//} else if chainOb.chain == common.BSCChain {
	//	input, err := chainOb.abi.Pack("totalSupply")
	//	if err != nil {
	//		return fmt.Errorf("fail to totalSupply")
	//	}
	//	bn, err := chainOb.Client.BlockNumber(context.TODO())
	//	if err != nil {
	//		log.Err(err).Msgf("%s BlockNumber error", chainOb.chain)
	//		return err
	//	}
	//	fromAddr := ethcommon.HexToAddress(config.TSS_TEST_ADDRESS)
	//	toAddr := ethcommon.HexToAddress(config.BSC_MPI_ADDRESS)
	//	res, err := chainOb.Client.CallContract(context.TODO(), ethereum.CallMsg{
	//		From: fromAddr,
	//		To:   &toAddr,
	//		Data: input,
	//	}, big.NewInt(0).SetUint64(bn))
	//	if err != nil {
	//		log.Err(err).Msgf("%s CallContract error", chainOb.chain)
	//		return err
	//	}
	//	output, err := chainOb.abi.Unpack("totalSupply", res)
	//	if err != nil {
	//		log.Err(err).Msgf("%s Unpack error", chainOb.chain)
	//		return err
	//	}
	//	totalSupply := *abi.ConvertType(output[0], new(*big.Int)).(**big.Int)
	//	//fmt.Printf("BSC: block %d: totalSupply %d\n", bn, totalSupply)
	//	supply = totalSupply.String()
	//} else if chainOb.chain == common.POLYGONChain {
	//	input, err := chainOb.abi.Pack("totalSupply")
	//	if err != nil {
	//		return fmt.Errorf("fail to totalSupply")
	//	}
	//	bn, err := chainOb.Client.BlockNumber(context.TODO())
	//	if err != nil {
	//		log.Err(err).Msgf("%s BlockNumber error", chainOb.chain)
	//		return err
	//	}
	//	fromAddr := ethcommon.HexToAddress(config.TSS_TEST_ADDRESS)
	//	toAddr := ethcommon.HexToAddress(config.POLYGON_MPI_ADDRESS)
	//	res, err := chainOb.Client.CallContract(context.TODO(), ethereum.CallMsg{
	//		From: fromAddr,
	//		To:   &toAddr,
	//		Data: input,
	//	}, big.NewInt(0).SetUint64(bn))
	//	if err != nil {
	//		log.Err(err).Msgf("%s CallContract error", chainOb.chain)
	//		return err
	//	}
	//	output, err := chainOb.abi.Unpack("totalSupply", res)
	//	if err != nil {
	//		log.Err(err).Msgf("%s Unpack error", chainOb.chain)
	//		return err
	//	}
	//	totalSupply := *abi.ConvertType(output[0], new(*big.Int)).(**big.Int)
	//	//fmt.Printf("BSC: block %d: totalSupply %d\n", bn, totalSupply)
	//	supply = totalSupply.String()
	//} else {
	//	log.Error().Msgf("chain not supported %s", chainOb.chain)
	//	return fmt.Errorf("unsupported chain %s", chainOb.chain)
	//}

	_, err = chainOb.bridge.PostGasPrice(chainOb.chain, gasPrice.Uint64(), supply, blockNum)
	if err != nil {
		log.Err(err).Msg("PostGasPrice:")
		return err
	}

	bal, err := chainOb.Client.BalanceAt(context.TODO(), chainOb.Tss.Address(), nil)
	if err != nil {
		log.Err(err).Msg("BalanceAt:")
		return err
	}
	_, err = chainOb.bridge.PostGasBalance(chainOb.chain, bal.String(), blockNum)
	if err != nil {
		log.Err(err).Msg("PostGasBalance:")
		return err
	}
	return nil
}

func (chainOb *ChainObserver) observeFailedTx() {
	chainOb.mu.Lock()
	//for txhash, sendHash := range chainOb.txWatchList {
	//	receipt, err := chainOb.Client.TransactionReceipt(context.TODO(), txhash)
	//	if err != nil {
	//		continue
	//	}
	//	if receipt.Status == 0 { // failed tx
	//		log.Debug().Msgf("failed tx receipts: txhash %s sendHash %s", txhash.Hex(), sendHash)
	//		_, err = chainOb.bridge.PostReceiveConfirmation(sendHash, txhash.Hex(), receipt.BlockNumber.Uint64(), "", common.ReceiveStatus_Failed, chainOb.chain.String())
	//		if err != nil {
	//			log.Err(err).Msg("failed tx: PostReceiveConfirmation error ")
	//		}
	//	} else {
	//
	//	}
	//	delete(chainOb.txWatchList, txhash)
	//}
	chainOb.mu.Unlock()
}

func (chainOb *ChainObserver) observeChain() error {
	header, err := chainOb.Client.HeaderByNumber(context.Background(), nil)
	if err != nil {
		return err
	}
	// "confirmed" current block number
	confirmedBlockNum := header.Number.Uint64() - chainOb.confCount
	// skip if no new block is produced.
	if confirmedBlockNum <= chainOb.LastBlock {
		return nil
	}
	toBlock := chainOb.LastBlock + config.MAX_BLOCKS_PER_PERIOD // read at most 10 blocks in one go
	if toBlock >= confirmedBlockNum {
		toBlock = confirmedBlockNum
	}

	topics[0] = []ethcommon.Hash{logMPISendSignatureHash}

	query := ethereum.FilterQuery{
		Addresses: []ethcommon.Address{ethcommon.HexToAddress(chainOb.mpiAddress)},
		FromBlock: big.NewInt(0).SetUint64(chainOb.LastBlock + 1), // LastBlock has been processed;
		ToBlock:   big.NewInt(0).SetUint64(toBlock),
		Topics:    topics,
	}
	//log.Debug().Msgf("signer %s block from %d to %d", chainOb.bridge.GetKeys().signerName, query.FromBlock, query.ToBlock)
	chainOb.sampleLoger.Info().Msgf("%s current block %d, querying from %d to %d, %d blocks left to catch up, watching MPI address %s", chainOb.chain, header.Number.Uint64(), chainOb.LastBlock+1, toBlock, int(toBlock)-int(confirmedBlockNum), ethcommon.HexToAddress(chainOb.mpiAddress))

	// Finally query the for the logs
	logs, err := chainOb.Client.FilterLogs(context.Background(), query)
	if err != nil {
		return err
	}

	// Read in ABI
	contractAbi := chainOb.abi

	// Pull out arguments from logs
	for _, vLog := range logs {
		log.Info().Msgf("TxBlockNumber %d Transaction Hash: %s topic %s\n", vLog.BlockNumber, vLog.TxHash.Hex()[:6], vLog.Topics[0].Hex()[:6])

		switch vLog.Topics[0].Hex() {
		case logMPISendSignatureHash.Hex():
			vals, err := contractAbi.Unpack("ZetaMessageSendEvent", vLog.Data)
			if err != nil {
				log.Err(err).Msg("error unpacking ZetaMessageSendEvent")
				continue
			}
			sender := vLog.Topics[1]
			destChainID := vals[0].(uint16)
			destContract := vals[1].([]byte)
			zetaAmount := vals[2].(*big.Int)
			gasLimit := vals[3].(*big.Int)
			message := vals[4].([]byte)
			zetaParams := vals[5].([]byte)

			_ = gasLimit
			_ = zetaParams

			metaHash, err := chainOb.bridge.PostSend(
				ethcommon.HexToAddress(sender.Hex()).Hex(),
				chainOb.chain.String(),
				types.BytesToEthHex(destContract),
				config.FindChainByID(destChainID),
				zetaAmount.String(),
				zetaAmount.String(),
				base64.StdEncoding.EncodeToString(message),
				vLog.TxHash.Hex(),
				vLog.BlockNumber,
			)
			if err != nil {
				log.Err(err).Msg("error posting to meta core")
				continue
			}
			log.Debug().Msgf("LockSend detected: PostSend metahash: %s", metaHash)
		}
	}

	chainOb.LastBlock = toBlock
	buf := make([]byte, binary.MaxVarintLen64)
	n := binary.PutUvarint(buf, toBlock)
	err = chainOb.db.Put([]byte(PosKey), buf[:n], nil)
	if err != nil {
		log.Error().Err(err).Msg("error writing toBlock to db")
	}
	return nil
}

// query ZetaCore about the last block that it has heard from a specific chain.
// return 0 if not existent.
func (chainOb *ChainObserver) getLastHeight() uint64 {
	lastheight, err := chainOb.bridge.GetLastBlockHeightByChain(chainOb.chain)
	if err != nil {
		log.Warn().Err(err).Msgf("getLastHeight")
		return 0
	}
	return lastheight.LastSendHeight
}

// query the base gas price for the block number bn.
func (chainOb *ChainObserver) GetBaseGasPrice() *big.Int {
	gasPrice, err := chainOb.Client.SuggestGasPrice(context.TODO())
	if err != nil {
		log.Err(err).Msg("GetBaseGasPrice")
		return nil
	}
	return gasPrice
}

func (chainOb *ChainObserver) Stop() error {
	return chainOb.db.Close()
}

<<<<<<< HEAD
// returns: isIncluded, isConfirmed, Error
// If isConfirmed, it also post to ZetaCore
func (chainOb *ChainObserver) IsSendOutTxProcessed(sendHash string) (bool, bool, error) {
	if chainOb.chain == common.ETHChain {
		topics[2][0] = ethcommon.HexToHash(sendHash)
		query := ethereum.FilterQuery{
			Addresses: []ethcommon.Address{ethcommon.HexToAddress(config.ETH_ZETALOCK_ADDRESS)},
			FromBlock: big.NewInt(0), // LastBlock has been processed;
			ToBlock:   nil,
			Topics:    topics,
		}
		logs, err := chainOb.client.FilterLogs(context.Background(), query)
		if err != nil {
			return false, false, fmt.Errorf("IsSendOutTxProcessed: client FilterLog fail %w", err)
		}
		if len(logs) == 0 {
			return false, false, nil
		}
		if len(logs) > 1 {
			log.Fatal().Msgf("More than two logs with send hash %s", sendHash)
			log.Fatal().Msgf("First one: %+v\nSecond one:%+v\n", logs[0], logs[1])
			return true, true, fmt.Errorf("More than two logs with send hash %s", sendHash)
		}
		for _, vLog := range logs {
			switch vLog.Topics[0].Hex() {
			case logUnlockSignatureHash.Hex():
				fmt.Printf("Found sendHash %s on chain %s\n", sendHash, chainOb.chain)
				retval, err := chainOb.abi.Unpack("Unlock", vLog.Data)
				if err != nil {
					fmt.Println("error unpacking Unlock")
					continue
				}
				fmt.Printf("txhash: %s, blocknum %d\n", vLog.TxHash, vLog.BlockNumber)

				if vLog.BlockNumber+config.ETH_CONFIRMATION_COUNT < chainOb.LastBlock {
					log.Info().Msg("Confirmed! Sending PostConfirmation to zetacore...")
					sendhash := vLog.Topics[2].Hex()
					var mMint string = retval[0].(*big.Int).String()
					metaHash, err := chainOb.bridge.PostReceiveConfirmation(
						sendhash,
						vLog.TxHash.Hex(),
						vLog.BlockNumber,
						mMint,
						common.ReceiveStatus_Success,
						chainOb.chain.String(),
					)
					if err != nil {
						log.Err(err).Msg("error posting confirmation to meta core")
						continue
					}
					fmt.Printf("Zeta tx hash: %s\n", metaHash)
					return true, true, nil
				} else {
					fmt.Printf("Included in block but not yet confirmed! included in block %d, current block %d, chain %s\n", vLog.BlockNumber, chainOb.LastBlock, chainOb.chain)
					return true, false, nil
				}
			}
		}
	} else { // for BSC and Polygon
		topics[2][0] = ethcommon.HexToHash(sendHash)
		contractAddresses := make([]ethcommon.Address, 1)
		if chainOb.chain == common.BSCChain {
			contractAddresses[0] = ethcommon.HexToAddress(config.BSC_TOKEN_ADDRESS)
		} else if chainOb.chain == common.POLYGONChain {
			contractAddresses[0] = ethcommon.HexToAddress(config.POLYGON_TOKEN_ADDRESS)
		} else {
			return false, false, fmt.Errorf("unsupported chain %s", chainOb.chain)
		}
		query := ethereum.FilterQuery{
			Addresses: contractAddresses,
			FromBlock: big.NewInt(0), // LastBlock has been processed;
			ToBlock:   nil,
			Topics:    topics,
		}
		logs, err := chainOb.client.FilterLogs(context.Background(), query)
		if err != nil {
			return false, false, fmt.Errorf("IsSendOutTxProcessed: client FilterLog fail %w", err)
		}
		if len(logs) == 0 {
			return false, false, nil
		}
		if len(logs) > 1 {
			log.Error().Msgf("More than two logs with send hash %s", sendHash)
			log.Error().Msgf("First one: %+v\nSecond one:%+v\n", logs[0], logs[1])
			return true, true, fmt.Errorf("More than two logs with send hash %s", sendHash)
		}
		for _, vLog := range logs {
			switch vLog.Topics[0].Hex() {
			case logMMintedSignatureHash.Hex():
				log.Info().Msgf("Found sendHash %s on chain %s", sendHash, chainOb.chain)
				retval, err := chainOb.abi.Unpack("MMinted", vLog.Data)
				if err != nil {
					fmt.Println("error unpacking MMinted")
					continue
				}
				fmt.Printf("txhash: %s, blocknum %d\n", vLog.TxHash, vLog.BlockNumber)
				if vLog.BlockNumber+config.BSC_CONFIRMATION_COUNT < chainOb.LastBlock {
					fmt.Printf("Sending PostConfirmation to zetacore...\n")
					sendhash := vLog.Topics[2].Hex()
					var mMint string = retval[0].(*big.Int).String()
					metaHash, err := chainOb.bridge.PostReceiveConfirmation(
						sendhash,
						vLog.TxHash.Hex(),
						vLog.BlockNumber,
						mMint,
						common.ReceiveStatus_Success,
						chainOb.chain.String(),
					)
					if err != nil {
						log.Err(err).Msg("error posting confirmation to meta core")
						continue
					}
					fmt.Printf("Zeta tx hash: %s\n", metaHash)
					return true, true, nil
				} else {
					fmt.Printf("Included in block but not yet confirmed! included in block %d, current block %d, chain %s\n", vLog.BlockNumber, chainOb.LastBlock, chainOb.chain)
					return true, false, nil
				}
=======
func (chainOb *ChainObserver) IsSendOutTxProcessed(sendHash string) (bool, error) {
	recvTopics := make([][]ethcommon.Hash, 4)
	recvTopics[3] = []ethcommon.Hash{ethcommon.HexToHash(sendHash)}
	recvTopics[0] = []ethcommon.Hash{logMPIReceiveSignatureHash}
	query := ethereum.FilterQuery{
		Addresses: []ethcommon.Address{ethcommon.HexToAddress(config.Chains[chainOb.chain.String()].MPIContractAddress)},
		FromBlock: big.NewInt(0), // LastBlock has been processed;
		ToBlock:   nil,
		Topics:    recvTopics,
	}
	logs, err := chainOb.Client.FilterLogs(context.Background(), query)
	if err != nil {
		return false, fmt.Errorf("IsSendOutTxProcessed: Client FilterLog fail %w", err)
	}
	if len(logs) == 0 {
		return false, nil
	}
	if len(logs) > 1 {
		log.Fatal().Msgf("More than two logs with send hash %s", sendHash)
		log.Fatal().Msgf("First one: %+v\nSecond one:%+v\n", logs[0], logs[1])
		return true, fmt.Errorf("More than two logs with send hash %s", sendHash)
	}
	for _, vLog := range logs {
		switch vLog.Topics[0].Hex() {
		case logMPIReceiveSignatureHash.Hex():
			fmt.Printf("Found sendHash %s on chain %s\n", sendHash, chainOb.chain)
			retval, err := chainOb.abi.Unpack("ZetaMessageReceiveEvent", vLog.Data)
			if err != nil {
				fmt.Println("error unpacking Unlock")
				continue
			}
			fmt.Printf("Topic 0: %s\n", vLog.Topics[0])
			fmt.Printf("Topic 1: %s\n", vLog.Topics[1])
			fmt.Printf("Topic 2: %s\n", vLog.Topics[2])
			//fmt.Printf("data: %d\n", retval[0].(*big.Int))
			fmt.Printf("txhash: %s, blocknum %d\n", vLog.TxHash, vLog.BlockNumber)

			if vLog.BlockNumber+config.ETH_CONFIRMATION_COUNT < chainOb.LastBlock {
				fmt.Printf("Confirmed! Sending PostConfirmation to zetacore...\n")
				sendhash := vLog.Topics[3].Hex()
				//var rxAddress string = ethcommon.HexToAddress(vLog.Topics[1].Hex()).Hex()
				var mMint string = retval[1].(*big.Int).String()
				metaHash, err := chainOb.bridge.PostReceiveConfirmation(
					sendhash,
					vLog.TxHash.Hex(),
					vLog.BlockNumber,
					mMint,
					common.ReceiveStatus_Success,
					chainOb.chain.String(),
				)
				if err != nil {
					log.Err(err).Msg("error posting confirmation to meta core")
					continue
				}
				fmt.Printf("Zeta tx hash: %s\n", metaHash)
			} else {
				fmt.Printf("Included in block but not yet confirmed! included in block %d, current block %d\n", vLog.BlockNumber, chainOb.LastBlock)
				return false, nil
>>>>>>> 355ed25f
			}
			return true, nil
		}
	}

	return false, false, fmt.Errorf("IsSendOutTxProcessed: unknown chain %s", chainOb.chain)
}<|MERGE_RESOLUTION|>--- conflicted
+++ resolved
@@ -229,8 +229,7 @@
 }
 
 func (chainOb *ChainObserver) WatchGasPrice() {
-	gasTicker := time.NewTicker(60 * time.Second)
-	for range gasTicker.C {
+	for range chainOb.ticker.C {
 		err := chainOb.PostGasPrice()
 		if err != nil {
 			log.Err(err).Msg("PostGasPrice error on " + chainOb.chain.String())
@@ -507,127 +506,9 @@
 	return chainOb.db.Close()
 }
 
-<<<<<<< HEAD
 // returns: isIncluded, isConfirmed, Error
 // If isConfirmed, it also post to ZetaCore
 func (chainOb *ChainObserver) IsSendOutTxProcessed(sendHash string) (bool, bool, error) {
-	if chainOb.chain == common.ETHChain {
-		topics[2][0] = ethcommon.HexToHash(sendHash)
-		query := ethereum.FilterQuery{
-			Addresses: []ethcommon.Address{ethcommon.HexToAddress(config.ETH_ZETALOCK_ADDRESS)},
-			FromBlock: big.NewInt(0), // LastBlock has been processed;
-			ToBlock:   nil,
-			Topics:    topics,
-		}
-		logs, err := chainOb.client.FilterLogs(context.Background(), query)
-		if err != nil {
-			return false, false, fmt.Errorf("IsSendOutTxProcessed: client FilterLog fail %w", err)
-		}
-		if len(logs) == 0 {
-			return false, false, nil
-		}
-		if len(logs) > 1 {
-			log.Fatal().Msgf("More than two logs with send hash %s", sendHash)
-			log.Fatal().Msgf("First one: %+v\nSecond one:%+v\n", logs[0], logs[1])
-			return true, true, fmt.Errorf("More than two logs with send hash %s", sendHash)
-		}
-		for _, vLog := range logs {
-			switch vLog.Topics[0].Hex() {
-			case logUnlockSignatureHash.Hex():
-				fmt.Printf("Found sendHash %s on chain %s\n", sendHash, chainOb.chain)
-				retval, err := chainOb.abi.Unpack("Unlock", vLog.Data)
-				if err != nil {
-					fmt.Println("error unpacking Unlock")
-					continue
-				}
-				fmt.Printf("txhash: %s, blocknum %d\n", vLog.TxHash, vLog.BlockNumber)
-
-				if vLog.BlockNumber+config.ETH_CONFIRMATION_COUNT < chainOb.LastBlock {
-					log.Info().Msg("Confirmed! Sending PostConfirmation to zetacore...")
-					sendhash := vLog.Topics[2].Hex()
-					var mMint string = retval[0].(*big.Int).String()
-					metaHash, err := chainOb.bridge.PostReceiveConfirmation(
-						sendhash,
-						vLog.TxHash.Hex(),
-						vLog.BlockNumber,
-						mMint,
-						common.ReceiveStatus_Success,
-						chainOb.chain.String(),
-					)
-					if err != nil {
-						log.Err(err).Msg("error posting confirmation to meta core")
-						continue
-					}
-					fmt.Printf("Zeta tx hash: %s\n", metaHash)
-					return true, true, nil
-				} else {
-					fmt.Printf("Included in block but not yet confirmed! included in block %d, current block %d, chain %s\n", vLog.BlockNumber, chainOb.LastBlock, chainOb.chain)
-					return true, false, nil
-				}
-			}
-		}
-	} else { // for BSC and Polygon
-		topics[2][0] = ethcommon.HexToHash(sendHash)
-		contractAddresses := make([]ethcommon.Address, 1)
-		if chainOb.chain == common.BSCChain {
-			contractAddresses[0] = ethcommon.HexToAddress(config.BSC_TOKEN_ADDRESS)
-		} else if chainOb.chain == common.POLYGONChain {
-			contractAddresses[0] = ethcommon.HexToAddress(config.POLYGON_TOKEN_ADDRESS)
-		} else {
-			return false, false, fmt.Errorf("unsupported chain %s", chainOb.chain)
-		}
-		query := ethereum.FilterQuery{
-			Addresses: contractAddresses,
-			FromBlock: big.NewInt(0), // LastBlock has been processed;
-			ToBlock:   nil,
-			Topics:    topics,
-		}
-		logs, err := chainOb.client.FilterLogs(context.Background(), query)
-		if err != nil {
-			return false, false, fmt.Errorf("IsSendOutTxProcessed: client FilterLog fail %w", err)
-		}
-		if len(logs) == 0 {
-			return false, false, nil
-		}
-		if len(logs) > 1 {
-			log.Error().Msgf("More than two logs with send hash %s", sendHash)
-			log.Error().Msgf("First one: %+v\nSecond one:%+v\n", logs[0], logs[1])
-			return true, true, fmt.Errorf("More than two logs with send hash %s", sendHash)
-		}
-		for _, vLog := range logs {
-			switch vLog.Topics[0].Hex() {
-			case logMMintedSignatureHash.Hex():
-				log.Info().Msgf("Found sendHash %s on chain %s", sendHash, chainOb.chain)
-				retval, err := chainOb.abi.Unpack("MMinted", vLog.Data)
-				if err != nil {
-					fmt.Println("error unpacking MMinted")
-					continue
-				}
-				fmt.Printf("txhash: %s, blocknum %d\n", vLog.TxHash, vLog.BlockNumber)
-				if vLog.BlockNumber+config.BSC_CONFIRMATION_COUNT < chainOb.LastBlock {
-					fmt.Printf("Sending PostConfirmation to zetacore...\n")
-					sendhash := vLog.Topics[2].Hex()
-					var mMint string = retval[0].(*big.Int).String()
-					metaHash, err := chainOb.bridge.PostReceiveConfirmation(
-						sendhash,
-						vLog.TxHash.Hex(),
-						vLog.BlockNumber,
-						mMint,
-						common.ReceiveStatus_Success,
-						chainOb.chain.String(),
-					)
-					if err != nil {
-						log.Err(err).Msg("error posting confirmation to meta core")
-						continue
-					}
-					fmt.Printf("Zeta tx hash: %s\n", metaHash)
-					return true, true, nil
-				} else {
-					fmt.Printf("Included in block but not yet confirmed! included in block %d, current block %d, chain %s\n", vLog.BlockNumber, chainOb.LastBlock, chainOb.chain)
-					return true, false, nil
-				}
-=======
-func (chainOb *ChainObserver) IsSendOutTxProcessed(sendHash string) (bool, error) {
 	recvTopics := make([][]ethcommon.Hash, 4)
 	recvTopics[3] = []ethcommon.Hash{ethcommon.HexToHash(sendHash)}
 	recvTopics[0] = []ethcommon.Hash{logMPIReceiveSignatureHash}
@@ -639,15 +520,14 @@
 	}
 	logs, err := chainOb.Client.FilterLogs(context.Background(), query)
 	if err != nil {
-		return false, fmt.Errorf("IsSendOutTxProcessed: Client FilterLog fail %w", err)
+		return false, false, fmt.Errorf("IsSendOutTxProcessed: Client FilterLog fail %w", err)
 	}
 	if len(logs) == 0 {
-		return false, nil
+		return false, false, nil
 	}
 	if len(logs) > 1 {
 		log.Fatal().Msgf("More than two logs with send hash %s", sendHash)
 		log.Fatal().Msgf("First one: %+v\nSecond one:%+v\n", logs[0], logs[1])
-		return true, fmt.Errorf("More than two logs with send hash %s", sendHash)
 	}
 	for _, vLog := range logs {
 		switch vLog.Topics[0].Hex() {
@@ -682,12 +562,11 @@
 					continue
 				}
 				fmt.Printf("Zeta tx hash: %s\n", metaHash)
+				return true, true, nil
 			} else {
 				fmt.Printf("Included in block but not yet confirmed! included in block %d, current block %d\n", vLog.BlockNumber, chainOb.LastBlock)
-				return false, nil
->>>>>>> 355ed25f
-			}
-			return true, nil
+				return true, false, nil
+			}
 		}
 	}
 
