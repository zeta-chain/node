--- conflicted
+++ resolved
@@ -457,16 +457,12 @@
 				res.Block.Tx,
 				uint64(res.Block.Height),
 				tssAddress,
-<<<<<<< HEAD
-				ob.logger.WatchInTx,
-=======
-				&ob.logger.InTx,
->>>>>>> ae299689
+				ob.logger.InTx,
 				ob.netParams,
 				depositorFee,
 			)
 			if err != nil {
-				ob.logger.WatchInTx.Error().Err(err).Msgf("observeInTxBTC: error filtering incoming txs for block %d", bn)
+				ob.logger.InTx.Error().Err(err).Msgf("observeInTxBTC: error filtering incoming txs for block %d", bn)
 				return err // we have to re-scan this block next time
 			}
 
@@ -803,7 +799,6 @@
 	return nil, nil
 }
 
-<<<<<<< HEAD
 // GetSenderAddressByVin get the sender address from the previous transaction
 func GetSenderAddressByVin(rpcClient interfaces.BTCRPCClient, vin btcjson.Vin, net *chaincfg.Params) (string, error) {
 	// query previous raw transaction by txid
@@ -843,9 +838,7 @@
 	return "", nil
 }
 
-=======
 // WatchUTXOS watches bitcoin chain for UTXOs owned by the TSS address
->>>>>>> ae299689
 func (ob *BTCChainClient) WatchUTXOS() {
 	ticker, err := clienttypes.NewDynamicTicker("Bitcoin_WatchUTXOS", ob.GetChainParams().WatchUtxoTicker)
 	if err != nil {
@@ -1012,13 +1005,8 @@
 		if err != nil {
 			ob.logger.OutTx.Error().Err(err).Msgf("findNonceMarkUTXO: error getting satoshis for utxo %v", utxo)
 		}
-<<<<<<< HEAD
 		if utxo.Address == tssAddress && sats == amount && utxo.TxID == txid && utxo.Vout == 0 {
-			ob.logger.ObserveOutTx.Info().Msgf("findNonceMarkUTXO: found nonce-mark utxo with txid %s, amount %d satoshi", utxo.TxID, sats)
-=======
-		if utxo.Address == tssAddress && sats == amount && utxo.TxID == txid {
 			ob.logger.OutTx.Info().Msgf("findNonceMarkUTXO: found nonce-mark utxo with txid %s, amount %d satoshi", utxo.TxID, sats)
->>>>>>> ae299689
 			return i, nil
 		}
 	}
