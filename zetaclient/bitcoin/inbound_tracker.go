--- conflicted
+++ resolved
@@ -79,11 +79,7 @@
 		return "", err
 	}
 	// #nosec G701 always positive
-<<<<<<< HEAD
-	event, err := GetBtcEvent(ob.rpcClient, *tx, tss, uint64(blockVb.Height), ob.logger.WatchInTx, ob.netParams, depositorFee)
-=======
-	event, err := GetBtcEvent(*tx, tss, uint64(blockVb.Height), &ob.logger.InTx, ob.netParams, depositorFee)
->>>>>>> ae299689
+	event, err := GetBtcEvent(ob.rpcClient, *tx, tss, uint64(blockVb.Height), ob.logger.InTx, ob.netParams, depositorFee)
 	if err != nil {
 		return "", err
 	}
