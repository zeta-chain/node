--- conflicted
+++ resolved
@@ -44,12 +44,8 @@
 	tss := interfaces.TestSigner{
 		PrivKey: privateKey,
 	}
-<<<<<<< HEAD
 	//client, err := NewBitcoinClient(common.BtcTestNetChain(), nil, tss, "", nil)
-	client, err := NewBitcoinClient(common.BtcRegtestChain(), nil, tss, "/tmp", nil, clientcommon.DefaultLoggers(), config.BTCConfig{}, nil)
-=======
-	client, err := NewBitcoinClient(common.BtcRegtestChain(), nil, tss, "/tmp", log.Logger, config.BTCConfig{}, nil)
->>>>>>> ea1da8ba
+	client, err := NewBitcoinClient(common.BtcRegtestChain(), nil, tss, "/tmp", clientcommon.DefaultLoggers(), config.BTCConfig{}, nil)
 	suite.Require().NoError(err)
 	suite.BitcoinChainClient = client
 	skBytes, err := hex.DecodeString(skHex)
