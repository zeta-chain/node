--- conflicted
+++ resolved
@@ -14,21 +14,12 @@
 	"github.com/zeta-chain/zetacore/zetaclient/config"
 )
 
-<<<<<<< HEAD
 const (
-	// feeRateCountBackBlocks is the default number of blocks to look back for fee rate estimation
-	feeRateCountBackBlocks = 2
-
-	// defaultTestnetFeeRate is the default fee rate for testnet, 10 sat/byte
-	defaultTestnetFeeRate = 10
-
 	// RPCAlertLatency is the default threshold for RPC latency to be considered unhealthy and trigger an alert.
 	// Bitcoin block time is 10 minutes, 1200s (20 minutes) is a reasonable threshold for Bitcoin
 	RPCAlertLatency = time.Duration(1200) * time.Second
 )
 
-=======
->>>>>>> 91c323d0
 // NewRPCClient creates a new RPC client by the given config.
 func NewRPCClient(btcConfig config.BTCConfig) (*rpcclient.Client, error) {
 	connCfg := &rpcclient.ConnConfig{
@@ -185,8 +176,9 @@
 	//
 	// calculate the fee rate in satoshis/vByte
 	// #nosec G115 always in range
-<<<<<<< HEAD
-	return uint64(highestRate), nil
+	feeRate := fee / int64(rawResult.Vsize)
+
+	return fee, feeRate, nil
 }
 
 // CheckRPCStatus checks the RPC status of the bitcoin chain
@@ -221,9 +213,4 @@
 	}
 
 	return header.Timestamp, nil
-=======
-	feeRate := fee / int64(rawResult.Vsize)
-
-	return fee, feeRate, nil
->>>>>>> 91c323d0
 }