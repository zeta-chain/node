// Package interfaces provides interfaces for clients and signers for the chain to interact with
package interfaces

import (
	"context"
	"math/big"

	sdkmath "cosmossdk.io/math"
	"github.com/btcsuite/btcd/btcjson"
	"github.com/btcsuite/btcd/chaincfg/chainhash"
	"github.com/btcsuite/btcd/rpcclient"
	"github.com/btcsuite/btcd/wire"
	"github.com/btcsuite/btcutil"
	"github.com/ethereum/go-ethereum/accounts/abi/bind"
	ethcommon "github.com/ethereum/go-ethereum/common"
	ethtypes "github.com/ethereum/go-ethereum/core/types"
	"github.com/onrik/ethrpc"
	"github.com/rs/zerolog"
	"github.com/zeta-chain/go-tss/blame"

	"github.com/zeta-chain/zetacore/pkg/chains"
	"github.com/zeta-chain/zetacore/pkg/proofs"
	crosschaintypes "github.com/zeta-chain/zetacore/x/crosschain/types"
	lightclienttypes "github.com/zeta-chain/zetacore/x/lightclient/types"
	observertypes "github.com/zeta-chain/zetacore/x/observer/types"
	keyinterfaces "github.com/zeta-chain/zetacore/zetaclient/keys/interfaces"
	"github.com/zeta-chain/zetacore/zetaclient/outboundprocessor"
)

type Order string

const (
	NoOrder    Order = ""
	Ascending  Order = "ASC"
	Descending Order = "DESC"
)

// ChainObserver is the interface for chain observer
type ChainObserver interface {
	Start(ctx context.Context)
	Stop()
	IsOutboundProcessed(
		ctx context.Context,
		cctx *crosschaintypes.CrossChainTx,
		logger zerolog.Logger,
	) (bool, bool, error)
	SetChainParams(observertypes.ChainParams)
	GetChainParams() observertypes.ChainParams
	GetTxID(nonce uint64) string
	WatchInboundTracker(ctx context.Context) error
}

// ChainSigner is the interface to sign transactions for a chain
type ChainSigner interface {
	TryProcessOutbound(
		ctx context.Context,
		cctx *crosschaintypes.CrossChainTx,
		outboundProc *outboundprocessor.Processor,
		outboundID string,
		observer ChainObserver,
		zetacoreClient ZetacoreClient,
		height uint64,
	)
	SetZetaConnectorAddress(address ethcommon.Address)
	SetERC20CustodyAddress(address ethcommon.Address)
	GetZetaConnectorAddress() ethcommon.Address
	GetERC20CustodyAddress() ethcommon.Address
}

// ZetacoreVoter represents voter interface.
type ZetacoreVoter interface {
	PostVoteBlockHeader(
		ctx context.Context,
		chainID int64,
		txhash []byte,
		height int64,
		header proofs.HeaderData,
	) (string, error)
	PostVoteGasPrice(
		ctx context.Context,
		chain chains.Chain,
		gasPrice uint64,
		supply string,
		blockNum uint64,
	) (string, error)
	PostVoteInbound(
		ctx context.Context,
		gasLimit, retryGasLimit uint64,
		msg *crosschaintypes.MsgVoteInbound,
	) (string, string, error)
	PostVoteOutbound(
		ctx context.Context,
		gasLimit, retryGasLimit uint64,
		msg *crosschaintypes.MsgVoteOutbound,
	) (string, string, error)
<<<<<<< HEAD
	PostGasPrice(chain chains.Chain, gasPrice, gasPriorityFee, blockNum uint64) (string, error)
	PostVoteBlockHeader(chainID int64, txhash []byte, height int64, header proofs.HeaderData) (string, error)
	GetBlockHeaderChainState(chainID int64) (lightclienttypes.QueryGetChainStateResponse, error)
=======
	PostVoteBlameData(ctx context.Context, blame *blame.Blame, chainID int64, index string) (string, error)
}
>>>>>>> 0d79cfb3

// ZetacoreClient is the client interface to interact with zetacore
//
//go:generate mockery --name ZetacoreClient --filename zetacore_client.go --case underscore --output ../../testutils/mocks
type ZetacoreClient interface {
	ZetacoreVoter

	Chain() chains.Chain
	GetLogger() *zerolog.Logger
	GetKeys() keyinterfaces.ObserverKeys

	GetKeyGen(ctx context.Context) (*observertypes.Keygen, error)

	GetBlockHeight(ctx context.Context) (int64, error)
	GetBlockHeaderChainState(ctx context.Context, chainID int64) (*lightclienttypes.ChainState, error)

	ListPendingCCTX(ctx context.Context, chainID int64) ([]*crosschaintypes.CrossChainTx, uint64, error)
	ListPendingCCTXWithinRateLimit(
		ctx context.Context,
	) (*crosschaintypes.QueryListPendingCctxWithinRateLimitResponse, error)

	GetRateLimiterInput(ctx context.Context, window int64) (*crosschaintypes.QueryRateLimiterInputResponse, error)
	GetPendingNoncesByChain(ctx context.Context, chainID int64) (observertypes.PendingNonces, error)

	GetCctxByNonce(ctx context.Context, chainID int64, nonce uint64) (*crosschaintypes.CrossChainTx, error)
	GetOutboundTracker(ctx context.Context, chain chains.Chain, nonce uint64) (*crosschaintypes.OutboundTracker, error)
	GetAllOutboundTrackerByChain(
		ctx context.Context,
		chainID int64,
		order Order,
	) ([]crosschaintypes.OutboundTracker, error)
	GetCrosschainFlags(ctx context.Context) (observertypes.CrosschainFlags, error)
	GetRateLimiterFlags(ctx context.Context) (crosschaintypes.RateLimiterFlags, error)
	GetObserverList(ctx context.Context) ([]string, error)
	GetBTCTSSAddress(ctx context.Context, chainID int64) (string, error)
	GetZetaHotKeyBalance(ctx context.Context) (sdkmath.Int, error)
	GetInboundTrackersForChain(ctx context.Context, chainID int64) ([]crosschaintypes.InboundTracker, error)

	// todo(revamp): refactor input to struct
	AddOutboundTracker(
		ctx context.Context,
		chainID int64,
		nonce uint64,
		txHash string,
		proof *proofs.Proof,
		blockHash string,
		txIndex int64,
	) (string, error)

	Stop()
	OnBeforeStop(callback func())
}

// BTCRPCClient is the interface for BTC RPC client
type BTCRPCClient interface {
	GetNetworkInfo() (*btcjson.GetNetworkInfoResult, error)
	CreateWallet(name string, opts ...rpcclient.CreateWalletOpt) (*btcjson.CreateWalletResult, error)
	GetNewAddress(account string) (btcutil.Address, error)
	GenerateToAddress(numBlocks int64, address btcutil.Address, maxTries *int64) ([]*chainhash.Hash, error)
	GetBalance(account string) (btcutil.Amount, error)
	SendRawTransaction(tx *wire.MsgTx, allowHighFees bool) (*chainhash.Hash, error)
	ListUnspent() ([]btcjson.ListUnspentResult, error)
	ListUnspentMinMaxAddresses(minConf int, maxConf int, addrs []btcutil.Address) ([]btcjson.ListUnspentResult, error)
	EstimateSmartFee(confTarget int64, mode *btcjson.EstimateSmartFeeMode) (*btcjson.EstimateSmartFeeResult, error)
	GetTransaction(txHash *chainhash.Hash) (*btcjson.GetTransactionResult, error)
	GetRawTransaction(txHash *chainhash.Hash) (*btcutil.Tx, error)
	GetRawTransactionVerbose(txHash *chainhash.Hash) (*btcjson.TxRawResult, error)
	GetBlockCount() (int64, error)
	GetBlockHash(blockHeight int64) (*chainhash.Hash, error)
	GetBlockVerbose(blockHash *chainhash.Hash) (*btcjson.GetBlockVerboseResult, error)
	GetBlockVerboseTx(blockHash *chainhash.Hash) (*btcjson.GetBlockVerboseTxResult, error)
	GetBlockHeader(blockHash *chainhash.Hash) (*wire.BlockHeader, error)
}

// EVMRPCClient is the interface for EVM RPC client
type EVMRPCClient interface {
	bind.ContractBackend
	SendTransaction(ctx context.Context, tx *ethtypes.Transaction) error
	SuggestGasPrice(ctx context.Context) (*big.Int, error)
	BlockNumber(ctx context.Context) (uint64, error)
	BlockByNumber(ctx context.Context, number *big.Int) (*ethtypes.Block, error)
	HeaderByNumber(ctx context.Context, number *big.Int) (*ethtypes.Header, error)
	TransactionByHash(ctx context.Context, hash ethcommon.Hash) (tx *ethtypes.Transaction, isPending bool, err error)
	TransactionReceipt(ctx context.Context, txHash ethcommon.Hash) (*ethtypes.Receipt, error)
	TransactionSender(
		ctx context.Context,
		tx *ethtypes.Transaction,
		block ethcommon.Hash,
		index uint,
	) (ethcommon.Address, error)
}

// EVMJSONRPCClient is the interface for EVM JSON RPC client
type EVMJSONRPCClient interface {
	EthGetBlockByNumber(number int, withTransactions bool) (*ethrpc.Block, error)
	EthGetTransactionByHash(hash string) (*ethrpc.Transaction, error)
}

// TSSSigner is the interface for TSS signer
type TSSSigner interface {
	Pubkey() []byte

	// Sign signs the data
	// Note: it specifies optionalPubkey to use a different pubkey than the current pubkey set during keygen
	// TODO: check if optionalPubkey is needed
	// https://github.com/zeta-chain/node/issues/2085
	Sign(
		ctx context.Context,
		data []byte,
		height uint64,
		nonce uint64,
		chainID int64,
		optionalPubkey string,
	) ([65]byte, error)

	// SignBatch signs the data in batch
	SignBatch(ctx context.Context, digests [][]byte, height uint64, nonce uint64, chainID int64) ([][65]byte, error)

	EVMAddress() ethcommon.Address
	BTCAddress() string
	BTCAddressWitnessPubkeyHash() *btcutil.AddressWitnessPubKeyHash
	PubKeyCompressedBytes() []byte
}<|MERGE_RESOLUTION|>--- conflicted
+++ resolved
@@ -79,9 +79,7 @@
 	PostVoteGasPrice(
 		ctx context.Context,
 		chain chains.Chain,
-		gasPrice uint64,
-		supply string,
-		blockNum uint64,
+		gasPrice, priorityFee, blockNum uint64,
 	) (string, error)
 	PostVoteInbound(
 		ctx context.Context,
@@ -93,14 +91,8 @@
 		gasLimit, retryGasLimit uint64,
 		msg *crosschaintypes.MsgVoteOutbound,
 	) (string, string, error)
-<<<<<<< HEAD
-	PostGasPrice(chain chains.Chain, gasPrice, gasPriorityFee, blockNum uint64) (string, error)
-	PostVoteBlockHeader(chainID int64, txhash []byte, height int64, header proofs.HeaderData) (string, error)
-	GetBlockHeaderChainState(chainID int64) (lightclienttypes.QueryGetChainStateResponse, error)
-=======
 	PostVoteBlameData(ctx context.Context, blame *blame.Blame, chainID int64, index string) (string, error)
 }
->>>>>>> 0d79cfb3
 
 // ZetacoreClient is the client interface to interact with zetacore
 //
