package signer

import (
	"testing"

	sdktypes "github.com/cosmos/cosmos-sdk/types"
	"github.com/ethereum/go-ethereum/crypto"
	"github.com/rs/zerolog"
	"github.com/stretchr/testify/require"
	"github.com/zeta-chain/zetacore/pkg/chains"
	"github.com/zeta-chain/zetacore/pkg/constant"
	"github.com/zeta-chain/zetacore/testutil/sample"
	crosschaintypes "github.com/zeta-chain/zetacore/x/crosschain/types"
	"github.com/zeta-chain/zetacore/zetaclient/chains/evm/observer"
	"github.com/zeta-chain/zetacore/zetaclient/common"
	"github.com/zeta-chain/zetacore/zetaclient/config"
	"github.com/zeta-chain/zetacore/zetaclient/context"
	"github.com/zeta-chain/zetacore/zetaclient/keys"
	"github.com/zeta-chain/zetacore/zetaclient/metrics"
	"github.com/zeta-chain/zetacore/zetaclient/outboundprocessor"
	"github.com/zeta-chain/zetacore/zetaclient/testutils"
	"github.com/zeta-chain/zetacore/zetaclient/testutils/mocks"
)

var (
	// Dummy addresses as they are just used as transaction data to be signed
	ConnectorAddress    = sample.EthAddress()
	ERC20CustodyAddress = sample.EthAddress()
)

func getNewEvmSigner() (*Signer, error) {
	mpiAddress := ConnectorAddress
	erc20CustodyAddress := ERC20CustodyAddress
	logger := common.ClientLogger{}
	ts := &metrics.TelemetryServer{}
	cfg := config.NewConfig()
	return NewSigner(
		chains.BscMainnetChain,
		mocks.EVMRPCEnabled,
		mocks.NewTSSMainnet(),
		config.GetConnectorABI(),
		config.GetERC20CustodyABI(),
		mpiAddress,
		erc20CustodyAddress,
		context.NewZetacoreContext(cfg),
		logger,
		ts)
}

func getNewEvmChainObserver() (*observer.Observer, error) {
	logger := common.ClientLogger{}
	ts := &metrics.TelemetryServer{}
	cfg := config.NewConfig()
	tss := mocks.NewTSSMainnet()

	evmcfg := config.EVMConfig{Chain: chains.BscMainnetChain, Endpoint: "http://localhost:8545"}
	cfg.EVMChainConfigs[chains.BscMainnetChain.ChainId] = evmcfg
	coreCTX := context.NewZetacoreContext(cfg)
	appCTX := context.NewAppContext(coreCTX, cfg)

	return observer.NewObserver(appCTX, mocks.NewMockZetacoreClient(), tss, "", logger, evmcfg, ts)
}

func getNewOutboundProcessor() *outboundprocessor.Processor {
	logger := zerolog.Logger{}
	return outboundprocessor.NewProcessor(logger)
}

func getCCTX(t *testing.T) *crosschaintypes.CrossChainTx {
	return testutils.LoadCctxByNonce(t, 56, 68270)
}

func getInvalidCCTX(t *testing.T) *crosschaintypes.CrossChainTx {
	cctx := getCCTX(t)
	// modify receiver chain id to make it invalid
	cctx.GetCurrentOutboundParam().ReceiverChainId = 13378337
	return cctx
}

func TestSigner_SetGetConnectorAddress(t *testing.T) {
	evmSigner, err := getNewEvmSigner()
	require.NoError(t, err)
	// Get and compare
	require.Equal(t, ConnectorAddress, evmSigner.GetZetaConnectorAddress())

	// Update and get again
	newConnector := sample.EthAddress()
	evmSigner.SetZetaConnectorAddress(newConnector)
	require.Equal(t, newConnector, evmSigner.GetZetaConnectorAddress())
}

func TestSigner_SetGetERC20CustodyAddress(t *testing.T) {
	evmSigner, err := getNewEvmSigner()
	require.NoError(t, err)
	// Get and compare
	require.Equal(t, ERC20CustodyAddress, evmSigner.GetERC20CustodyAddress())

	// Update and get again
	newCustody := sample.EthAddress()
	evmSigner.SetERC20CustodyAddress(newCustody)
	require.Equal(t, newCustody, evmSigner.GetERC20CustodyAddress())
}

func TestSigner_TryProcessOutbound(t *testing.T) {
	evmSigner, err := getNewEvmSigner()
	require.NoError(t, err)
	cctx := getCCTX(t)
	processorManager := getNewOutboundProcessor()
	mockObserver, err := getNewEvmChainObserver()
	require.NoError(t, err)

<<<<<<< HEAD
	// Test with mock client that has keys
	client := mocks.NewMockZetacoreClient().WithKeys(&keys.Keys{})
	evmSigner.TryProcessOutTx(cctx, processorManager, "123", mockObserver, client, 123)
=======
	evmSigner.TryProcessOutbound(cctx, processorManager, "123", mockObserver, mocks.NewMockZetaCoreClient(), 123)
>>>>>>> 47c8205b

	// Check if cctx was signed and broadcasted
	list := evmSigner.GetReportedTxList()
	require.Len(t, *list, 1)
}

func TestSigner_SignOutbound(t *testing.T) {
	// Setup evm signer
	evmSigner, err := getNewEvmSigner()
	require.NoError(t, err)

	// Setup txData struct

	cctx := getCCTX(t)
	mockObserver, err := getNewEvmChainObserver()
	require.NoError(t, err)
	txData, skip, err := NewOutboundData(cctx, mockObserver, evmSigner.EvmClient(), zerolog.Logger{}, 123)
	require.False(t, skip)
	require.NoError(t, err)

	t.Run("SignOutbound - should successfully sign", func(t *testing.T) {
		// Call SignOutbound
		tx, err := evmSigner.SignOutbound(txData)
		require.NoError(t, err)

		// Verify Signature
		tss := mocks.NewTSSMainnet()
		_, r, s := tx.RawSignatureValues()
		signature := append(r.Bytes(), s.Bytes()...)
		hash := evmSigner.EvmSigner().Hash(tx)

		verified := crypto.VerifySignature(tss.Pubkey(), hash.Bytes(), signature)
		require.True(t, verified)
	})
}

func TestSigner_SignRevertTx(t *testing.T) {
	// Setup evm signer
	evmSigner, err := getNewEvmSigner()
	require.NoError(t, err)

	// Setup txData struct
	cctx := getCCTX(t)
	mockObserver, err := getNewEvmChainObserver()
	require.NoError(t, err)
	txData, skip, err := NewOutboundData(cctx, mockObserver, evmSigner.EvmClient(), zerolog.Logger{}, 123)
	require.False(t, skip)
	require.NoError(t, err)

	t.Run("SignRevertTx - should successfully sign", func(t *testing.T) {
		// Call SignRevertTx
		tx, err := evmSigner.SignRevertTx(txData)
		require.NoError(t, err)

		// Verify Signature
		tss := mocks.NewTSSMainnet()
		_, r, s := tx.RawSignatureValues()
		signature := append(r.Bytes(), s.Bytes()...)
		hash := evmSigner.EvmSigner().Hash(tx)

		verified := crypto.VerifySignature(tss.Pubkey(), hash.Bytes(), signature)
		require.True(t, verified)
	})
}

func TestSigner_SignWithdrawTx(t *testing.T) {
	// Setup evm signer
	evmSigner, err := getNewEvmSigner()
	require.NoError(t, err)

	// Setup txData struct
	cctx := getCCTX(t)
	mockObserver, err := getNewEvmChainObserver()
	require.NoError(t, err)
	txData, skip, err := NewOutboundData(cctx, mockObserver, evmSigner.EvmClient(), zerolog.Logger{}, 123)
	require.False(t, skip)
	require.NoError(t, err)

	t.Run("SignWithdrawTx - should successfully sign", func(t *testing.T) {
		// Call SignWithdrawTx
		tx, err := evmSigner.SignWithdrawTx(txData)
		require.NoError(t, err)

		// Verify Signature
		tss := mocks.NewTSSMainnet()
		_, r, s := tx.RawSignatureValues()
		signature := append(r.Bytes(), s.Bytes()...)
		hash := evmSigner.EvmSigner().Hash(tx)

		verified := crypto.VerifySignature(tss.Pubkey(), hash.Bytes(), signature)
		require.True(t, verified)
	})
}

func TestSigner_SignCommandTx(t *testing.T) {
	// Setup evm signer
	evmSigner, err := getNewEvmSigner()
	require.NoError(t, err)

	// Setup txData struct
	cctx := getCCTX(t)
	mockObserver, err := getNewEvmChainObserver()
	require.NoError(t, err)
	txData, skip, err := NewOutboundData(cctx, mockObserver, evmSigner.EvmClient(), zerolog.Logger{}, 123)
	require.False(t, skip)
	require.NoError(t, err)

	t.Run("SignCommandTx CmdWhitelistERC20", func(t *testing.T) {
		cmd := constant.CmdWhitelistERC20
		params := ConnectorAddress.Hex()
		// Call SignCommandTx
		tx, err := evmSigner.SignCommandTx(txData, cmd, params)
		require.NoError(t, err)

		// Verify Signature
		tss := mocks.NewTSSMainnet()
		_, r, s := tx.RawSignatureValues()
		signature := append(r.Bytes(), s.Bytes()...)
		hash := evmSigner.EvmSigner().Hash(tx)

		verified := crypto.VerifySignature(tss.Pubkey(), hash.Bytes(), signature)
		require.True(t, verified)
	})

	t.Run("SignCommandTx CmdMigrateTssFunds", func(t *testing.T) {
		cmd := constant.CmdMigrateTssFunds
		// Call SignCommandTx
		tx, err := evmSigner.SignCommandTx(txData, cmd, "")
		require.NoError(t, err)

		// Verify Signature
		tss := mocks.NewTSSMainnet()
		_, r, s := tx.RawSignatureValues()
		signature := append(r.Bytes(), s.Bytes()...)
		hash := evmSigner.EvmSigner().Hash(tx)

		verified := crypto.VerifySignature(tss.Pubkey(), hash.Bytes(), signature)
		require.True(t, verified)
	})
}

func TestSigner_SignERC20WithdrawTx(t *testing.T) {
	// Setup evm signer
	evmSigner, err := getNewEvmSigner()
	require.NoError(t, err)

	// Setup txData struct
	cctx := getCCTX(t)
	mockObserver, err := getNewEvmChainObserver()
	require.NoError(t, err)
	txData, skip, err := NewOutboundData(cctx, mockObserver, evmSigner.EvmClient(), zerolog.Logger{}, 123)
	require.False(t, skip)
	require.NoError(t, err)

	t.Run("SignERC20WithdrawTx - should successfully sign", func(t *testing.T) {
		// Call SignERC20WithdrawTx
		tx, err := evmSigner.SignERC20WithdrawTx(txData)
		require.NoError(t, err)

		// Verify Signature
		tss := mocks.NewTSSMainnet()
		_, r, s := tx.RawSignatureValues()
		signature := append(r.Bytes(), s.Bytes()...)
		hash := evmSigner.EvmSigner().Hash(tx)

		verified := crypto.VerifySignature(tss.Pubkey(), hash.Bytes(), signature)
		require.True(t, verified)
	})
}

func TestSigner_BroadcastOutbound(t *testing.T) {
	// Setup evm signer
	evmSigner, err := getNewEvmSigner()
	require.NoError(t, err)

	// Setup txData struct
	cctx := getCCTX(t)
	mockObserver, err := getNewEvmChainObserver()
	require.NoError(t, err)
	txData, skip, err := NewOutboundData(cctx, mockObserver, evmSigner.EvmClient(), zerolog.Logger{}, 123)
	require.False(t, skip)
	require.NoError(t, err)

	t.Run("BroadcastOutbound - should successfully broadcast", func(t *testing.T) {
		// Call SignERC20WithdrawTx
		tx, err := evmSigner.SignERC20WithdrawTx(txData)
		require.NoError(t, err)

<<<<<<< HEAD
		evmSigner.BroadcastOutTx(tx, cctx, zerolog.Logger{}, sdktypes.AccAddress{}, mocks.NewMockZetacoreClient(), txData)
=======
		evmSigner.BroadcastOutbound(tx, cctx, zerolog.Logger{}, sdktypes.AccAddress{}, mocks.NewMockZetaCoreClient(), txData)
>>>>>>> 47c8205b

		//Check if cctx was signed and broadcasted
		list := evmSigner.GetReportedTxList()
		require.Len(t, *list, 1)
	})
}

func TestSigner_getEVMRPC(t *testing.T) {
	t.Run("getEVMRPC error dialing", func(t *testing.T) {
		client, signer, err := getEVMRPC("invalidEndpoint")
		require.Nil(t, client)
		require.Nil(t, signer)
		require.Error(t, err)
	})
}

func TestSigner_SignerErrorMsg(t *testing.T) {
	cctx := getCCTX(t)

	msg := ErrorMsg(cctx)
	require.Contains(t, msg, "nonce 68270 chain 56")
}

func TestSigner_SignWhitelistERC20Cmd(t *testing.T) {
	// Setup evm signer
	evmSigner, err := getNewEvmSigner()
	require.NoError(t, err)

	// Setup txData struct
	cctx := getCCTX(t)
	mockObserver, err := getNewEvmChainObserver()
	require.NoError(t, err)
	txData, skip, err := NewOutboundData(cctx, mockObserver, evmSigner.EvmClient(), zerolog.Logger{}, 123)
	require.False(t, skip)
	require.NoError(t, err)

	tx, err := evmSigner.SignWhitelistERC20Cmd(txData, "")
	require.Nil(t, tx)
	require.ErrorContains(t, err, "invalid erc20 address")
}<|MERGE_RESOLUTION|>--- conflicted
+++ resolved
@@ -109,13 +109,9 @@
 	mockObserver, err := getNewEvmChainObserver()
 	require.NoError(t, err)
 
-<<<<<<< HEAD
 	// Test with mock client that has keys
 	client := mocks.NewMockZetacoreClient().WithKeys(&keys.Keys{})
-	evmSigner.TryProcessOutTx(cctx, processorManager, "123", mockObserver, client, 123)
-=======
-	evmSigner.TryProcessOutbound(cctx, processorManager, "123", mockObserver, mocks.NewMockZetaCoreClient(), 123)
->>>>>>> 47c8205b
+	evmSigner.TryProcessOutbound(cctx, processorManager, "123", mockObserver, client, 123)
 
 	// Check if cctx was signed and broadcasted
 	list := evmSigner.GetReportedTxList()
@@ -304,11 +300,7 @@
 		tx, err := evmSigner.SignERC20WithdrawTx(txData)
 		require.NoError(t, err)
 
-<<<<<<< HEAD
-		evmSigner.BroadcastOutTx(tx, cctx, zerolog.Logger{}, sdktypes.AccAddress{}, mocks.NewMockZetacoreClient(), txData)
-=======
-		evmSigner.BroadcastOutbound(tx, cctx, zerolog.Logger{}, sdktypes.AccAddress{}, mocks.NewMockZetaCoreClient(), txData)
->>>>>>> 47c8205b
+		evmSigner.BroadcastOutbound(tx, cctx, zerolog.Logger{}, sdktypes.AccAddress{}, mocks.NewMockZetacoreClient(), txData)
 
 		//Check if cctx was signed and broadcasted
 		list := evmSigner.GetReportedTxList()
