package signer

import (
	"context"
	"encoding/base64"
	"encoding/hex"
	"errors"
	"fmt"
	"math/big"

	ethcommon "github.com/ethereum/go-ethereum/common"
	"github.com/rs/zerolog"

	"github.com/zeta-chain/zetacore/pkg/chains"
	"github.com/zeta-chain/zetacore/pkg/coin"
	"github.com/zeta-chain/zetacore/x/crosschain/types"
	"github.com/zeta-chain/zetacore/zetaclient/chains/evm/observer"
	"github.com/zeta-chain/zetacore/zetaclient/chains/interfaces"
	clientcontext "github.com/zeta-chain/zetacore/zetaclient/context"
)

const (
	MinGasLimit = 100_000
	MaxGasLimit = 1_000_000
)

// OutboundData is a data structure containing input fields used to construct each type of transaction.
// This is populated using cctx and other input parameters passed to TryProcessOutbound
type OutboundData struct {
	srcChainID *big.Int
	toChainID  *big.Int
	sender     ethcommon.Address
	to         ethcommon.Address
	asset      ethcommon.Address
	amount     *big.Int
	gasPrice   *big.Int
	gasLimit   uint64
	message    []byte
	nonce      uint64
	height     uint64

	// cctxIndex field is the inbound message digest that is sent to the destination contract
	cctxIndex [32]byte

	// outboundParams field contains data detailing the receiver chain and outbound transaction
	outboundParams *types.OutboundParams
}

// SetChainAndSender populates the destination address and Chain ID based on the status of the cross chain tx
// returns true if transaction should be skipped
// returns false otherwise
func (txData *OutboundData) SetChainAndSender(cctx *types.CrossChainTx, logger zerolog.Logger) bool {
	switch cctx.CctxStatus.Status {
	case types.CctxStatus_PendingRevert:
		txData.to = ethcommon.HexToAddress(cctx.InboundParams.Sender)
		txData.toChainID = big.NewInt(cctx.InboundParams.SenderChainId)
		logger.Info().Msgf("Abort: reverting inbound")
	case types.CctxStatus_PendingOutbound:
		txData.to = ethcommon.HexToAddress(cctx.GetCurrentOutboundParam().Receiver)
		txData.toChainID = big.NewInt(cctx.GetCurrentOutboundParam().ReceiverChainId)
	default:
		logger.Info().Msgf("Transaction doesn't need to be processed status: %d", cctx.CctxStatus.Status)
		return true
	}
	return false
}

// SetupGas sets the gas limit and price
func (txData *OutboundData) SetupGas(
	cctx *types.CrossChainTx,
	logger zerolog.Logger,
	client interfaces.EVMRPCClient,
	chain chains.Chain,
) error {
	txData.gasLimit = cctx.GetCurrentOutboundParam().GasLimit
	if txData.gasLimit < MinGasLimit {
		txData.gasLimit = MinGasLimit
		logger.Warn().
			Msgf("gasLimit %d is too low; set to %d", cctx.GetCurrentOutboundParam().GasLimit, txData.gasLimit)
	}
	if txData.gasLimit > MaxGasLimit {
		txData.gasLimit = MaxGasLimit
		logger.Warn().
			Msgf("gasLimit %d is too high; set to %d", cctx.GetCurrentOutboundParam().GasLimit, txData.gasLimit)
	}

	// use dynamic gas price for ethereum chains.
	// The code below is a fix for https://github.com/zeta-chain/node/issues/1085
	// doesn't close directly the issue because we should determine if we want to keep using SuggestGasPrice if no GasPrice
	// we should possibly remove it completely and return an error if no GasPrice is provided because it means no fee is processed on ZetaChain
	specified, ok := new(big.Int).SetString(cctx.GetCurrentOutboundParam().GasPrice, 10)
	if !ok {
		if chain.Network == chains.Network_eth {
			suggested, err := client.SuggestGasPrice(context.Background())
			if err != nil {
				return errors.Join(err, fmt.Errorf("cannot get gas price from chain %s ", chain.String()))
			}
			txData.gasPrice = roundUpToNearestGwei(suggested)
		} else {
			return fmt.Errorf("cannot convert gas price  %s ", cctx.GetCurrentOutboundParam().GasPrice)
		}
	} else {
		txData.gasPrice = specified
	}
	return nil
}

// NewOutboundData populates transaction input fields parsed from the cctx and other parameters
// returns
//  1. New NewOutboundData Data struct or nil if an error occurred.
//  2. bool (skipTx) - if the transaction doesn't qualify to be processed the function will return true, meaning that this
//     cctx will be skipped and false otherwise.
//  3. error
func NewOutboundData(
<<<<<<< HEAD
	ctx context.Context,
=======
	appontext *clientcontext.AppContext,
>>>>>>> f45a56b5
	cctx *types.CrossChainTx,
	evmObserver *observer.Observer,
	evmRPC interfaces.EVMRPCClient,
	logger zerolog.Logger,
	height uint64,
) (*OutboundData, bool, error) {
	txData := OutboundData{}
	txData.outboundParams = cctx.GetCurrentOutboundParam()
	txData.amount = cctx.GetCurrentOutboundParam().Amount.BigInt()
	txData.nonce = cctx.GetCurrentOutboundParam().TssNonce
	txData.sender = ethcommon.HexToAddress(cctx.InboundParams.Sender)
	txData.srcChainID = big.NewInt(cctx.InboundParams.SenderChainId)
	txData.asset = ethcommon.HexToAddress(cctx.InboundParams.Asset)

	txData.height = height

	skipTx := txData.SetChainAndSender(cctx, logger)
	if skipTx {
		return nil, true, nil
	}

	toChain, found := chains.GetChainFromChainID(txData.toChainID.Int64(), appontext.GetAdditionalChains())
	if !found {
		return nil, true, fmt.Errorf("unknown chain: %d", txData.toChainID.Int64())
	}

	// Get nonce, Early return if the cctx is already processed
	nonce := cctx.GetCurrentOutboundParam().TssNonce
	included, confirmed, err := evmObserver.IsOutboundProcessed(ctx, cctx, logger)
	if err != nil {
		return nil, true, errors.New("IsOutboundProcessed failed")
	}
	if included || confirmed {
		logger.Info().Msgf("CCTX already processed; exit signer")
		return nil, true, nil
	}

	// Set up gas limit and gas price
	err = txData.SetupGas(cctx, logger, evmRPC, toChain)
	if err != nil {
		return nil, true, err
	}

	// Get sendHash
	logger.Info().
		Msgf("chain %s minting %d to %s, nonce %d, finalized zeta bn %d", toChain.String(), cctx.InboundParams.Amount, txData.to.Hex(), nonce, cctx.InboundParams.FinalizedZetaHeight)
	cctxIndex, err := hex.DecodeString(cctx.Index[2:]) // remove the leading 0x
	if err != nil || len(cctxIndex) != 32 {
		return nil, true, fmt.Errorf("decode CCTX %s error", cctx.Index)
	}
	copy(txData.cctxIndex[:32], cctxIndex[:32])

	// In case there is a pending transaction, make sure this keysign is a transaction replacement
	pendingTx := evmObserver.GetPendingTx(nonce)
	if pendingTx != nil {
		if txData.gasPrice.Cmp(pendingTx.GasPrice()) > 0 {
			logger.Info().
				Msgf("replace pending outbound %s nonce %d using gas price %d", pendingTx.Hash().Hex(), nonce, txData.gasPrice)
		} else {
			logger.Info().Msgf("please wait for pending outbound %s nonce %d to be included", pendingTx.Hash().Hex(), nonce)
			return nil, true, nil
		}
	}

	// Base64 decode message
	if cctx.InboundParams.CoinType != coin.CoinType_Cmd {
		txData.message, err = base64.StdEncoding.DecodeString(cctx.RelayedMessage)
		if err != nil {
			logger.Err(err).Msgf("decode CCTX.Message %s error", cctx.RelayedMessage)
		}
	}

	return &txData, false, nil
}<|MERGE_RESOLUTION|>--- conflicted
+++ resolved
@@ -112,11 +112,7 @@
 //     cctx will be skipped and false otherwise.
 //  3. error
 func NewOutboundData(
-<<<<<<< HEAD
 	ctx context.Context,
-=======
-	appontext *clientcontext.AppContext,
->>>>>>> f45a56b5
 	cctx *types.CrossChainTx,
 	evmObserver *observer.Observer,
 	evmRPC interfaces.EVMRPCClient,
@@ -138,6 +134,7 @@
 		return nil, true, nil
 	}
 
+	// TODO
 	toChain, found := chains.GetChainFromChainID(txData.toChainID.Int64(), appontext.GetAdditionalChains())
 	if !found {
 		return nil, true, fmt.Errorf("unknown chain: %d", txData.toChainID.Int64())
