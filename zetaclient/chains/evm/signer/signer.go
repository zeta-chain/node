// Package signer implements the ChainSigner interface for EVM chains
package signer

import (
	"context"
	"encoding/hex"
	"fmt"
	"math/big"
	"strconv"
	"strings"
	"time"

	"cosmossdk.io/errors"
	sdk "github.com/cosmos/cosmos-sdk/types"
	"github.com/ethereum/go-ethereum/accounts/abi"
	ethcommon "github.com/ethereum/go-ethereum/common"
	ethtypes "github.com/ethereum/go-ethereum/core/types"
	"github.com/ethereum/go-ethereum/crypto"
	"github.com/ethereum/go-ethereum/ethclient"
	ethrpc "github.com/ethereum/go-ethereum/rpc"
	"github.com/rs/zerolog"
	"github.com/rs/zerolog/log"
	"github.com/zeta-chain/protocol-contracts/pkg/contracts/evm/erc20custody.sol"

	"github.com/zeta-chain/zetacore/pkg/chains"
	"github.com/zeta-chain/zetacore/pkg/coin"
	"github.com/zeta-chain/zetacore/pkg/constant"
	crosschainkeeper "github.com/zeta-chain/zetacore/x/crosschain/keeper"
	"github.com/zeta-chain/zetacore/x/crosschain/types"
	"github.com/zeta-chain/zetacore/zetaclient/chains/base"
	"github.com/zeta-chain/zetacore/zetaclient/chains/evm"
	"github.com/zeta-chain/zetacore/zetaclient/chains/evm/observer"
	"github.com/zeta-chain/zetacore/zetaclient/chains/interfaces"
	"github.com/zeta-chain/zetacore/zetaclient/compliance"
	zctx "github.com/zeta-chain/zetacore/zetaclient/context"
	"github.com/zeta-chain/zetacore/zetaclient/metrics"
	"github.com/zeta-chain/zetacore/zetaclient/outboundprocessor"
	"github.com/zeta-chain/zetacore/zetaclient/testutils/mocks"
	"github.com/zeta-chain/zetacore/zetaclient/zetacore"
)

const (
	// broadcastBackoff is the initial backoff duration for retrying broadcast
	broadcastBackoff = 1000 * time.Millisecond

	// broadcastRetries is the maximum number of retries for broadcasting a transaction
	broadcastRetries = 5
)

var (
	_ interfaces.ChainSigner = (*Signer)(nil)

	// zeroValue is for outbounds that carry no ETH (gas token) value
	zeroValue = big.NewInt(0)
)

// Signer deals with the signing EVM transactions and implements the ChainSigner interface
type Signer struct {
	*base.Signer

	// client is the EVM RPC client to interact with the EVM chain
	client interfaces.EVMRPCClient

	// ethSigner encapsulates EVM transaction signature handling
	ethSigner ethtypes.Signer

	// zetaConnectorABI is the ABI of the ZetaConnector contract
	zetaConnectorABI abi.ABI

	// erc20CustodyABI is the ABI of the ERC20Custody contract
	erc20CustodyABI abi.ABI

	// zetaConnectorAddress is the address of the ZetaConnector contract
	zetaConnectorAddress ethcommon.Address

	// er20CustodyAddress is the address of the ERC20Custody contract
	er20CustodyAddress ethcommon.Address
}

// NewSigner creates a new EVM signer
func NewSigner(
	ctx context.Context,
	chain chains.Chain,
	tss interfaces.TSSSigner,
	ts *metrics.TelemetryServer,
	logger base.Logger,
	endpoint string,
	zetaConnectorABI string,
	erc20CustodyABI string,
	zetaConnectorAddress ethcommon.Address,
	erc20CustodyAddress ethcommon.Address,
) (*Signer, error) {
	// create base signer
	baseSigner := base.NewSigner(chain, tss, ts, logger)

	// create EVM client
	client, ethSigner, err := getEVMRPC(ctx, endpoint)
	if err != nil {
		return nil, errors.Wrap(err, "unable to create EVM client")
	}

	// prepare ABIs
	connectorABI, err := abi.JSON(strings.NewReader(zetaConnectorABI))
	if err != nil {
		return nil, errors.Wrap(err, "unable to build ZetaConnector ABI")
	}

	custodyABI, err := abi.JSON(strings.NewReader(erc20CustodyABI))
	if err != nil {
		return nil, errors.Wrap(err, "unable to build ERC20Custody ABI")
	}

	return &Signer{
		Signer:               baseSigner,
		client:               client,
		ethSigner:            ethSigner,
		zetaConnectorABI:     connectorABI,
		erc20CustodyABI:      custodyABI,
		zetaConnectorAddress: zetaConnectorAddress,
		er20CustodyAddress:   erc20CustodyAddress,
	}, nil
}

// SetZetaConnectorAddress sets the zeta connector address
func (signer *Signer) SetZetaConnectorAddress(addr ethcommon.Address) {
	signer.Lock()
	defer signer.Unlock()
	signer.zetaConnectorAddress = addr
}

// SetERC20CustodyAddress sets the erc20 custody address
func (signer *Signer) SetERC20CustodyAddress(addr ethcommon.Address) {
	signer.Lock()
	defer signer.Unlock()
	signer.er20CustodyAddress = addr
}

// SetGatewayAddress sets the gateway address
func (signer *Signer) SetGatewayAddress(_ string) {
	// Note: do nothing for now
	// gateway address will be needed in the future contract architecture
}

// GetZetaConnectorAddress returns the zeta connector address
func (signer *Signer) GetZetaConnectorAddress() ethcommon.Address {
	signer.Lock()
	defer signer.Unlock()
	return signer.zetaConnectorAddress
}

// GetERC20CustodyAddress returns the erc20 custody address
func (signer *Signer) GetERC20CustodyAddress() ethcommon.Address {
	signer.Lock()
	defer signer.Unlock()
	return signer.er20CustodyAddress
}

// GetGatewayAddress returns the gateway address
func (signer *Signer) GetGatewayAddress() string {
	// Note: return empty string for now
	// gateway address will be needed in the future contract architecture
	return ""
}

// Sign given data, and metadata (gas, nonce, etc)
// returns a signed transaction, sig bytes, hash bytes, and error
func (signer *Signer) Sign(
	ctx context.Context,
	data []byte,
	to ethcommon.Address,
	amount *big.Int,
	gas Gas,
	nonce uint64,
	height uint64,
) (*ethtypes.Transaction, []byte, []byte, error) {
<<<<<<< HEAD
	log.Info().Str("tss.pub_key", signer.TSS().EVMAddress().String()).Msg("Sign: TSS signer")
	fmt.Println("Sign: TSS signer", signer.TSS().EVMAddress().String())
=======
	signer.Logger().Std.Debug().
		Str("tss_pub_key", signer.TSS().EVMAddress().String()).
		Msg("Signing evm transaction")

	chainID := big.NewInt(signer.Chain().ChainId)
	tx, err := newTx(chainID, data, to, amount, gas, nonce)
	if err != nil {
		return nil, nil, nil, err
	}
>>>>>>> a3d36821

	hashBytes := signer.ethSigner.Hash(tx).Bytes()

	sig, err := signer.TSS().Sign(ctx, hashBytes, height, nonce, signer.Chain().ChainId, "")
	if err != nil {
		return nil, nil, nil, err
	}

	log.Debug().Msgf("Sign: Signature: %s", hex.EncodeToString(sig[:]))
	pubk, err := crypto.SigToPub(hashBytes, sig[:])
	if err != nil {
		signer.Logger().Std.Error().Err(err).Msgf("SigToPub error")
	}

	addr := crypto.PubkeyToAddress(*pubk)
	signer.Logger().Std.Info().Msgf("Sign: Ecrecovery of signature: %s", addr.Hex())
	signedTX, err := tx.WithSignature(signer.ethSigner, sig[:])
	if err != nil {
		return nil, nil, nil, err
	}

	return signedTX, sig[:], hashBytes[:], nil
}

func newTx(
	chainID *big.Int,
	data []byte,
	to ethcommon.Address,
	amount *big.Int,
	gas Gas,
	nonce uint64,
) (*ethtypes.Transaction, error) {
	if err := gas.validate(); err != nil {
		return nil, errors.Wrap(err, "invalid gas parameters")
	}

	if gas.isLegacy() {
		return ethtypes.NewTx(&ethtypes.LegacyTx{
			To:       &to,
			Value:    amount,
			Data:     data,
			GasPrice: gas.Price,
			Gas:      gas.Limit,
			Nonce:    nonce,
		}), nil
	}

	return ethtypes.NewTx(&ethtypes.DynamicFeeTx{
		ChainID:   chainID,
		To:        &to,
		Value:     amount,
		Data:      data,
		GasFeeCap: gas.Price,
		GasTipCap: gas.PriorityFee,
		Gas:       gas.Limit,
		Nonce:     nonce,
	}), nil
}

func (signer *Signer) broadcast(ctx context.Context, tx *ethtypes.Transaction) error {
	ctx, cancel := context.WithTimeout(ctx, 1*time.Second)
	defer cancel()

	return signer.client.SendTransaction(ctx, tx)
}

// SignOutbound
// function onReceive(
//
//	bytes calldata originSenderAddress,
//	uint256 originChainId,
//	address destinationAddress,
//	uint zetaAmount,
//	bytes calldata message,
//	bytes32 internalSendHash
//
// ) external virtual {}
func (signer *Signer) SignOutbound(ctx context.Context, txData *OutboundData) (*ethtypes.Transaction, error) {
	var data []byte
	var err error

	data, err = signer.zetaConnectorABI.Pack("onReceive",
		txData.sender.Bytes(),
		txData.srcChainID,
		txData.to,
		txData.amount,
		txData.message,
		txData.cctxIndex)
	if err != nil {
		return nil, fmt.Errorf("onReceive pack error: %w", err)
	}

	tx, _, _, err := signer.Sign(
		ctx,
		data,
		signer.zetaConnectorAddress,
		zeroValue,
		txData.gas,
		txData.nonce,
		txData.height,
	)
	if err != nil {
		return nil, fmt.Errorf("sign onReceive error: %w", err)
	}

	return tx, nil
}

// SignRevertTx
// function onRevert(
// address originSenderAddress,
// uint256 originChainId,
// bytes calldata destinationAddress,
// uint256 destinationChainId,
// uint256 zetaAmount,
// bytes calldata message,
// bytes32 internalSendHash
// ) external override whenNotPaused onlyTssAddress
func (signer *Signer) SignRevertTx(ctx context.Context, txData *OutboundData) (*ethtypes.Transaction, error) {
	data, err := signer.zetaConnectorABI.Pack("onRevert",
		txData.sender,
		txData.srcChainID,
		txData.to.Bytes(),
		txData.toChainID,
		txData.amount,
		txData.message,
		txData.cctxIndex,
	)
	if err != nil {
		return nil, fmt.Errorf("onRevert pack error: %w", err)
	}

	tx, _, _, err := signer.Sign(
		ctx,
		data,
		signer.zetaConnectorAddress,
		zeroValue,
		txData.gas,
		txData.nonce,
		txData.height,
	)
	if err != nil {
		return nil, fmt.Errorf("sign onRevert error: %w", err)
	}

	return tx, nil
}

// SignCancelTx signs a transaction from TSS address to itself with a zero amount in order to increment the nonce
func (signer *Signer) SignCancelTx(ctx context.Context, txData *OutboundData) (*ethtypes.Transaction, error) {
	txData.gas.Limit = evm.EthTransferGasLimit
	tx, _, _, err := signer.Sign(
		ctx,
		nil,
		signer.TSS().EVMAddress(),
		zeroValue, // zero out the amount to cancel the tx
		txData.gas,
		txData.nonce,
		txData.height,
	)
	if err != nil {
		return nil, fmt.Errorf("SignCancelTx error: %w", err)
	}

	return tx, nil
}

// SignWithdrawTx signs a withdrawal transaction sent from the TSS address to the destination
func (signer *Signer) SignWithdrawTx(ctx context.Context, txData *OutboundData) (*ethtypes.Transaction, error) {
	txData.gas.Limit = evm.EthTransferGasLimit
	tx, _, _, err := signer.Sign(
		ctx,
		nil,
		txData.to,
		txData.amount,
		txData.gas,
		txData.nonce,
		txData.height,
	)
	if err != nil {
		return nil, fmt.Errorf("SignWithdrawTx error: %w", err)
	}

	return tx, nil
}

// SignCommandTx signs a transaction based on the given command includes:
//
//	cmd_whitelist_erc20
//	cmd_migrate_tss_funds
func (signer *Signer) SignCommandTx(
	ctx context.Context,
	txData *OutboundData,
	cmd string,
	params string,
) (*ethtypes.Transaction, error) {
	switch cmd {
	case constant.CmdWhitelistERC20:
		return signer.SignWhitelistERC20Cmd(ctx, txData, params)
	case constant.CmdMigrateTssFunds:
		return signer.SignMigrateTssFundsCmd(ctx, txData)
	}
	return nil, fmt.Errorf("SignCommandTx: unknown command %s", cmd)
}

// TryProcessOutbound - signer interface implementation
// This function will attempt to build and sign an evm transaction using the TSS signer.
// It will then broadcast the signed transaction to the outbound chain.
// TODO(revamp): simplify function
func (signer *Signer) TryProcessOutbound(
	ctx context.Context,
	cctx *types.CrossChainTx,
	outboundProc *outboundprocessor.Processor,
	outboundID string,
	chainObserver interfaces.ChainObserver,
	zetacoreClient interfaces.ZetacoreClient,
	height uint64,
) {
	var (
		params = cctx.GetCurrentOutboundParam()
		myID   = zetacoreClient.GetKeys().GetOperatorAddress()
		logger = signer.Logger().Std.With().
			Str("method", "TryProcessOutbound").
			Int64("chain", signer.Chain().ChainId).
			Uint64("nonce", params.TssNonce).
			Str("cctx.index", cctx.Index).
			Str("cctx.receiver", params.Receiver).
			Str("cctx.amount", params.Amount.String()).
			Logger()
	)

	logger.Info().Msgf("TryProcessOutbound")

	app, err := zctx.FromContext(ctx)
	if err != nil {
		signer.Logger().Std.Error().Err(err).Msg("error getting app context")
		return
	}

	// end outbound process on panic
	defer func() {
		if r := recover(); r != nil {
			logger.Error().Interface("panic", r).Msg("panic in TryProcessOutbound")
		}

		outboundProc.EndTryProcess(outboundID)
	}()

	evmObserver, ok := chainObserver.(*observer.Observer)
	if !ok {
		logger.Error().Msg("chain observer is not an EVM observer")
		return
	}

	// Setup Transaction input
	txData, skipTx, err := NewOutboundData(ctx, cctx, evmObserver, height, logger)
	if err != nil {
		logger.Err(err).Msg("error setting up transaction input fields")
		return
	}

	if skipTx {
		return
	}

	toChain, err := app.GetChain(txData.toChainID.Int64())
	switch {
	case err != nil:
		logger.Error().Err(err).Msgf("error getting toChain %d", txData.toChainID.Int64())
		return
	case toChain.IsZeta():
		// should not happen
		logger.Error().Msgf("unable to TryProcessOutbound when toChain is zetaChain (%d)", toChain.ID())
		return
	}

	// https://github.com/zeta-chain/node/issues/2050
	var tx *ethtypes.Transaction
	// compliance check goes first
	if compliance.IsCctxRestricted(cctx) {
		compliance.PrintComplianceLog(
			logger,
			signer.Logger().Compliance,
			true,
			signer.Chain().ChainId,
			cctx.Index,
			cctx.InboundParams.Sender,
			txData.to.Hex(),
			cctx.GetCurrentOutboundParam().CoinType.String(),
		)

		tx, err = signer.SignCancelTx(ctx, txData) // cancel the tx
		if err != nil {
			logger.Warn().Err(err).Msg(ErrorMsg(cctx))
			return
		}
	} else if cctx.InboundParams.CoinType == coin.CoinType_Cmd { // admin command
		to := ethcommon.HexToAddress(cctx.GetCurrentOutboundParam().Receiver)
		if to == (ethcommon.Address{}) {
			logger.Error().Msgf("invalid receiver %s", cctx.GetCurrentOutboundParam().Receiver)
			return
		}
		msg := strings.Split(cctx.RelayedMessage, ":")
		if len(msg) != 2 {
			logger.Error().Msgf("invalid message %s", msg)
			return
		}
		// cmd field is used to determine whether to execute ERC20 whitelist or migrate TSS funds given that the coin type
		// from the cctx is coin.CoinType_Cmd
		cmd := msg[0]
		// params field is used to pass input parameters for command requests, currently it is used to pass the ERC20
		// contract address when a whitelist command is requested
		params := msg[1]
		tx, err = signer.SignCommandTx(ctx, txData, cmd, params)
		if err != nil {
			logger.Warn().Err(err).Msg(ErrorMsg(cctx))
			return
		}
	} else if IsSenderZetaChain(cctx, zetacoreClient) {
		switch cctx.InboundParams.CoinType {
		case coin.CoinType_Gas:
			logger.Info().Msgf(
				"SignWithdrawTx: %d => %d, nonce %d, gasPrice %d",
				cctx.InboundParams.SenderChainId,
				toChain.ID(),
				cctx.GetCurrentOutboundParam().TssNonce,
				txData.gas.Price,
			)
			tx, err = signer.SignWithdrawTx(ctx, txData)
		case coin.CoinType_ERC20:
			logger.Info().Msgf(
				"SignERC20WithdrawTx: %d => %d, nonce %d, gasPrice %d",
				cctx.InboundParams.SenderChainId,
				toChain.ID(),
				cctx.GetCurrentOutboundParam().TssNonce,
				txData.gas.Price,
			)
			tx, err = signer.SignERC20WithdrawTx(ctx, txData)
		case coin.CoinType_Zeta:
			logger.Info().Msgf(
				"SignOutbound: %d => %d, nonce %d, gasPrice %d",
				cctx.InboundParams.SenderChainId,
				toChain.ID(),
				cctx.GetCurrentOutboundParam().TssNonce,
				txData.gas.Price,
			)
			tx, err = signer.SignOutbound(ctx, txData)
		}
		if err != nil {
			logger.Warn().Err(err).Msg(ErrorMsg(cctx))
			return
		}
	} else if cctx.CctxStatus.Status == types.CctxStatus_PendingRevert && cctx.OutboundParams[0].ReceiverChainId == zetacoreClient.Chain().ChainId {
		switch cctx.InboundParams.CoinType {
		case coin.CoinType_Zeta:
			logger.Info().Msgf(
				"SignRevertTx: %d => %d, nonce %d, gasPrice %d",
				cctx.InboundParams.SenderChainId,
				toChain.ID(), cctx.GetCurrentOutboundParam().TssNonce,
				txData.gas.Price,
			)
			txData.srcChainID = big.NewInt(cctx.OutboundParams[0].ReceiverChainId)
			txData.toChainID = big.NewInt(cctx.GetCurrentOutboundParam().ReceiverChainId)
			tx, err = signer.SignRevertTx(ctx, txData)
		case coin.CoinType_Gas:
			logger.Info().Msgf(
				"SignWithdrawTx: %d => %d, nonce %d, gasPrice %d",
				cctx.InboundParams.SenderChainId,
				toChain.ID(),
				cctx.GetCurrentOutboundParam().TssNonce,
				txData.gas.Price,
			)
			tx, err = signer.SignWithdrawTx(ctx, txData)
		case coin.CoinType_ERC20:
			logger.Info().Msgf("SignERC20WithdrawTx: %d => %d, nonce %d, gasPrice %d",
				cctx.InboundParams.SenderChainId,
				toChain.ID(),
				cctx.GetCurrentOutboundParam().TssNonce,
				txData.gas.Price,
			)
			tx, err = signer.SignERC20WithdrawTx(ctx, txData)
		}
		if err != nil {
			logger.Warn().Err(err).Msg(ErrorMsg(cctx))
			return
		}
	} else if cctx.CctxStatus.Status == types.CctxStatus_PendingRevert {
		logger.Info().Msgf(
			"SignRevertTx: %d => %d, nonce %d, gasPrice %d",
			cctx.InboundParams.SenderChainId,
			toChain.ID(),
			cctx.GetCurrentOutboundParam().TssNonce,
			txData.gas.Price,
		)
		txData.srcChainID = big.NewInt(cctx.OutboundParams[0].ReceiverChainId)
		txData.toChainID = big.NewInt(cctx.GetCurrentOutboundParam().ReceiverChainId)

		tx, err = signer.SignRevertTx(ctx, txData)
		if err != nil {
			logger.Warn().Err(err).Msg(ErrorMsg(cctx))
			return
		}
	} else if cctx.CctxStatus.Status == types.CctxStatus_PendingOutbound {
		logger.Info().Msgf(
			"SignOutbound: %d => %d, nonce %d, gasPrice %d",
			cctx.InboundParams.SenderChainId,
			toChain.ID(),
			cctx.GetCurrentOutboundParam().TssNonce,
			txData.gas.Price,
		)
		tx, err = signer.SignOutbound(ctx, txData)
		if err != nil {
			logger.Warn().Err(err).Msg(ErrorMsg(cctx))
			return
		}
	}

	logger.Info().Msgf(
		"Key-sign success: %d => %d, nonce %d",
		cctx.InboundParams.SenderChainId,
		toChain.ID(),
		cctx.GetCurrentOutboundParam().TssNonce,
	)

	// Broadcast Signed Tx
	signer.BroadcastOutbound(ctx, tx, cctx, logger, myID, zetacoreClient, txData)
}

// BroadcastOutbound signed transaction through evm rpc client
func (signer *Signer) BroadcastOutbound(
	ctx context.Context,
	tx *ethtypes.Transaction,
	cctx *types.CrossChainTx,
	logger zerolog.Logger,
	myID sdk.AccAddress,
	zetacoreClient interfaces.ZetacoreClient,
	txData *OutboundData,
) {
	app, err := zctx.FromContext(ctx)
	if err != nil {
		logger.Err(err).Msg("error getting app context")
		return
	}

	toChain, err := app.GetChain(txData.toChainID.Int64())
	switch {
	case err != nil:
		logger.Error().Err(err).Msgf("error getting toChain %d", txData.toChainID.Int64())
		return
	case toChain.IsZeta():
		// should not happen
		logger.Error().Msgf("unable to broadcast when toChain is zetaChain (%d)", toChain.ID())
		return
	case tx == nil:
		logger.Warn().Msgf("BroadcastOutbound: no tx to broadcast %s", cctx.Index)
		return
	}

	// broadcast transaction
	outboundHash := tx.Hash().Hex()

	// try broacasting tx with increasing backoff (1s, 2s, 4s, 8s, 16s) in case of RPC error
	backOff := broadcastBackoff
	for i := 0; i < broadcastRetries; i++ {
		time.Sleep(backOff)
<<<<<<< HEAD
		fmt.Println("Broadcasting TX : ", tx.GasPrice(), tx.Gas(), tx.Nonce(), tx.ChainId(), tx.To().String())
		err := signer.Broadcast(tx)
=======
		err := signer.broadcast(ctx, tx)
>>>>>>> a3d36821
		if err != nil {
			log.Warn().
				Err(err).
				Msgf("BroadcastOutbound: error broadcasting tx %s on chain %d nonce %d retry %d signer %s",
					outboundHash, toChain.ID(), cctx.GetCurrentOutboundParam().TssNonce, i, myID)
			retry, report := zetacore.HandleBroadcastError(
				err,
				strconv.FormatUint(cctx.GetCurrentOutboundParam().TssNonce, 10),
				fmt.Sprintf("%d", toChain.ID()),
				outboundHash,
			)
			if report {
				signer.reportToOutboundTracker(ctx, zetacoreClient, toChain.ID(), tx.Nonce(), outboundHash, logger)
			}
			if !retry {
				break
			}
			backOff *= 2
			continue
		}
		logger.Info().Msgf("BroadcastOutbound: broadcasted tx %s on chain %d nonce %d signer %s",
			outboundHash, toChain.ID(), cctx.GetCurrentOutboundParam().TssNonce, myID)
		signer.reportToOutboundTracker(ctx, zetacoreClient, toChain.ID(), tx.Nonce(), outboundHash, logger)
		break // successful broadcast; no need to retry
	}
}

// SignERC20WithdrawTx
// function withdraw(
// address recipient,
// address asset,
// uint256 amount,
// ) external onlyTssAddress
func (signer *Signer) SignERC20WithdrawTx(ctx context.Context, txData *OutboundData) (*ethtypes.Transaction, error) {
	data, err := signer.erc20CustodyABI.Pack("withdraw", txData.to, txData.asset, txData.amount)
	if err != nil {
		return nil, fmt.Errorf("withdraw pack error: %w", err)
	}

	tx, _, _, err := signer.Sign(
		ctx,
		data,
		signer.er20CustodyAddress,
		zeroValue,
		txData.gas,
		txData.nonce,
		txData.height,
	)
	if err != nil {
		return nil, fmt.Errorf("sign withdraw error: %w", err)
	}

	return tx, nil
}

// EvmClient returns the EVM RPC client
func (signer *Signer) EvmClient() interfaces.EVMRPCClient {
	return signer.client
}

// EvmSigner returns the EVM signer object for the signer
func (signer *Signer) EvmSigner() ethtypes.Signer {
	// TODO(revamp): rename field into evmSigner
	return signer.ethSigner
}

// IsSenderZetaChain checks if the sender chain is ZetaChain
// TODO(revamp): move to another package more general for cctx functions
func IsSenderZetaChain(
	cctx *types.CrossChainTx,
	zetacoreClient interfaces.ZetacoreClient,
) bool {
	return cctx.InboundParams.SenderChainId == zetacoreClient.Chain().ChainId &&
		cctx.CctxStatus.Status == types.CctxStatus_PendingOutbound
}

// ErrorMsg returns a error message for SignOutbound failure with cctx data
func ErrorMsg(cctx *types.CrossChainTx) string {
	return fmt.Sprintf(
		"signer SignOutbound error: nonce %d chain %d",
		cctx.GetCurrentOutboundParam().TssNonce,
		cctx.GetCurrentOutboundParam().ReceiverChainId,
	)
}

// SignWhitelistERC20Cmd signs a whitelist command for ERC20 token
// TODO(revamp): move the cmd in a specific file
func (signer *Signer) SignWhitelistERC20Cmd(
	ctx context.Context,
	txData *OutboundData,
	params string,
) (*ethtypes.Transaction, error) {
	outboundParams := txData.outboundParams
	erc20 := ethcommon.HexToAddress(params)
	if erc20 == (ethcommon.Address{}) {
		return nil, fmt.Errorf("SignCommandTx: invalid erc20 address %s", params)
	}

	custodyAbi, err := erc20custody.ERC20CustodyMetaData.GetAbi()
	if err != nil {
		return nil, err
	}

	data, err := custodyAbi.Pack("whitelist", erc20)
	if err != nil {
		return nil, fmt.Errorf("whitelist pack error: %w", err)
	}

	tx, _, _, err := signer.Sign(
		ctx,
		data,
		txData.to,
		zeroValue,
		txData.gas,
		outboundParams.TssNonce,
		txData.height,
	)
	if err != nil {
		return nil, fmt.Errorf("sign whitelist error: %w", err)
	}

	return tx, nil
}

// SignMigrateTssFundsCmd signs a migrate TSS funds command
// TODO(revamp): move the cmd in a specific file
func (signer *Signer) SignMigrateTssFundsCmd(ctx context.Context, txData *OutboundData) (*ethtypes.Transaction, error) {
	tx, _, _, err := signer.Sign(
		ctx,
		nil,
		txData.to,
		txData.amount,
		txData.gas,
		txData.nonce,
		txData.height,
	)
	if err != nil {
		return nil, fmt.Errorf("SignMigrateTssFundsCmd error: %w", err)
	}
	return tx, nil
}

// reportToOutboundTracker reports outboundHash to tracker only when tx receipt is available
// TODO(revamp): move outbound tracker function to a outbound tracker file
func (signer *Signer) reportToOutboundTracker(
	ctx context.Context,
	zetacoreClient interfaces.ZetacoreClient,
	chainID int64,
	nonce uint64,
	outboundHash string,
	logger zerolog.Logger,
) {
	// set being reported flag to avoid duplicate reporting
	alreadySet := signer.Signer.SetBeingReportedFlag(outboundHash)
	if alreadySet {
		logger.Info().
			Msgf("reportToOutboundTracker: outboundHash %s for chain %d nonce %d is being reported", outboundHash, chainID, nonce)
		return
	}

	// report to outbound tracker with goroutine
	go func() {
		defer func() {
			signer.Signer.ClearBeingReportedFlag(outboundHash)
		}()

		// try monitoring tx inclusion status for 10 minutes
		var err error
		report := false
		isPending := false
		blockNumber := uint64(0)
		tStart := time.Now()
		for {
			// give up after 10 minutes of monitoring
			time.Sleep(10 * time.Second)

			if time.Since(tStart) > evm.OutboundInclusionTimeout {
				// if tx is still pending after timeout, report to outboundTracker anyway as we cannot monitor forever
				if isPending {
					report = true // probably will be included later
				}
				logger.Info().
					Msgf("reportToOutboundTracker: timeout waiting tx inclusion for chain %d nonce %d outboundHash %s report %v", chainID, nonce, outboundHash, report)
				break
			}
			// try getting the tx
			_, isPending, err = signer.client.TransactionByHash(ctx, ethcommon.HexToHash(outboundHash))
			if err != nil {
				logger.Info().
					Err(err).
					Msgf("reportToOutboundTracker: error getting tx for chain %d nonce %d outboundHash %s", chainID, nonce, outboundHash)
				continue
			}
			// if tx is include in a block, try getting receipt
			if !isPending {
				report = true // included
				receipt, err := signer.client.TransactionReceipt(ctx, ethcommon.HexToHash(outboundHash))
				if err != nil {
					logger.Info().
						Err(err).
						Msgf("reportToOutboundTracker: error getting receipt for chain %d nonce %d outboundHash %s", chainID, nonce, outboundHash)
				}
				if receipt != nil {
					blockNumber = receipt.BlockNumber.Uint64()
				}
				break
			}
			// keep monitoring pending tx
			logger.Info().
				Msgf("reportToOutboundTracker: tx has not been included yet for chain %d nonce %d outboundHash %s", chainID, nonce, outboundHash)
		}

		// try adding to outbound tracker for 10 minutes
		if report {
			tStart := time.Now()
			for {
				// give up after 10 minutes of retrying
				if time.Since(tStart) > evm.OutboundTrackerReportTimeout {
					logger.Info().
						Msgf("reportToOutboundTracker: timeout adding outbound tracker for chain %d nonce %d outboundHash %s, please add manually", chainID, nonce, outboundHash)
					break
				}
				// stop if the cctx is already finalized
				cctx, err := zetacoreClient.GetCctxByNonce(ctx, chainID, nonce)
				if err != nil {
					logger.Err(err).
						Msgf("reportToOutboundTracker: error getting cctx for chain %d nonce %d outboundHash %s", chainID, nonce, outboundHash)
				} else if !crosschainkeeper.IsPending(cctx) {
					logger.Info().Msgf("reportToOutboundTracker: cctx already finalized for chain %d nonce %d outboundHash %s", chainID, nonce, outboundHash)
					break
				}
				// report to outbound tracker
				zetaHash, err := zetacoreClient.AddOutboundTracker(ctx, chainID, nonce, outboundHash, nil, "", -1)
				if err != nil {
					logger.Err(err).
						Msgf("reportToOutboundTracker: error adding to outbound tracker for chain %d nonce %d outboundHash %s", chainID, nonce, outboundHash)
				} else if zetaHash != "" {
					logger.Info().Msgf("reportToOutboundTracker: added outboundHash to core successful %s, chain %d nonce %d outboundHash %s block %d",
						zetaHash, chainID, nonce, outboundHash, blockNumber)
				} else {
					// stop if the tracker contains the outboundHash
					logger.Info().Msgf("reportToOutboundTracker: outbound tracker contains outboundHash %s for chain %d nonce %d", outboundHash, chainID, nonce)
					break
				}
				// retry otherwise
				time.Sleep(evm.ZetaBlockTime * 3)
			}
		}
	}()
}

// getEVMRPC is a helper function to set up the client and signer, also initializes a mock client for unit tests
func getEVMRPC(ctx context.Context, endpoint string) (interfaces.EVMRPCClient, ethtypes.Signer, error) {
	if endpoint == mocks.EVMRPCEnabled {
		chainID := big.NewInt(chains.BscMainnet.ChainId)
		ethSigner := ethtypes.NewLondonSigner(chainID)
		client := &mocks.MockEvmClient{}
		return client, ethSigner, nil
	}
	httpClient, err := metrics.GetInstrumentedHTTPClient(endpoint)
	if err != nil {
		return nil, nil, errors.Wrap(err, "unable to get instrumented HTTP client")
	}

	rpcClient, err := ethrpc.DialHTTPWithClient(endpoint, httpClient)
	if err != nil {
		return nil, nil, errors.Wrapf(err, "unable to dial EVM client (endpoint %q)", endpoint)
	}
	client := ethclient.NewClient(rpcClient)

	chainID, err := client.ChainID(ctx)
	if err != nil {
		return nil, nil, errors.Wrap(err, "unable to get chain ID")
	}

	ethSigner := ethtypes.LatestSignerForChainID(chainID)

	return client, ethSigner, nil
}<|MERGE_RESOLUTION|>--- conflicted
+++ resolved
@@ -173,10 +173,6 @@
 	nonce uint64,
 	height uint64,
 ) (*ethtypes.Transaction, []byte, []byte, error) {
-<<<<<<< HEAD
-	log.Info().Str("tss.pub_key", signer.TSS().EVMAddress().String()).Msg("Sign: TSS signer")
-	fmt.Println("Sign: TSS signer", signer.TSS().EVMAddress().String())
-=======
 	signer.Logger().Std.Debug().
 		Str("tss_pub_key", signer.TSS().EVMAddress().String()).
 		Msg("Signing evm transaction")
@@ -186,7 +182,6 @@
 	if err != nil {
 		return nil, nil, nil, err
 	}
->>>>>>> a3d36821
 
 	hashBytes := signer.ethSigner.Hash(tx).Bytes()
 
@@ -652,12 +647,7 @@
 	backOff := broadcastBackoff
 	for i := 0; i < broadcastRetries; i++ {
 		time.Sleep(backOff)
-<<<<<<< HEAD
-		fmt.Println("Broadcasting TX : ", tx.GasPrice(), tx.Gas(), tx.Nonce(), tx.ChainId(), tx.To().String())
-		err := signer.Broadcast(tx)
-=======
 		err := signer.broadcast(ctx, tx)
->>>>>>> a3d36821
 		if err != nil {
 			log.Warn().
 				Err(err).
