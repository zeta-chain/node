package base_test

import (
	"context"
	"os"
	"testing"

	lru "github.com/hashicorp/golang-lru"
	"github.com/rs/zerolog"
	"github.com/rs/zerolog/log"
	"github.com/stretchr/testify/require"
	"github.com/zeta-chain/zetacore/pkg/chains"
	"github.com/zeta-chain/zetacore/pkg/coin"
	"github.com/zeta-chain/zetacore/testutil/sample"
	observertypes "github.com/zeta-chain/zetacore/x/observer/types"
	"github.com/zeta-chain/zetacore/zetaclient/chains/base"
	"github.com/zeta-chain/zetacore/zetaclient/chains/interfaces"
	"github.com/zeta-chain/zetacore/zetaclient/config"
<<<<<<< HEAD
	"github.com/zeta-chain/zetacore/zetaclient/context"
	"github.com/zeta-chain/zetacore/zetaclient/db"
=======
	zctx "github.com/zeta-chain/zetacore/zetaclient/context"
>>>>>>> 129c99b9
	"github.com/zeta-chain/zetacore/zetaclient/metrics"
	"github.com/zeta-chain/zetacore/zetaclient/testutils/mocks"
)

// createObserver creates a new observer for testing
func createObserver(t *testing.T, chain chains.Chain) *base.Observer {
	// constructor parameters
	chainParams := *sample.ChainParams(chain.ChainId)
	zetacoreClient := mocks.NewZetacoreClient(t)
	tss := mocks.NewTSSMainnet()

	database := createDatabase(t)

	// create observer
	logger := base.DefaultLogger()
	ob, err := base.NewObserver(
		chain,
		chainParams,
		zetacoreClient,
		tss,
		base.DefaultBlockCacheSize,
		base.DefaultHeaderCacheSize,
		nil,
		database,
		logger,
	)
	require.NoError(t, err)

	return ob
}

func TestNewObserver(t *testing.T) {
	// constructor parameters
	chain := chains.Ethereum
	chainParams := *sample.ChainParams(chain.ChainId)
	appContext := zctx.New(config.New(false), zerolog.Nop())
	zetacoreClient := mocks.NewZetacoreClient(t)
	tss := mocks.NewTSSMainnet()
	blockCacheSize := base.DefaultBlockCacheSize
	headersCacheSize := base.DefaultHeaderCacheSize

	database := createDatabase(t)

	// test cases
	tests := []struct {
		name            string
		chain           chains.Chain
		chainParams     observertypes.ChainParams
		appContext      *zctx.AppContext
		zetacoreClient  interfaces.ZetacoreClient
		tss             interfaces.TSSSigner
		blockCacheSize  int
		headerCacheSize int
		fail            bool
		message         string
	}{
		{
			name:            "should be able to create new observer",
			chain:           chain,
			chainParams:     chainParams,
			appContext:      appContext,
			zetacoreClient:  zetacoreClient,
			tss:             tss,
			blockCacheSize:  blockCacheSize,
			headerCacheSize: headersCacheSize,
			fail:            false,
		},
		{
			name:            "should return error on invalid block cache size",
			chain:           chain,
			chainParams:     chainParams,
			appContext:      appContext,
			zetacoreClient:  zetacoreClient,
			tss:             tss,
			blockCacheSize:  0,
			headerCacheSize: headersCacheSize,
			fail:            true,
			message:         "error creating block cache",
		},
		{
			name:            "should return error on invalid header cache size",
			chain:           chain,
			chainParams:     chainParams,
			appContext:      appContext,
			zetacoreClient:  zetacoreClient,
			tss:             tss,
			blockCacheSize:  blockCacheSize,
			headerCacheSize: 0,
			fail:            true,
			message:         "error creating header cache",
		},
	}

	// run tests
	for _, tt := range tests {
		t.Run(tt.name, func(t *testing.T) {
			ob, err := base.NewObserver(
				tt.chain,
				tt.chainParams,
				tt.zetacoreClient,
				tt.tss,
				tt.blockCacheSize,
				tt.headerCacheSize,
				nil,
				database,
				base.DefaultLogger(),
			)
			if tt.fail {
				require.ErrorContains(t, err, tt.message)
				require.Nil(t, ob)
				return
			}

			require.NoError(t, err)
			require.NotNil(t, ob)
		})
	}
}

func TestStop(t *testing.T) {
	t.Run("should be able to stop observer", func(t *testing.T) {
		// create observer and initialize db
<<<<<<< HEAD
		ob := createObserver(t)
=======
		ob := createObserver(t, chains.Ethereum)
		ob.OpenDB(sample.CreateTempDir(t), "")
>>>>>>> 129c99b9

		// stop observer
		ob.Stop()
	})
}

func TestObserverGetterAndSetter(t *testing.T) {
	chain := chains.Ethereum
	t.Run("should be able to update chain", func(t *testing.T) {
		ob := createObserver(t, chain)

		// update chain
		newChain := chains.BscMainnet
		ob = ob.WithChain(chains.BscMainnet)
		require.Equal(t, newChain, ob.Chain())
	})
	t.Run("should be able to update chain params", func(t *testing.T) {
		ob := createObserver(t, chain)

		// update chain params
		newChainParams := *sample.ChainParams(chains.BscMainnet.ChainId)
		ob = ob.WithChainParams(newChainParams)
		require.True(t, observertypes.ChainParamsEqual(newChainParams, ob.ChainParams()))
	})
	t.Run("should be able to update zetacore client", func(t *testing.T) {
		ob := createObserver(t, chain)

		// update zetacore client
		newZetacoreClient := mocks.NewZetacoreClient(t)
		ob = ob.WithZetacoreClient(newZetacoreClient)
		require.Equal(t, newZetacoreClient, ob.ZetacoreClient())
	})
	t.Run("should be able to update tss", func(t *testing.T) {
		ob := createObserver(t, chain)

		// update tss
		newTSS := mocks.NewTSSAthens3()
		ob = ob.WithTSS(newTSS)
		require.Equal(t, newTSS, ob.TSS())
	})
	t.Run("should be able to update last block", func(t *testing.T) {
		ob := createObserver(t, chain)

		// update last block
		newLastBlock := uint64(100)
		ob = ob.WithLastBlock(newLastBlock)
		require.Equal(t, newLastBlock, ob.LastBlock())
	})
	t.Run("should be able to update last block scanned", func(t *testing.T) {
		ob := createObserver(t, chain)

		// update last block scanned
		newLastBlockScanned := uint64(100)
		ob = ob.WithLastBlockScanned(newLastBlockScanned)
		require.Equal(t, newLastBlockScanned, ob.LastBlockScanned())
	})
	t.Run("should be able to update last tx scanned", func(t *testing.T) {
		ob := createObserver(t, chain)

		// update last tx scanned
		newLastTxScanned := sample.EthAddress().String()
		ob = ob.WithLastTxScanned(newLastTxScanned)
		require.Equal(t, newLastTxScanned, ob.LastTxScanned())
	})
	t.Run("should be able to replace block cache", func(t *testing.T) {
		ob := createObserver(t, chain)

		// update block cache
		newBlockCache, err := lru.New(200)
		require.NoError(t, err)

		ob = ob.WithBlockCache(newBlockCache)
		require.Equal(t, newBlockCache, ob.BlockCache())
	})
	t.Run("should be able to replace header cache", func(t *testing.T) {
		ob := createObserver(t, chain)

		// update headers cache
		newHeadersCache, err := lru.New(200)
		require.NoError(t, err)

		ob = ob.WithHeaderCache(newHeadersCache)
		require.Equal(t, newHeadersCache, ob.HeaderCache())
	})
<<<<<<< HEAD
=======
	t.Run("should be able to get database", func(t *testing.T) {
		// create observer and open db
		dbPath := sample.CreateTempDir(t)
		ob := createObserver(t, chain)
		ob.OpenDB(dbPath, "")

		db := ob.DB()
		require.NotNil(t, db)
	})
>>>>>>> 129c99b9
	t.Run("should be able to update telemetry server", func(t *testing.T) {
		ob := createObserver(t, chain)

		// update telemetry server
		newServer := metrics.NewTelemetryServer()
		ob = ob.WithTelemetryServer(newServer)
		require.Equal(t, newServer, ob.TelemetryServer())
	})
	t.Run("should be able to get logger", func(t *testing.T) {
		ob := createObserver(t, chain)
		logger := ob.Logger()

		// should be able to print log
		logger.Chain.Info().Msg("print chain log")
		logger.Inbound.Info().Msg("print inbound log")
		logger.Outbound.Info().Msg("print outbound log")
		logger.GasPrice.Info().Msg("print gasprice log")
		logger.Headers.Info().Msg("print headers log")
		logger.Compliance.Info().Msg("print compliance log")
	})
}

<<<<<<< HEAD
=======
func TestOpenCloseDB(t *testing.T) {
	dbPath := sample.CreateTempDir(t)
	ob := createObserver(t, chains.Ethereum)

	t.Run("should be able to open/close db", func(t *testing.T) {
		// open db
		err := ob.OpenDB(dbPath, "")
		require.NoError(t, err)

		// close db
		err = ob.CloseDB()
		require.NoError(t, err)
	})
	t.Run("should use memory db if specified", func(t *testing.T) {
		// open db with memory
		err := ob.OpenDB(testutils.SQLiteMemory, "")
		require.NoError(t, err)

		// close db
		err = ob.CloseDB()
		require.NoError(t, err)
	})
	t.Run("should return error on invalid db path", func(t *testing.T) {
		err := ob.OpenDB("/invalid/123db", "")
		require.ErrorContains(t, err, "error creating db path")
	})
}

>>>>>>> 129c99b9
func TestLoadLastBlockScanned(t *testing.T) {
	chain := chains.Ethereum
	envvar := base.EnvVarLatestBlockByChain(chain)

	t.Run("should be able to load last block scanned", func(t *testing.T) {
		// create observer and open db
<<<<<<< HEAD
		ob := createObserver(t)
=======
		dbPath := sample.CreateTempDir(t)
		ob := createObserver(t, chain)
		err := ob.OpenDB(dbPath, "")
		require.NoError(t, err)
>>>>>>> 129c99b9

		// create db and write 100 as last block scanned
		err := ob.WriteLastBlockScannedToDB(100)
		require.NoError(t, err)

		// read last block scanned
		err = ob.LoadLastBlockScanned(log.Logger)
		require.NoError(t, err)
		require.EqualValues(t, 100, ob.LastBlockScanned())
	})
	t.Run("latest block scanned should be 0 if not found in db", func(t *testing.T) {
		// create observer and open db
<<<<<<< HEAD
		ob := createObserver(t)
=======
		dbPath := sample.CreateTempDir(t)
		ob := createObserver(t, chain)
		err := ob.OpenDB(dbPath, "")
		require.NoError(t, err)
>>>>>>> 129c99b9

		// read last block scanned
		err := ob.LoadLastBlockScanned(log.Logger)
		require.NoError(t, err)
		require.EqualValues(t, 0, ob.LastBlockScanned())
	})
	t.Run("should overwrite last block scanned if env var is set", func(t *testing.T) {
		// create observer and open db
<<<<<<< HEAD
		ob := createObserver(t)
=======
		dbPath := sample.CreateTempDir(t)
		ob := createObserver(t, chain)
		err := ob.OpenDB(dbPath, "")
		require.NoError(t, err)
>>>>>>> 129c99b9

		// create db and write 100 as last block scanned
		ob.WriteLastBlockScannedToDB(100)

		// set env var
		os.Setenv(envvar, "101")

		// read last block scanned
		err := ob.LoadLastBlockScanned(log.Logger)
		require.NoError(t, err)
		require.EqualValues(t, 101, ob.LastBlockScanned())
	})
	t.Run("last block scanned should remain 0 if env var is set to latest", func(t *testing.T) {
		// create observer and open db
<<<<<<< HEAD
		ob := createObserver(t)
=======
		dbPath := sample.CreateTempDir(t)
		ob := createObserver(t, chain)
		err := ob.OpenDB(dbPath, "")
		require.NoError(t, err)
>>>>>>> 129c99b9

		// create db and write 100 as last block scanned
		ob.WriteLastBlockScannedToDB(100)

		// set env var to 'latest'
		os.Setenv(envvar, base.EnvVarLatestBlock)

		// last block scanned should remain 0
		err := ob.LoadLastBlockScanned(log.Logger)
		require.NoError(t, err)
		require.EqualValues(t, 0, ob.LastBlockScanned())
	})
	t.Run("should return error on invalid env var", func(t *testing.T) {
		// create observer and open db
<<<<<<< HEAD
		ob := createObserver(t)
=======
		dbPath := sample.CreateTempDir(t)
		ob := createObserver(t, chain)
		err := ob.OpenDB(dbPath, "")
		require.NoError(t, err)
>>>>>>> 129c99b9

		// set invalid env var
		os.Setenv(envvar, "invalid")

		// read last block scanned
		err := ob.LoadLastBlockScanned(log.Logger)
		require.Error(t, err)
	})
}

func TestSaveLastBlockScanned(t *testing.T) {
	t.Run("should be able to save last block scanned", func(t *testing.T) {
		// create observer and open db
<<<<<<< HEAD
		ob := createObserver(t)
=======
		dbPath := sample.CreateTempDir(t)
		ob := createObserver(t, chains.Ethereum)
		err := ob.OpenDB(dbPath, "")
		require.NoError(t, err)
>>>>>>> 129c99b9

		// save 100 as last block scanned
		err := ob.SaveLastBlockScanned(100)
		require.NoError(t, err)

		// check last block scanned in memory
		require.EqualValues(t, 100, ob.LastBlockScanned())

		// read last block scanned from db
		lastBlockScanned, err := ob.ReadLastBlockScannedFromDB()
		require.NoError(t, err)
		require.EqualValues(t, 100, lastBlockScanned)
	})
}

func TestReadWriteDBLastBlockScanned(t *testing.T) {
	chain := chains.Ethereum
	t.Run("should be able to write and read last block scanned to db", func(t *testing.T) {
		// create observer and open db
<<<<<<< HEAD
		ob := createObserver(t)
=======
		dbPath := sample.CreateTempDir(t)
		ob := createObserver(t, chain)
		err := ob.OpenDB(dbPath, "")
		require.NoError(t, err)
>>>>>>> 129c99b9

		// write last block scanned
		err := ob.WriteLastBlockScannedToDB(100)
		require.NoError(t, err)

		lastBlockScanned, err := ob.ReadLastBlockScannedFromDB()
		require.NoError(t, err)
		require.EqualValues(t, 100, lastBlockScanned)
	})
	t.Run("should return error when last block scanned not found in db", func(t *testing.T) {
		// create empty db
<<<<<<< HEAD
		ob := createObserver(t)
=======
		dbPath := sample.CreateTempDir(t)
		ob := createObserver(t, chain)
		err := ob.OpenDB(dbPath, "")
		require.NoError(t, err)
>>>>>>> 129c99b9

		lastScannedBlock, err := ob.ReadLastBlockScannedFromDB()
		require.Error(t, err)
		require.Zero(t, lastScannedBlock)
	})
}

<<<<<<< HEAD
func createDatabase(t *testing.T) *db.DB {
	sqlDatabase, err := db.NewFromSqliteInMemory(true)
	require.NoError(t, err)

	return sqlDatabase
=======
func TestLoadLastTxScanned(t *testing.T) {
	chain := chains.SolanaDevnet
	envvar := base.EnvVarLatestTxByChain(chain)
	lastTx := "5LuQMorgd11p8GWEw6pmyHCDtA26NUyeNFhLWPNk2oBoM9pkag1LzhwGSRos3j4TJLhKjswFhZkGtvSGdLDkmqsk"

	t.Run("should be able to load last tx scanned", func(t *testing.T) {
		// create observer and open db
		dbPath := sample.CreateTempDir(t)
		ob := createObserver(t, chain)
		err := ob.OpenDB(dbPath, "")
		require.NoError(t, err)

		// create db and write sample hash as last tx scanned
		ob.WriteLastTxScannedToDB(lastTx)

		// read last tx scanned
		ob.LoadLastTxScanned()
		require.NoError(t, err)
		require.EqualValues(t, lastTx, ob.LastTxScanned())
	})
	t.Run("latest tx scanned should be empty if not found in db", func(t *testing.T) {
		// create observer and open db
		dbPath := sample.CreateTempDir(t)
		ob := createObserver(t, chain)
		err := ob.OpenDB(dbPath, "")
		require.NoError(t, err)

		// read last tx scanned
		ob.LoadLastTxScanned()
		require.NoError(t, err)
		require.Empty(t, ob.LastTxScanned())
	})
	t.Run("should overwrite last tx scanned if env var is set", func(t *testing.T) {
		// create observer and open db
		dbPath := sample.CreateTempDir(t)
		ob := createObserver(t, chain)
		err := ob.OpenDB(dbPath, "")
		require.NoError(t, err)

		// create db and write sample hash as last tx scanned
		ob.WriteLastTxScannedToDB(lastTx)

		// set env var to other tx
		otherTx := "4Q27KQqJU1gJQavNtkvhH6cGR14fZoBdzqWdWiFd9KPeJxFpYsDRiKAwsQDpKMPtyRhppdncyURTPZyokrFiVHrx"
		os.Setenv(envvar, otherTx)

		// read last block scanned
		ob.LoadLastTxScanned()
		require.NoError(t, err)
		require.EqualValues(t, otherTx, ob.LastTxScanned())
	})
}

func TestSaveLastTxScanned(t *testing.T) {
	chain := chains.SolanaDevnet
	t.Run("should be able to save last tx scanned", func(t *testing.T) {
		// create observer and open db
		dbPath := sample.CreateTempDir(t)
		ob := createObserver(t, chain)
		err := ob.OpenDB(dbPath, "")
		require.NoError(t, err)

		// save random tx hash
		lastSlot := uint64(100)
		lastTx := "5LuQMorgd11p8GWEw6pmyHCDtA26NUyeNFhLWPNk2oBoM9pkag1LzhwGSRos3j4TJLhKjswFhZkGtvSGdLDkmqsk"
		err = ob.SaveLastTxScanned(lastTx, lastSlot)
		require.NoError(t, err)

		// check last tx and slot scanned in memory
		require.EqualValues(t, lastTx, ob.LastTxScanned())
		require.EqualValues(t, lastSlot, ob.LastBlockScanned())

		// read last tx scanned from db
		lastTxScanned, err := ob.ReadLastTxScannedFromDB()
		require.NoError(t, err)
		require.EqualValues(t, lastTx, lastTxScanned)
	})
}

func TestReadWriteDBLastTxScanned(t *testing.T) {
	chain := chains.SolanaDevnet
	t.Run("should be able to write and read last tx scanned to db", func(t *testing.T) {
		// create observer and open db
		dbPath := sample.CreateTempDir(t)
		ob := createObserver(t, chain)
		err := ob.OpenDB(dbPath, "")
		require.NoError(t, err)

		// write last tx scanned
		lastTx := "5LuQMorgd11p8GWEw6pmyHCDtA26NUyeNFhLWPNk2oBoM9pkag1LzhwGSRos3j4TJLhKjswFhZkGtvSGdLDkmqsk"
		err = ob.WriteLastTxScannedToDB(lastTx)
		require.NoError(t, err)

		lastTxScanned, err := ob.ReadLastTxScannedFromDB()
		require.NoError(t, err)
		require.EqualValues(t, lastTx, lastTxScanned)
	})
	t.Run("should return error when last tx scanned not found in db", func(t *testing.T) {
		// create empty db
		dbPath := sample.CreateTempDir(t)
		ob := createObserver(t, chain)
		err := ob.OpenDB(dbPath, "")
		require.NoError(t, err)

		lastTxScanned, err := ob.ReadLastTxScannedFromDB()
		require.Error(t, err)
		require.Empty(t, lastTxScanned)
	})
}

func TestPostVoteInbound(t *testing.T) {
	t.Run("should be able to post vote inbound", func(t *testing.T) {
		// create observer
		ob := createObserver(t, chains.Ethereum)

		// create mock zetacore client
		zetacoreClient := mocks.NewZetacoreClient(t)
		zetacoreClient.WithPostVoteInbound("", "sampleBallotIndex")
		ob = ob.WithZetacoreClient(zetacoreClient)

		// post vote inbound
		msg := sample.InboundVote(coin.CoinType_Gas, chains.Ethereum.ChainId, chains.ZetaChainMainnet.ChainId)
		ballot, err := ob.PostVoteInbound(context.TODO(), &msg, 100000)
		require.NoError(t, err)
		require.Equal(t, "sampleBallotIndex", ballot)
	})
>>>>>>> 129c99b9
}<|MERGE_RESOLUTION|>--- conflicted
+++ resolved
@@ -16,15 +16,12 @@
 	"github.com/zeta-chain/zetacore/zetaclient/chains/base"
 	"github.com/zeta-chain/zetacore/zetaclient/chains/interfaces"
 	"github.com/zeta-chain/zetacore/zetaclient/config"
-<<<<<<< HEAD
-	"github.com/zeta-chain/zetacore/zetaclient/context"
 	"github.com/zeta-chain/zetacore/zetaclient/db"
-=======
-	zctx "github.com/zeta-chain/zetacore/zetaclient/context"
->>>>>>> 129c99b9
 	"github.com/zeta-chain/zetacore/zetaclient/metrics"
 	"github.com/zeta-chain/zetacore/zetaclient/testutils/mocks"
 )
+
+// TODO FIX AFTER MERGE
 
 // createObserver creates a new observer for testing
 func createObserver(t *testing.T, chain chains.Chain) *base.Observer {
@@ -144,12 +141,7 @@
 func TestStop(t *testing.T) {
 	t.Run("should be able to stop observer", func(t *testing.T) {
 		// create observer and initialize db
-<<<<<<< HEAD
-		ob := createObserver(t)
-=======
 		ob := createObserver(t, chains.Ethereum)
-		ob.OpenDB(sample.CreateTempDir(t), "")
->>>>>>> 129c99b9
 
 		// stop observer
 		ob.Stop()
@@ -158,6 +150,7 @@
 
 func TestObserverGetterAndSetter(t *testing.T) {
 	chain := chains.Ethereum
+
 	t.Run("should be able to update chain", func(t *testing.T) {
 		ob := createObserver(t, chain)
 
@@ -234,18 +227,6 @@
 		ob = ob.WithHeaderCache(newHeadersCache)
 		require.Equal(t, newHeadersCache, ob.HeaderCache())
 	})
-<<<<<<< HEAD
-=======
-	t.Run("should be able to get database", func(t *testing.T) {
-		// create observer and open db
-		dbPath := sample.CreateTempDir(t)
-		ob := createObserver(t, chain)
-		ob.OpenDB(dbPath, "")
-
-		db := ob.DB()
-		require.NotNil(t, db)
-	})
->>>>>>> 129c99b9
 	t.Run("should be able to update telemetry server", func(t *testing.T) {
 		ob := createObserver(t, chain)
 
@@ -268,51 +249,13 @@
 	})
 }
 
-<<<<<<< HEAD
-=======
-func TestOpenCloseDB(t *testing.T) {
-	dbPath := sample.CreateTempDir(t)
-	ob := createObserver(t, chains.Ethereum)
-
-	t.Run("should be able to open/close db", func(t *testing.T) {
-		// open db
-		err := ob.OpenDB(dbPath, "")
-		require.NoError(t, err)
-
-		// close db
-		err = ob.CloseDB()
-		require.NoError(t, err)
-	})
-	t.Run("should use memory db if specified", func(t *testing.T) {
-		// open db with memory
-		err := ob.OpenDB(testutils.SQLiteMemory, "")
-		require.NoError(t, err)
-
-		// close db
-		err = ob.CloseDB()
-		require.NoError(t, err)
-	})
-	t.Run("should return error on invalid db path", func(t *testing.T) {
-		err := ob.OpenDB("/invalid/123db", "")
-		require.ErrorContains(t, err, "error creating db path")
-	})
-}
-
->>>>>>> 129c99b9
 func TestLoadLastBlockScanned(t *testing.T) {
 	chain := chains.Ethereum
 	envvar := base.EnvVarLatestBlockByChain(chain)
 
 	t.Run("should be able to load last block scanned", func(t *testing.T) {
 		// create observer and open db
-<<<<<<< HEAD
 		ob := createObserver(t)
-=======
-		dbPath := sample.CreateTempDir(t)
-		ob := createObserver(t, chain)
-		err := ob.OpenDB(dbPath, "")
-		require.NoError(t, err)
->>>>>>> 129c99b9
 
 		// create db and write 100 as last block scanned
 		err := ob.WriteLastBlockScannedToDB(100)
@@ -325,14 +268,7 @@
 	})
 	t.Run("latest block scanned should be 0 if not found in db", func(t *testing.T) {
 		// create observer and open db
-<<<<<<< HEAD
 		ob := createObserver(t)
-=======
-		dbPath := sample.CreateTempDir(t)
-		ob := createObserver(t, chain)
-		err := ob.OpenDB(dbPath, "")
-		require.NoError(t, err)
->>>>>>> 129c99b9
 
 		// read last block scanned
 		err := ob.LoadLastBlockScanned(log.Logger)
@@ -341,14 +277,7 @@
 	})
 	t.Run("should overwrite last block scanned if env var is set", func(t *testing.T) {
 		// create observer and open db
-<<<<<<< HEAD
 		ob := createObserver(t)
-=======
-		dbPath := sample.CreateTempDir(t)
-		ob := createObserver(t, chain)
-		err := ob.OpenDB(dbPath, "")
-		require.NoError(t, err)
->>>>>>> 129c99b9
 
 		// create db and write 100 as last block scanned
 		ob.WriteLastBlockScannedToDB(100)
@@ -363,14 +292,7 @@
 	})
 	t.Run("last block scanned should remain 0 if env var is set to latest", func(t *testing.T) {
 		// create observer and open db
-<<<<<<< HEAD
 		ob := createObserver(t)
-=======
-		dbPath := sample.CreateTempDir(t)
-		ob := createObserver(t, chain)
-		err := ob.OpenDB(dbPath, "")
-		require.NoError(t, err)
->>>>>>> 129c99b9
 
 		// create db and write 100 as last block scanned
 		ob.WriteLastBlockScannedToDB(100)
@@ -385,14 +307,7 @@
 	})
 	t.Run("should return error on invalid env var", func(t *testing.T) {
 		// create observer and open db
-<<<<<<< HEAD
 		ob := createObserver(t)
-=======
-		dbPath := sample.CreateTempDir(t)
-		ob := createObserver(t, chain)
-		err := ob.OpenDB(dbPath, "")
-		require.NoError(t, err)
->>>>>>> 129c99b9
 
 		// set invalid env var
 		os.Setenv(envvar, "invalid")
@@ -406,14 +321,7 @@
 func TestSaveLastBlockScanned(t *testing.T) {
 	t.Run("should be able to save last block scanned", func(t *testing.T) {
 		// create observer and open db
-<<<<<<< HEAD
-		ob := createObserver(t)
-=======
-		dbPath := sample.CreateTempDir(t)
 		ob := createObserver(t, chains.Ethereum)
-		err := ob.OpenDB(dbPath, "")
-		require.NoError(t, err)
->>>>>>> 129c99b9
 
 		// save 100 as last block scanned
 		err := ob.SaveLastBlockScanned(100)
@@ -433,14 +341,7 @@
 	chain := chains.Ethereum
 	t.Run("should be able to write and read last block scanned to db", func(t *testing.T) {
 		// create observer and open db
-<<<<<<< HEAD
-		ob := createObserver(t)
-=======
-		dbPath := sample.CreateTempDir(t)
-		ob := createObserver(t, chain)
-		err := ob.OpenDB(dbPath, "")
-		require.NoError(t, err)
->>>>>>> 129c99b9
+		ob := createObserver(t, chain)
 
 		// write last block scanned
 		err := ob.WriteLastBlockScannedToDB(100)
@@ -452,28 +353,13 @@
 	})
 	t.Run("should return error when last block scanned not found in db", func(t *testing.T) {
 		// create empty db
-<<<<<<< HEAD
-		ob := createObserver(t)
-=======
-		dbPath := sample.CreateTempDir(t)
-		ob := createObserver(t, chain)
-		err := ob.OpenDB(dbPath, "")
-		require.NoError(t, err)
->>>>>>> 129c99b9
+		ob := createObserver(t, chain)
 
 		lastScannedBlock, err := ob.ReadLastBlockScannedFromDB()
 		require.Error(t, err)
 		require.Zero(t, lastScannedBlock)
 	})
 }
-
-<<<<<<< HEAD
-func createDatabase(t *testing.T) *db.DB {
-	sqlDatabase, err := db.NewFromSqliteInMemory(true)
-	require.NoError(t, err)
-
-	return sqlDatabase
-=======
 func TestLoadLastTxScanned(t *testing.T) {
 	chain := chains.SolanaDevnet
 	envvar := base.EnvVarLatestTxByChain(chain)
@@ -600,5 +486,11 @@
 		require.NoError(t, err)
 		require.Equal(t, "sampleBallotIndex", ballot)
 	})
->>>>>>> 129c99b9
+}
+
+func createDatabase(t *testing.T) *db.DB {
+	sqlDatabase, err := db.NewFromSqliteInMemory(true)
+	require.NoError(t, err)
+
+	return sqlDatabase
 }