package base

import (
	"sync"

	"github.com/zeta-chain/zetacore/pkg/chains"
	"github.com/zeta-chain/zetacore/zetaclient/chains/interfaces"
	"github.com/zeta-chain/zetacore/zetaclient/context"
	"github.com/zeta-chain/zetacore/zetaclient/metrics"
)

// Signer is the base structure for grouping the common logic between chain signers.
// The common logic includes: chain, chainParams, contexts, tss, metrics, loggers etc.
type Signer struct {
	// chain contains static information about the external chain
	chain chains.Chain

<<<<<<< HEAD
	// appContext contains context data of zetaclient
=======
>>>>>>> 2d5519f4
	appContext *context.AppContext

	// tss is the TSS signer
	tss interfaces.TSSSigner

	// ts is the telemetry server for metrics
	ts *metrics.TelemetryServer

	// logger contains the loggers used by signer
	logger Logger

	// mu protects fields from concurrent access
	// Note: base signer simply provides the mutex. It's the sub-struct's responsibility to use it to be thread-safe
	mu sync.Mutex
}

// NewSigner creates a new base signer
func NewSigner(
	chain chains.Chain,
<<<<<<< HEAD
	appContext *context.AppContext,
=======
	zetacoreContext *context.AppContext,
>>>>>>> 2d5519f4
	tss interfaces.TSSSigner,
	ts *metrics.TelemetryServer,
	logger Logger,
) *Signer {
	return &Signer{
		chain:      chain,
<<<<<<< HEAD
		appContext: appContext,
=======
		appContext: zetacoreContext,
>>>>>>> 2d5519f4
		tss:        tss,
		ts:         ts,
		logger: Logger{
			Std:        logger.Std.With().Int64("chain", chain.ChainId).Str("module", "signer").Logger(),
			Compliance: logger.Compliance,
		},
	}
}

// Chain returns the chain for the signer
func (s *Signer) Chain() chains.Chain {
	return s.chain
}

// WithChain attaches a new chain to the signer
func (s *Signer) WithChain(chain chains.Chain) *Signer {
	s.chain = chain
	return s
}

<<<<<<< HEAD
// AppContext returns the app context for the signer
func (s *Signer) AppContext() *context.AppContext {
	return s.appContext
}

// WithAppContext attaches a new app context to the signer
func (s *Signer) WithAppContext(context *context.AppContext) *Signer {
	s.appContext = context
	return s
=======
// AppContext returns the zetacore context for the signer
func (s *Signer) AppContext() *context.AppContext {
	return s.appContext
>>>>>>> 2d5519f4
}

// Tss returns the tss signer for the signer
func (s *Signer) TSS() interfaces.TSSSigner {
	return s.tss
}

// WithTSS attaches a new tss signer to the signer
func (s *Signer) WithTSS(tss interfaces.TSSSigner) *Signer {
	s.tss = tss
	return s
}

// TelemetryServer returns the telemetry server for the signer
func (s *Signer) TelemetryServer() *metrics.TelemetryServer {
	return s.ts
}

// WithTelemetryServer attaches a new telemetry server to the signer
func (s *Signer) WithTelemetryServer(ts *metrics.TelemetryServer) *Signer {
	s.ts = ts
	return s
}

// Logger returns the logger for the signer
func (s *Signer) Logger() *Logger {
	return &s.logger
}

// Lock locks the signer
func (s *Signer) Lock() {
	s.mu.Lock()
}

// Unlock unlocks the signer
func (s *Signer) Unlock() {
	s.mu.Unlock()
}<|MERGE_RESOLUTION|>--- conflicted
+++ resolved
@@ -15,10 +15,7 @@
 	// chain contains static information about the external chain
 	chain chains.Chain
 
-<<<<<<< HEAD
 	// appContext contains context data of zetaclient
-=======
->>>>>>> 2d5519f4
 	appContext *context.AppContext
 
 	// tss is the TSS signer
@@ -38,22 +35,14 @@
 // NewSigner creates a new base signer
 func NewSigner(
 	chain chains.Chain,
-<<<<<<< HEAD
 	appContext *context.AppContext,
-=======
-	zetacoreContext *context.AppContext,
->>>>>>> 2d5519f4
 	tss interfaces.TSSSigner,
 	ts *metrics.TelemetryServer,
 	logger Logger,
 ) *Signer {
 	return &Signer{
 		chain:      chain,
-<<<<<<< HEAD
 		appContext: appContext,
-=======
-		appContext: zetacoreContext,
->>>>>>> 2d5519f4
 		tss:        tss,
 		ts:         ts,
 		logger: Logger{
@@ -74,21 +63,9 @@
 	return s
 }
 
-<<<<<<< HEAD
 // AppContext returns the app context for the signer
 func (s *Signer) AppContext() *context.AppContext {
 	return s.appContext
-}
-
-// WithAppContext attaches a new app context to the signer
-func (s *Signer) WithAppContext(context *context.AppContext) *Signer {
-	s.appContext = context
-	return s
-=======
-// AppContext returns the zetacore context for the signer
-func (s *Signer) AppContext() *context.AppContext {
-	return s.appContext
->>>>>>> 2d5519f4
 }
 
 // Tss returns the tss signer for the signer
