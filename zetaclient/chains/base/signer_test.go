--- conflicted
+++ resolved
@@ -3,7 +3,6 @@
 import (
 	"testing"
 
-	"github.com/rs/zerolog"
 	"github.com/stretchr/testify/require"
 
 	"github.com/zeta-chain/zetacore/pkg/chains"
@@ -18,11 +17,7 @@
 func createSigner(_ *testing.T) *base.Signer {
 	// constructor parameters
 	chain := chains.Ethereum
-<<<<<<< HEAD
 	appContext := context.NewAppContext(config.NewConfig())
-=======
-	appContext := context.New(config.NewConfig(), zerolog.Nop())
->>>>>>> 2d5519f4
 	tss := mocks.NewTSSMainnet()
 	logger := base.DefaultLogger()
 
@@ -44,17 +39,6 @@
 		signer = signer.WithChain(chains.BscMainnet)
 		require.Equal(t, newChain, signer.Chain())
 	})
-<<<<<<< HEAD
-	t.Run("should be able to update app context", func(t *testing.T) {
-		signer := createSigner(t)
-
-		// update app context
-		newAppContext := context.NewAppContext(config.NewConfig())
-		signer = signer.WithAppContext(newAppContext)
-		require.Equal(t, newAppContext, signer.AppContext())
-	})
-=======
->>>>>>> 2d5519f4
 	t.Run("should be able to update tss", func(t *testing.T) {
 		signer := createSigner(t)
 
