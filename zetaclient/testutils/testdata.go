package testutils

import (
	"encoding/json"
	"os"
	"path"
	"path/filepath"
	"testing"

	"github.com/btcsuite/btcd/btcjson"
	ethtypes "github.com/ethereum/go-ethereum/core/types"
	"github.com/onrik/ethrpc"
	"github.com/stretchr/testify/require"

	"github.com/zeta-chain/zetacore/pkg/coin"
	crosschaintypes "github.com/zeta-chain/zetacore/x/crosschain/types"
	"github.com/zeta-chain/zetacore/zetaclient/config"
	testcctx "github.com/zeta-chain/zetacore/zetaclient/testdata/cctx"
)

const (
	TestDataPathEVM          = "testdata/evm"
	TestDataPathBTC          = "testdata/btc"
	TestDataPathCctx         = "testdata/cctx"
	TestDataPathConfig       = "testdata/config"
	RestrictedEVMAddressTest = "0x8a81Ba8eCF2c418CAe624be726F505332DF119C6"
	RestrictedBtcAddressTest = "bcrt1qzp4gt6fc7zkds09kfzaf9ln9c5rvrzxmy6qmpp"
)

// cloneCctx returns a deep copy of the cctx
func cloneCctx(t *testing.T, cctx *crosschaintypes.CrossChainTx) *crosschaintypes.CrossChainTx {
	data, err := cctx.Marshal()
	require.NoError(t, err)
	cloned := &crosschaintypes.CrossChainTx{}
	err = cloned.Unmarshal(data)
	require.NoError(t, err)
	return cloned
}

// LoadObjectFromJSONFile loads an object from a file in JSON format
func LoadObjectFromJSONFile(t *testing.T, obj interface{}, filename string) {
	file, err := os.Open(filepath.Clean(filename))
	require.NoError(t, err)
	defer file.Close()

	// read the struct from the file
	decoder := json.NewDecoder(file)
	err = decoder.Decode(&obj)
	require.NoError(t, err)
}

<<<<<<< HEAD
// LoadZetaclientConfig loads archived zetaclient config JSON file
func LoadZetaclientConfig(t *testing.T, dir string) *config.Config {
	config := &config.Config{}
	LoadObjectFromJSONFile(t, config, path.Join(dir, TestDataPathConfig, ConfigFileName()))
	return config
}

// ComplianceConfigTest returns a test compliance config
=======
// ComplianceConfigTest returns a test compliance config
// TODO(revamp): move to sample package
>>>>>>> 0bcb422e
func ComplianceConfigTest() config.ComplianceConfig {
	return config.ComplianceConfig{
		RestrictedAddresses: []string{RestrictedEVMAddressTest, RestrictedBtcAddressTest},
	}
}

// LoadCctxByInbound loads archived cctx by inbound
func LoadCctxByInbound(
	t *testing.T,
	chainID int64,
	coinType coin.CoinType,
	inboundHash string,
) *crosschaintypes.CrossChainTx {
	// get cctx
	cctx, found := testcctx.CctxByInboundMap[chainID][coinType][inboundHash]
	require.True(t, found)

	// clone cctx for each individual test
	cloned := cloneCctx(t, cctx)
	return cloned
}

// LoadCctxByNonce loads archived cctx by nonce
func LoadCctxByNonce(
	t *testing.T,
	chainID int64,
	nonce uint64,
) *crosschaintypes.CrossChainTx {
	// get cctx
	cctx, found := testcctx.CCtxByNonceMap[chainID][nonce]
	require.True(t, found)

	// clone cctx for each individual test
	cloned := cloneCctx(t, cctx)
	return cloned
}

// LoadEVMBlock loads archived evm block from file
func LoadEVMBlock(t *testing.T, dir string, chainID int64, blockNumber uint64, trimmed bool) *ethrpc.Block {
	name := path.Join(dir, TestDataPathEVM, FileNameEVMBlock(chainID, blockNumber, trimmed))
	block := &ethrpc.Block{}
	LoadObjectFromJSONFile(t, block, name)
	return block
}

// LoadBTCTxRawResult loads archived Bitcoin tx raw result from file
func LoadBTCTxRawResult(t *testing.T, dir string, chainID int64, txType string, txHash string) *btcjson.TxRawResult {
	name := path.Join(dir, TestDataPathBTC, FileNameBTCTxByType(chainID, txType, txHash))
	rawResult := &btcjson.TxRawResult{}
	LoadObjectFromJSONFile(t, rawResult, name)
	return rawResult
}

// LoadBTCInboundRawResult loads archived Bitcoin inbound raw result from file
func LoadBTCInboundRawResult(
	t *testing.T,
	dir string,
	chainID int64,
	txHash string,
	donation bool,
) *btcjson.TxRawResult {
	name := path.Join(dir, TestDataPathBTC, FileNameBTCInbound(chainID, txHash, donation))
	rawResult := &btcjson.TxRawResult{}
	LoadObjectFromJSONFile(t, rawResult, name)
	return rawResult
}

// LoadBTCTxRawResultNCctx loads archived Bitcoin outbound raw result and corresponding cctx
func LoadBTCTxRawResultNCctx(
	t *testing.T,
	dir string,
	chainID int64,
	nonce uint64,
) (*btcjson.TxRawResult, *crosschaintypes.CrossChainTx) {
	nameTx := path.Join(dir, TestDataPathBTC, FileNameBTCOutbound(chainID, nonce))
	rawResult := &btcjson.TxRawResult{}
	LoadObjectFromJSONFile(t, rawResult, nameTx)

	cctx := LoadCctxByNonce(t, chainID, nonce)
	return rawResult, cctx
}

// LoadEVMInbound loads archived inbound from file
func LoadEVMInbound(
	t *testing.T,
	dir string,
	chainID int64,
	inboundHash string,
	coinType coin.CoinType) *ethrpc.Transaction {
	nameTx := path.Join(dir, TestDataPathEVM, FileNameEVMInbound(chainID, inboundHash, coinType, false))

	tx := &ethrpc.Transaction{}
	LoadObjectFromJSONFile(t, &tx, nameTx)
	return tx
}

// LoadEVMInboundReceipt loads archived inbound receipt from file
func LoadEVMInboundReceipt(
	t *testing.T,
	dir string,
	chainID int64,
	inboundHash string,
	coinType coin.CoinType) *ethtypes.Receipt {
	nameReceipt := path.Join(dir, TestDataPathEVM, FileNameEVMInboundReceipt(chainID, inboundHash, coinType, false))

	receipt := &ethtypes.Receipt{}
	LoadObjectFromJSONFile(t, &receipt, nameReceipt)
	return receipt
}

// LoadEVMInboundNReceipt loads archived inbound and receipt from file
func LoadEVMInboundNReceipt(
	t *testing.T,
	dir string,
	chainID int64,
	inboundHash string,
	coinType coin.CoinType) (*ethrpc.Transaction, *ethtypes.Receipt) {
	// load archived inbound and receipt
	tx := LoadEVMInbound(t, dir, chainID, inboundHash, coinType)
	receipt := LoadEVMInboundReceipt(t, dir, chainID, inboundHash, coinType)

	return tx, receipt
}

// LoadEVMInboundDonation loads archived donation inbound from file
func LoadEVMInboundDonation(
	t *testing.T,
	dir string,
	chainID int64,
	inboundHash string,
	coinType coin.CoinType) *ethrpc.Transaction {
	nameTx := path.Join(dir, TestDataPathEVM, FileNameEVMInbound(chainID, inboundHash, coinType, true))

	tx := &ethrpc.Transaction{}
	LoadObjectFromJSONFile(t, &tx, nameTx)
	return tx
}

// LoadEVMInboundReceiptDonation loads archived donation inbound receipt from file
func LoadEVMInboundReceiptDonation(
	t *testing.T,
	dir string,
	chainID int64,
	inboundHash string,
	coinType coin.CoinType) *ethtypes.Receipt {
	nameReceipt := path.Join(dir, TestDataPathEVM, FileNameEVMInboundReceipt(chainID, inboundHash, coinType, true))

	receipt := &ethtypes.Receipt{}
	LoadObjectFromJSONFile(t, &receipt, nameReceipt)
	return receipt
}

// LoadEVMInboundNReceiptDonation loads archived donation inbound and receipt from file
func LoadEVMInboundNReceiptDonation(
	t *testing.T,
	dir string,
	chainID int64,
	inboundHash string,
	coinType coin.CoinType) (*ethrpc.Transaction, *ethtypes.Receipt) {
	// load archived donation inbound and receipt
	tx := LoadEVMInboundDonation(t, dir, chainID, inboundHash, coinType)
	receipt := LoadEVMInboundReceiptDonation(t, dir, chainID, inboundHash, coinType)

	return tx, receipt
}

// LoadEVMInboundNReceiptNCctx loads archived inbound, receipt and corresponding cctx from file
func LoadEVMInboundNReceiptNCctx(
	t *testing.T,
	dir string,
	chainID int64,
	inboundHash string,
	coinType coin.CoinType) (*ethrpc.Transaction, *ethtypes.Receipt, *crosschaintypes.CrossChainTx) {
	// load archived inbound, receipt and cctx
	tx := LoadEVMInbound(t, dir, chainID, inboundHash, coinType)
	receipt := LoadEVMInboundReceipt(t, dir, chainID, inboundHash, coinType)
	cctx := LoadCctxByInbound(t, chainID, coinType, inboundHash)

	return tx, receipt, cctx
}

// LoadEVMOutbound loads archived evm outbound from file
func LoadEVMOutbound(
	t *testing.T,
	dir string,
	chainID int64,
	txHash string,
	coinType coin.CoinType) *ethtypes.Transaction {
	nameTx := path.Join(dir, TestDataPathEVM, FileNameEVMOutbound(chainID, txHash, coinType))

	tx := &ethtypes.Transaction{}
	LoadObjectFromJSONFile(t, &tx, nameTx)
	return tx
}

// LoadEVMOutboundReceipt loads archived evm outbound receipt from file
func LoadEVMOutboundReceipt(
	t *testing.T,
	dir string,
	chainID int64,
	txHash string,
	coinType coin.CoinType,
	eventName string) *ethtypes.Receipt {
	nameReceipt := path.Join(dir, TestDataPathEVM, FileNameEVMOutboundReceipt(chainID, txHash, coinType, eventName))

	receipt := &ethtypes.Receipt{}
	LoadObjectFromJSONFile(t, &receipt, nameReceipt)
	return receipt
}

// LoadEVMOutboundNReceipt loads archived evm outbound and receipt from file
func LoadEVMOutboundNReceipt(
	t *testing.T,
	dir string,
	chainID int64,
	txHash string,
	coinType coin.CoinType) (*ethtypes.Transaction, *ethtypes.Receipt) {
	// load archived evm outbound and receipt
	tx := LoadEVMOutbound(t, dir, chainID, txHash, coinType)
	receipt := LoadEVMOutboundReceipt(t, dir, chainID, txHash, coinType, "")

	return tx, receipt
}

// LoadEVMCctxNOutboundNReceipt loads archived cctx, outbound and receipt from file
func LoadEVMCctxNOutboundNReceipt(
	t *testing.T,
	dir string,
	chainID int64,
	nonce uint64,
	eventName string) (*crosschaintypes.CrossChainTx, *ethtypes.Transaction, *ethtypes.Receipt) {
	cctx := LoadCctxByNonce(t, chainID, nonce)
	coinType := cctx.GetCurrentOutboundParam().CoinType
	txHash := cctx.GetCurrentOutboundParam().Hash
	outbound := LoadEVMOutbound(t, dir, chainID, txHash, coinType)
	receipt := LoadEVMOutboundReceipt(t, dir, chainID, txHash, coinType, eventName)

	return cctx, outbound, receipt
}

// SaveObjectToJSONFile saves an object to a file in JSON format
// NOTE: this function is not used in the tests but used when creating test data
func SaveObjectToJSONFile(obj interface{}, filename string) error {
	file, err := os.Create(filepath.Clean(filename))
	if err != nil {
		return err
	}
	defer file.Close()

	// write the struct to the file
	encoder := json.NewEncoder(file)
	return encoder.Encode(obj)
}

// SaveEVMBlockTrimTxInput trims tx input data from a block and saves it to a file
// NOTE: this function is not used in the tests but used when creating test data
func SaveEVMBlockTrimTxInput(block *ethrpc.Block, filename string) error {
	for i := range block.Transactions {
		block.Transactions[i].Input = "0x"
	}
	return SaveObjectToJSONFile(block, filename)
}

// SaveBTCBlockTrimTx trims tx data from a block and saves it to a file
// NOTE: this function is not used in the tests but used when creating test data
func SaveBTCBlockTrimTx(blockVb *btcjson.GetBlockVerboseTxResult, filename string) error {
	for i := range blockVb.Tx {
		// reserve one coinbase tx and one non-coinbase tx
		if i >= 2 {
			blockVb.Tx[i].Hex = ""
			blockVb.Tx[i].Vin = nil
			blockVb.Tx[i].Vout = nil
		}
	}
	return SaveObjectToJSONFile(blockVb, filename)
}<|MERGE_RESOLUTION|>--- conflicted
+++ resolved
@@ -49,7 +49,6 @@
 	require.NoError(t, err)
 }
 
-<<<<<<< HEAD
 // LoadZetaclientConfig loads archived zetaclient config JSON file
 func LoadZetaclientConfig(t *testing.T, dir string) *config.Config {
 	config := &config.Config{}
@@ -58,10 +57,7 @@
 }
 
 // ComplianceConfigTest returns a test compliance config
-=======
-// ComplianceConfigTest returns a test compliance config
 // TODO(revamp): move to sample package
->>>>>>> 0bcb422e
 func ComplianceConfigTest() config.ComplianceConfig {
 	return config.ComplianceConfig{
 		RestrictedAddresses: []string{RestrictedEVMAddressTest, RestrictedBtcAddressTest},
