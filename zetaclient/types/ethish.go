--- conflicted
+++ resolved
@@ -2,6 +2,7 @@
 
 import (
 	"encoding/hex"
+
 	"github.com/ethereum/go-ethereum/accounts/abi"
 	ethcommon "github.com/ethereum/go-ethereum/common"
 	"github.com/ethereum/go-ethereum/ethclient"
@@ -9,27 +10,15 @@
 )
 
 type ChainETHish struct {
-<<<<<<< HEAD
 	ConnectorABI                abi.ABI
-	ChainID                     *big.Int
 	ConnectorContractAddress    string
 	ZETATokenContractAddress    string
 	ERC20CustodyContractAddress string
 	Client                      *ethclient.Client
-	Name                        common.Chain
+	Chain                       common.Chain
 	Topics                      [][]ethcommon.Hash
 	BlockTime                   uint64
 	Endpoint                    string
-=======
-	ConnectorABI             abi.ABI
-	ConnectorContractAddress string
-	ZETATokenContractAddress string
-	Client                   *ethclient.Client
-	Chain                    common.Chain
-	Topics                   [][]ethcommon.Hash
-	BlockTime                uint64
-	Endpoint                 string
->>>>>>> 4b9e74e4
 }
 
 func BytesToEthHex(b []byte) string {
