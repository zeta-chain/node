--- conflicted
+++ resolved
@@ -120,12 +120,7 @@
 
 					supportedChains := GetSupportedChains()
 					for _, c := range supportedChains {
-<<<<<<< HEAD
-						if c == nil {
-							co.logger.ZetaChainWatcher.Error().Msg("chain nil")
-=======
 						if c == nil || c.ChainId == common.ZetaChain().ChainId {
->>>>>>> 6b860efb
 							continue
 						}
 						signer := co.signerMap[*c]
@@ -154,8 +149,6 @@
 						for _, v := range res {
 							trackerMap[v.Nonce] = true
 						}
-<<<<<<< HEAD
-=======
 
 						gauge, err := ob.GetPromGauge(metrics.PendingTxs)
 						if err != nil {
@@ -163,7 +156,6 @@
 							continue
 						}
 						gauge.Set(float64(len(sendList)))
->>>>>>> 6b860efb
 
 						for idx, send := range sendList {
 							params := send.GetCurrentOutTxParam()
