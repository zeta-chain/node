package zetaclient

import (
	"fmt"
	"math"
	"os"
	"sort"
	"strings"
	"time"

	"github.com/pkg/errors"
	"github.com/rs/zerolog"
	"gitlab.com/thorchain/tss/go-tss/keygen"

	"github.com/rs/zerolog/log"
	"github.com/zeta-chain/zetacore/common"
	"github.com/zeta-chain/zetacore/zetaclient/config"
	"github.com/zeta-chain/zetacore/zetaclient/metrics"

	prom "github.com/prometheus/client_golang/prometheus"

	"github.com/zeta-chain/zetacore/x/crosschain/types"

	tsscommon "gitlab.com/thorchain/tss/go-tss/common"
)

const (
	OutboundTxSignCount = "zetaclient_Outbound_tx_sign_count"
)

type ZetaCoreLog struct {
	ChainLogger      zerolog.Logger
	ZetaChainWatcher zerolog.Logger
}

type CoreObserver struct {
	bridge    *ZetaCoreBridge
	signerMap map[common.Chain]ChainSigner
	clientMap map[common.Chain]ChainClient
	metrics   *metrics.Metrics
	tss       *TSS
	logger    ZetaCoreLog
}

func NewCoreObserver(bridge *ZetaCoreBridge, signerMap map[common.Chain]ChainSigner, clientMap map[common.Chain]ChainClient, metrics *metrics.Metrics, tss *TSS, logger zerolog.Logger) *CoreObserver {
	co := CoreObserver{}
	chainLogger := logger.With().
		Str("chain", "ZetaChain").
		Logger()
	co.logger = ZetaCoreLog{
		ChainLogger:      chainLogger,
		ZetaChainWatcher: chainLogger.With().Str("module", "ZetaChainWatcher").Logger(),
	}

	co.tss = tss
	co.bridge = bridge
	co.signerMap = signerMap

	co.clientMap = clientMap
	co.metrics = metrics
	co.logger.ChainLogger.Info().Msg("starting core observer")
	err := metrics.RegisterCounter(OutboundTxSignCount, "number of Outbound tx signed")
	if err != nil {
		co.logger.ChainLogger.Error().Err(err).Msg("error registering counter")
	}

	return &co
}

func (co *CoreObserver) GetPromCounter(name string) (prom.Counter, error) {
	cnt, found := metrics.Counters[name]
	if !found {
		return nil, errors.New("counter not found")
	}
	return cnt, nil
}

func (co *CoreObserver) MonitorCore() {
<<<<<<< HEAD
	myid := co.bridge.keys.GetAddress(common.TssSignerKey)
=======
	myid := co.bridge.keys.GetAddress()
>>>>>>> 34a4b761
	co.logger.ZetaChainWatcher.Info().Msgf("Starting Send Scheduler for %s", myid)
	go co.startSendScheduler()
	noKeygen := os.Getenv("DISABLE_TSS_KEYGEN")
	if noKeygen == "" {
		go co.keygenObserve()
	}
}

func (co *CoreObserver) keygenObserve() {
	logger := co.logger.ChainLogger.With().
		Str("module", "KeygenObserve").Logger()
	logger.Info().Msgf("keygen observe started")
	observeTicker := time.NewTicker(2 * time.Second)
	for range observeTicker.C {
		kg, err := co.bridge.GetKeyGen()
		if err != nil {
			continue
		}
		bn, _ := co.bridge.GetZetaBlockHeight()
		if bn != kg.BlockNumber {
			continue
		}

		go func() {
			for {
				log.Info().Msgf("Detected KeyGen, initiate keygen at blocknumm %d, # signers %d", kg.BlockNumber, len(kg.Pubkeys))
				var req keygen.Request
				req = keygen.NewRequest(kg.Pubkeys, kg.BlockNumber, "0.14.0")
				res, err := co.tss.Server.Keygen(req)
				if err != nil || res.Status != tsscommon.Success {
					logger.Error().Msgf("keygen fail: reason %s blame nodes %s", res.Blame.FailReason, res.Blame.BlameNodes)
					continue
				}
				// Keygen succeed! Report TSS address
				logger.Info().Msgf("Keygen success! keygen response: %v...", res)
				err = co.tss.InsertPubKey(res.PubKey)
				if err != nil {
					logger.Error().Msgf("InsertPubKey fail")
					continue
				}
				co.tss.CurrentPubkey = res.PubKey

				for _, chain := range config.ChainsEnabled {
					_, err = co.bridge.SetTSS(chain, co.tss.EVMAddress().Hex(), co.tss.CurrentPubkey)
					if err != nil {
						logger.Error().Err(err).Msgf("SetTSS fail %s", chain.String())
					}
				}

				// Keysign test: sanity test
				logger.Info().Msgf("test keysign...")
				_ = TestKeysign(co.tss.CurrentPubkey, co.tss.Server)
				logger.Info().Msg("test keysign finished. exit keygen loop. ")

				for _, chain := range config.ChainsEnabled {
					err = co.clientMap[chain].PostNonceIfNotRecorded(logger)
					if err != nil {
						co.logger.ChainLogger.Error().Err(err).Msgf("PostNonceIfNotRecorded fail %s", chain.String())
					}
				}

				return
			}
		}()
		return
	}
}

// ZetaCore block is heart beat; each block we schedule some send according to
// retry schedule.
func (co *CoreObserver) startSendScheduler() {
	outTxMan := NewOutTxProcessorManager(co.logger.ChainLogger)
	go outTxMan.StartMonitorHealth()
	observeTicker := time.NewTicker(3 * time.Second)
	var lastBlockNum int64
	for range observeTicker.C {
		bn, err := co.bridge.GetZetaBlockHeight()
		if err != nil {
			co.logger.ZetaChainWatcher.Error().Msg("GetZetaBlockHeight fail in startSendScheduler")
			continue
		}
		if lastBlockNum == 0 {
			lastBlockNum = bn - 1
		}
		if bn > lastBlockNum { // we have a new block
			bn = lastBlockNum + 1
			if bn%10 == 0 {
				co.logger.ZetaChainWatcher.Debug().Msgf("ZetaCore heart beat: %d", bn)
			}
			//tStart := time.Now()
			sendList, err := co.bridge.GetAllPendingCctx()
			if err != nil {
				co.logger.ZetaChainWatcher.Error().Err(err).Msg("error requesting sends from zetacore")
				continue
			}
			//logger.Info().Dur("elapsed", time.Since(tStart)).Msgf("GetAllPendingCctx %d", len(sendList))
			sendMap := SplitAndSortSendListByChain(sendList)

			// schedule sends
			for chain, sendList := range sendMap {
				chainName := common.ParseChainName(chain)
				c := common.GetChainFromChainName(chainName)

				found := false
				for _, enabledChain := range GetSupportedChains() {
					if enabledChain.ChainId == c.ChainId {
						found = true
						break
					}
				}
				if !found {
					co.logger.ZetaChainWatcher.Warn().Msgf("chain %s is not enabled; skip scheduling", c.String())
					continue
				}
				if bn%10 == 0 {
					co.logger.ZetaChainWatcher.Info().Msgf("outstanding %d CCTX's on chain %s: range [%d,%d]", len(sendList), chain, sendList[0].GetCurrentOutTxParam().OutboundTxTssNonce, sendList[len(sendList)-1].GetCurrentOutTxParam().OutboundTxTssNonce)
				}
				signer := co.signerMap[*c]
				chainClient := co.clientMap[*c]
				for idx, send := range sendList {
					ob, err := co.getTargetChainOb(send)
					if err != nil {
						co.logger.ZetaChainWatcher.Error().Err(err).Msgf("getTargetChainOb fail %s", chain)
						continue
					}
					// update metrics
					//if idx == 0 {
					//	pTxs, err := ob.GetPromGauge(metrics.PendingTxs)
					//	if err != nil {
					//		co.logger.Warn().Msgf("cannot get prometheus counter [%s]", metrics.PendingTxs)
					//	} else {
					//		pTxs.Set(float64(len(sendList)))
					//	}
					//}
					// Monitor Core Logger for OutboundTxTssNonce
					included, _, err := ob.IsSendOutTxProcessed(send.Index, int(send.GetCurrentOutTxParam().OutboundTxTssNonce), send.GetCurrentOutTxParam().CoinType, co.logger.ZetaChainWatcher)
					if err != nil {
						co.logger.ZetaChainWatcher.Error().Err(err).Msgf("IsSendOutTxProcessed fail %s", chain)
						continue
					}
					if included {
						co.logger.ZetaChainWatcher.Info().Msgf("send outTx already included; do not schedule")
						continue
					}
					chain := GetTargetChain(send)
					nonce := send.GetCurrentOutTxParam().OutboundTxTssNonce
					outTxID := fmt.Sprintf("%s-%d-%d", send.Index, send.GetCurrentOutTxParam().ReceiverChainId, nonce) // should be the outTxID?

					// FIXME: config this schedule; this value is for localnet fast testing
					if bn >= math.MaxInt64 {
						continue
					}
					currentHeight := uint64(bn)
					if nonce%1 == currentHeight%1 && !outTxMan.IsOutTxActive(outTxID) {
						outTxMan.StartTryProcess(outTxID)
						co.logger.ZetaChainWatcher.Debug().Msgf("chain %s: Sign outtx %s with value %d\n", chain, send.Index, send.GetCurrentOutTxParam().Amount)
						go signer.TryProcessOutTx(send, outTxMan, outTxID, chainClient, co.bridge)
					}
					if idx > 60 { // only look at 50 sends per chain
						break
					}
				}
			}
			// update last processed block number
			lastBlockNum = bn
		}

	}
}

// trim "bogus" pending sends that are not actually pending
// input sends must be sorted by nonce ascending
func trimSends(sends []*types.CrossChainTx) int {
	start := 0
	for i := len(sends) - 1; i >= 1; i-- {
		// from right to left, if there's a big hole, then before the gap are probably
		// bogus "pending" sends that are already processed but not yet confirmed.
		if sends[i].GetCurrentOutTxParam().OutboundTxTssNonce > sends[i-1].GetCurrentOutTxParam().OutboundTxTssNonce+1000 {
			start = i
			break
		}
	}
	return start
}

func SplitAndSortSendListByChain(sendList []*types.CrossChainTx) map[string][]*types.CrossChainTx {
	sendMap := make(map[string][]*types.CrossChainTx)
	for _, send := range sendList {
		targetChain := GetTargetChain(send)
		if targetChain == "" {
			continue
		}
		if _, found := sendMap[targetChain]; !found {
			sendMap[targetChain] = make([]*types.CrossChainTx, 0)
		}
		sendMap[targetChain] = append(sendMap[targetChain], send)
	}
	for chain, sends := range sendMap {
		sort.Slice(sends, func(i, j int) bool {
			return sends[i].GetCurrentOutTxParam().OutboundTxTssNonce < sends[j].GetCurrentOutTxParam().OutboundTxTssNonce
		})
		start := trimSends(sends)
		sendMap[chain] = sends[start:]
		log.Debug().Msgf("chain %s, start %d, len %d, start nonce %d", chain, start, len(sendMap[chain]), sends[start].GetCurrentOutTxParam().OutboundTxTssNonce)
	}
	return sendMap
}

func GetTargetChain(send *types.CrossChainTx) string {
	chainID := send.GetCurrentOutTxParam().ReceiverChainId
	return common.GetChainFromChainID(chainID).GetChainName().String()
}

func (co *CoreObserver) getTargetChainOb(send *types.CrossChainTx) (ChainClient, error) {
	chainStr := GetTargetChain(send)
	chainName := common.ParseChainName(chainStr)
	c := common.GetChainFromChainName(chainName)

	chainOb, found := co.clientMap[*c]
	if !found {
		return nil, fmt.Errorf("chain %s not found", c)
	}
	return chainOb, nil
}

// returns whether to retry in a few seconds, and whether to report via AddTxHashToOutTxTracker
func HandleBroadcastError(err error, nonce, toChain, outTxHash string) (bool, bool) {
	if strings.Contains(err.Error(), "nonce too low") {
		log.Warn().Err(err).Msgf("nonce too low! this might be a unnecessary key-sign. increase re-try interval and awaits outTx confirmation")
		return false, false
	}
	if strings.Contains(err.Error(), "replacement transaction underpriced") {
		log.Warn().Err(err).Msgf("Broadcast replacement: nonce %s chain %s outTxHash %s", nonce, toChain, outTxHash)
		return false, false
	} else if strings.Contains(err.Error(), "already known") { // this is error code from QuickNode
		log.Warn().Err(err).Msgf("Broadcast duplicates: nonce %s chain %s outTxHash %s", nonce, toChain, outTxHash)
		return false, true // report to tracker, because there's possibilities a successful broadcast gets this error code
	}

	log.Error().Err(err).Msgf("Broadcast error: nonce %s chain %s outTxHash %s; retrying...", nonce, toChain, outTxHash)
	return true, false
}<|MERGE_RESOLUTION|>--- conflicted
+++ resolved
@@ -76,11 +76,7 @@
 }
 
 func (co *CoreObserver) MonitorCore() {
-<<<<<<< HEAD
-	myid := co.bridge.keys.GetAddress(common.TssSignerKey)
-=======
 	myid := co.bridge.keys.GetAddress()
->>>>>>> 34a4b761
 	co.logger.ZetaChainWatcher.Info().Msgf("Starting Send Scheduler for %s", myid)
 	go co.startSendScheduler()
 	noKeygen := os.Getenv("DISABLE_TSS_KEYGEN")
