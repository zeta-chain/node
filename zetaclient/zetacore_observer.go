package zetaclient

import (
	"fmt"
<<<<<<< HEAD
	"github.com/pkg/errors"
=======
	"math/big"
	"math/rand"
>>>>>>> 201a8800
	"os"
	"sort"
	"strings"
	"sync"
	"syscall"
	"time"

<<<<<<< HEAD
=======
	"github.com/pkg/errors"
	zetaObserverModuleTypes "github.com/zeta-chain/zetacore/x/observer/types"

	ethcommon "github.com/ethereum/go-ethereum/common"
	ethtypes "github.com/ethereum/go-ethereum/core/types"
>>>>>>> 201a8800
	"github.com/rs/zerolog"
	"gitlab.com/thorchain/tss/go-tss/keygen"

	"github.com/rs/zerolog/log"
	"github.com/zeta-chain/zetacore/common"
	"github.com/zeta-chain/zetacore/zetaclient/config"
	"github.com/zeta-chain/zetacore/zetaclient/metrics"

	prom "github.com/prometheus/client_golang/prometheus"

	"github.com/zeta-chain/zetacore/x/crosschain/types"

	tsscommon "gitlab.com/thorchain/tss/go-tss/common"
)

const (
	OutboundTxSignCount = "zetaclient_Outbound_tx_sign_count"
)

type CoreObserver struct {
	bridge    *ZetaCoreBridge
	signerMap map[common.Chain]*EVMSigner
	clientMap map[common.Chain]ChainClient
	metrics   *metrics.Metrics
	tss       *TSS
	logger    zerolog.Logger
}

func NewCoreObserver(bridge *ZetaCoreBridge, signerMap map[common.Chain]*EVMSigner, clientMap map[common.Chain]ChainClient, metrics *metrics.Metrics, tss *TSS) *CoreObserver {
	co := CoreObserver{}
	co.logger = log.With().Str("module", "CoreObserver").Logger()
	co.tss = tss
	co.bridge = bridge
	co.signerMap = signerMap

	co.clientMap = clientMap
	co.metrics = metrics
	co.logger.Info().Msg("starting core observer")
	err := metrics.RegisterCounter(OutboundTxSignCount, "number of Outbound tx signed")
	if err != nil {
		co.logger.Error().Err(err).Msg("error registering counter")
	}

	return &co
}

func (co *CoreObserver) GetPromCounter(name string) (prom.Counter, error) {
	cnt, found := metrics.Counters[name]
	if !found {
		return nil, errors.New("counter not found")
	}
	return cnt, nil
}

func (co *CoreObserver) MonitorCore() {
	myid := co.bridge.keys.GetSignerInfo().GetAddress().String()
	log.Info().Msgf("monitorCore started by signer %s", myid)
	go co.startSendScheduler()

	noKeygen := os.Getenv("DISABLE_TSS_KEYGEN")
	if noKeygen == "" {
		go co.keygenObserve()
	}
}

func (co *CoreObserver) keygenObserve() {
	log.Info().Msgf("keygen observe started")
	observeTicker := time.NewTicker(2 * time.Second)
	for range observeTicker.C {
		kg, err := co.bridge.GetKeyGen()
		if err != nil {
			continue
		}
		bn, _ := co.bridge.GetZetaBlockHeight()
		if bn != kg.BlockNumber {
			continue
		}

		go func() {
			for {
				log.Info().Msgf("Detected KeyGen, initiate keygen at blocknumm %d, # signers %d", kg.BlockNumber, len(kg.Pubkeys))
				var req keygen.Request
				req = keygen.NewRequest(kg.Pubkeys, int64(kg.BlockNumber), "0.14.0")
				res, err := co.tss.Server.Keygen(req)
				if err != nil || res.Status != tsscommon.Success {
					co.logger.Error().Msgf("keygen fail: reason %s blame nodes %s", res.Blame.FailReason, res.Blame.BlameNodes)
					continue
				}
				// Keygen succeed! Report TSS address
				co.logger.Info().Msgf("Keygen success! keygen response: %v...", res)
				err = co.tss.InsertPubKey(res.PubKey)
				if err != nil {
					co.logger.Error().Msgf("InsertPubKey fail")
					continue
				}
				co.tss.CurrentPubkey = res.PubKey

				for _, chain := range config.ChainsEnabled {
					_, err = co.bridge.SetTSS(chain, co.tss.EVMAddress().Hex(), co.tss.CurrentPubkey)
					if err != nil {
						co.logger.Error().Err(err).Msgf("SetTSS fail %s", chain.String())
					}
				}

				// Keysign test: sanity test
				co.logger.Info().Msgf("test keysign...")
				_ = TestKeysign(co.tss.CurrentPubkey, co.tss.Server)
				co.logger.Info().Msg("test keysign finished. exit keygen loop. ")

				for _, chain := range config.ChainsEnabled {
					err = co.clientMap[chain].PostNonceIfNotRecorded()
					if err != nil {
						co.logger.Error().Err(err).Msgf("PostNonceIfNotRecorded fail %s", chain.String())
					}
				}

				return
			}
		}()
		return
	}
}

type OutTxProcessorManager struct {
	outTxStartTime     map[string]time.Time
	outTxEndTime       map[string]time.Time
	outTxActive        map[string]struct{}
	mu                 sync.Mutex
	logger             zerolog.Logger
	numActiveProcessor int64
}

func NewOutTxProcessorManager() *OutTxProcessorManager {
	return &OutTxProcessorManager{
		outTxStartTime:     make(map[string]time.Time),
		outTxEndTime:       make(map[string]time.Time),
		outTxActive:        make(map[string]struct{}),
		mu:                 sync.Mutex{},
		logger:             log.With().Str("module", "OutTxProcessorManager").Logger(),
		numActiveProcessor: 0,
	}
}

func (outTxMan *OutTxProcessorManager) StartTryProcess(outTxID string) {
	outTxMan.mu.Lock()
	defer outTxMan.mu.Unlock()
	outTxMan.outTxStartTime[outTxID] = time.Now()
	outTxMan.outTxActive[outTxID] = struct{}{}
	outTxMan.numActiveProcessor++
	outTxMan.logger.Info().Msgf("StartTryProcess %s, numActiveProcessor %d", outTxID, outTxMan.numActiveProcessor)
}

func (outTxMan *OutTxProcessorManager) EndTryProcess(outTxID string) {
	outTxMan.mu.Lock()
	defer outTxMan.mu.Unlock()
	outTxMan.outTxEndTime[outTxID] = time.Now()
	delete(outTxMan.outTxActive, outTxID)
	outTxMan.numActiveProcessor--
	outTxMan.logger.Info().Msgf("EndTryProcess %s, numActiveProcessor %d, time elapsed %s", outTxID, outTxMan.numActiveProcessor, time.Since(outTxMan.outTxStartTime[outTxID]))
}

func (outTxMan *OutTxProcessorManager) IsOutTxActive(outTxID string) bool {
	outTxMan.mu.Lock()
	defer outTxMan.mu.Unlock()
	_, found := outTxMan.outTxActive[outTxID]
	return found
}

func (outTxMan *OutTxProcessorManager) TimeInTryProcess(outTxID string) time.Duration {
	outTxMan.mu.Lock()
	defer outTxMan.mu.Unlock()
	if _, found := outTxMan.outTxActive[outTxID]; found {
		return time.Since(outTxMan.outTxStartTime[outTxID])
	}
	return 0
}

// suicide whole zetaclient if keysign appears deadlocked.
func (outTxMan *OutTxProcessorManager) StartMonitorHealth() {
	logger := outTxMan.logger
	logger.Info().Msgf("StartMonitorHealth")
	ticker := time.NewTicker(60 * time.Second)
	for range ticker.C {
		count := 0
		for outTxID := range outTxMan.outTxActive {
			if outTxMan.TimeInTryProcess(outTxID).Minutes() > 2 {
				count++
			}
		}
		if count > 0 {
			logger.Warn().Msgf("Health: %d OutTx are more than 2min in process!", count)
		} else {
			logger.Info().Msgf("Monitor: healthy; numActiveProcessor %d", outTxMan.numActiveProcessor)
		}
		if count > 10 {
			// suicide:
			logger.Error().Msgf("suicide zetaclient because keysign appears deadlocked; kill this process and the process supervisor should restart it")
			logger.Info().Msgf("numActiveProcessor: %d", outTxMan.numActiveProcessor)
			_ = syscall.Kill(syscall.Getpid(), syscall.SIGINT)
		}
	}
}

// ZetaCore block is heart beat; each block we schedule some send according to
// retry schedule.
func (co *CoreObserver) startSendScheduler() {
	logger := co.logger.With().Str("module", "SendScheduler").Logger()
	outTxMan := NewOutTxProcessorManager()
	go outTxMan.StartMonitorHealth()

	observeTicker := time.NewTicker(3 * time.Second)
	var lastBlockNum uint64
	for range observeTicker.C {
		bn, err := co.bridge.GetZetaBlockHeight()
		if err != nil {
			logger.Error().Msg("GetZetaBlockHeight fail in startSendScheduler")
			continue
		}
		if lastBlockNum == 0 {
			lastBlockNum = bn - 1
		}
		if bn > lastBlockNum { // we have a new block
			bn = lastBlockNum + 1
			if bn%10 == 0 {
				logger.Info().Msgf("ZetaCore heart beat: %d", bn)
			}
			tStart := time.Now()
			sendList, err := co.bridge.GetAllPendingCctx()
			if err != nil {
				logger.Error().Err(err).Msg("error requesting sends from zetacore")
				continue
			}
			logger.Info().Dur("elapsed", time.Since(tStart)).Msgf("GetAllPendingCctx %d", len(sendList))
			sendMap := SplitAndSortSendListByChain(sendList)

			// schedule sends
			for chain, sendList := range sendMap {

				chainName := common.ParseStringToObserverChain(chain)
				c := GetChainFromChainName(chainName)
				//c, _ := common.ParseChain(chain)
				found := false
				for _, enabledChain := range GetSupportedChains() {
					if enabledChain.ChainId == c.ChainId {
						found = true
						break
					}
				}
				if !found {
					log.Warn().Msgf("chain %s is not enabled; skip scheduling", c.String())
					continue
				}
				if bn%10 == 0 {
					logger.Info().Msgf("outstanding %d CCTX's on chain %s: range [%d,%d]", len(sendList), chain, sendList[0].OutboundTxParams.OutboundTxTssNonce, sendList[len(sendList)-1].OutboundTxParams.OutboundTxTssNonce)
				}
				signer := co.signerMap[c]
				chainClient := co.clientMap[c]
				for idx, send := range sendList {
					ob, err := co.getTargetChainOb(send)
					if err != nil {
						logger.Error().Err(err).Msgf("getTargetChainOb fail %s", chain)
						continue
					}
					// update metrics
					if idx == 0 {
						pTxs, err := ob.GetPromGauge(metrics.PendingTxs)
						if err != nil {
							co.logger.Warn().Msgf("cannot get prometheus counter [%s]", metrics.PendingTxs)
							continue
						}
						pTxs.Set(float64(len(sendList)))
					}
<<<<<<< HEAD
					included, _, err := ob.IsSendOutTxProcessed(send)
=======
					included, confirmed, err := ob.IsSendOutTxProcessed(send.Index, int(send.OutboundTxParams.OutboundTxTssNonce), send.OutboundTxParams.CoinType)
>>>>>>> 201a8800
					if err != nil {
						logger.Error().Err(err).Msgf("IsSendOutTxProcessed fail %s", chain)
						continue
					}
					if included {
						logger.Info().Msgf("send outTx already included; do not schedule")
						continue
					}
					chain := GetTargetChain(send)
<<<<<<< HEAD
					outTxID := fmt.Sprintf("%s-%d", chain, send.OutBoundTxParams.OutBoundTxTSSNonce)
					nonce := send.OutBoundTxParams.OutBoundTxTSSNonce
=======
					outTxID := fmt.Sprintf("%s/%d", chain, send.OutboundTxParams.OutboundTxTssNonce)
					nonce := send.OutboundTxParams.OutboundTxTssNonce
					//sinceBlock := int64(bn) - int64(send.InboundTxParams.InboundTxFinalizedZetaHeight)
>>>>>>> 201a8800

					// FIXME: config this schedule; this value is for localnet fast testing
					if nonce%1 == bn%1 && !outTxMan.IsOutTxActive(outTxID) {
						outTxMan.StartTryProcess(outTxID)
						go signer.TryProcessOutTx(send, outTxMan, chainClient, co.bridge)
					}
					if idx > 60 { // only look at 50 sends per chain
						break
					}
				}
			}
			// update last processed block number
			lastBlockNum = bn
		}

	}
}

<<<<<<< HEAD
=======
func (co *CoreObserver) TryProcessOutTx(send *types.CrossChainTx, outTxMan *OutTxProcessorManager) {
	chain := GetTargetChain(send)
	outTxID := fmt.Sprintf("%s/%d", chain, send.OutboundTxParams.OutboundTxTssNonce)

	logger := co.logger.With().
		Str("sendHash", send.Index).
		Str("outTxID", outTxID).
		Logger()
	logger.Info().Msgf("start processing outTxID %s", outTxID)
	defer func() {
		outTxMan.EndTryProcess(outTxID)
	}()

	myid := co.bridge.keys.GetSignerInfo().GetAddress().String()

	var to ethcommon.Address
	var err error
	var toChain *common.Chain
	if send.CctxStatus.Status == types.CctxStatus_PendingRevert {
		toChain = GetChainFromChainName(common.ParseStringToObserverChain(send.InboundTxParams.SenderChain))
		to = ethcommon.HexToAddress(send.InboundTxParams.Sender)
		logger.Info().Msgf("Abort: reverting Inbound")
	} else if send.CctxStatus.Status == types.CctxStatus_PendingOutbound {
		to = ethcommon.HexToAddress(send.OutboundTxParams.Receiver)
		toChain = GetChainFromChainName(common.ParseStringToObserverChain(send.OutboundTxParams.ReceiverChain))
	}
	if err != nil {
		logger.Error().Err(err).Msg("ParseChain fail; skip")
		return
	}

	// Early return if the send is already processed
	included, confirmed, _ := co.clientMap[*toChain].IsSendOutTxProcessed(send.Index, int(send.OutboundTxParams.OutboundTxTssNonce), send.OutboundTxParams.CoinType)
	if included || confirmed {
		logger.Info().Msgf("CCTX already processed; exit signer")
		return
	}

	signer := co.signerMap[*toChain]
	message, err := base64.StdEncoding.DecodeString(send.RelayedMessage)
	if err != nil {
		logger.Err(err).Msgf("decode CCTX.Message %s error", send.RelayedMessage)
	}

	gasLimit := send.OutboundTxParams.OutboundTxGasLimit
	if gasLimit < 50_000 {
		gasLimit = 50_000
		logger.Warn().Msgf("gasLimit %d is too low; set to %d", send.OutboundTxParams.OutboundTxGasLimit, gasLimit)
	}
	if gasLimit > 1_000_000 {
		gasLimit = 1_000_000
		logger.Warn().Msgf("gasLimit %d is too high; set to %d", send.OutboundTxParams.OutboundTxGasLimit, gasLimit)
	}

	logger.Info().Msgf("chain %s minting %d to %s, nonce %d, finalized zeta bn %d", toChain, send.ZetaMint, to.Hex(), send.OutboundTxParams.OutboundTxTssNonce, send.InboundTxParams.InboundTxFinalizedZetaHeight)
	sendHash, err := hex.DecodeString(send.Index[2:]) // remove the leading 0x
	if err != nil || len(sendHash) != 32 {
		logger.Error().Err(err).Msgf("decode CCTX %s error", send.Index)
		return
	}
	var sendhash [32]byte
	copy(sendhash[:32], sendHash[:32])
	gasprice, ok := new(big.Int).SetString(send.OutboundTxParams.OutboundTxGasPrice, 10)
	if !ok {
		logger.Error().Err(err).Msgf("cannot convert gas price  %s ", send.OutboundTxParams.OutboundTxGasPrice)
		return
	}
	// FIXME: remove this hack
	if toChain.ChainName == common.ChainName_goerli_testnet {
		gasprice = gasprice.Mul(gasprice, big.NewInt(3))
		gasprice = gasprice.Div(gasprice, big.NewInt(2))
	}

	var tx *ethtypes.Transaction
	// FIXME: there is a chance wrong type of outbound tx is signed
	if send.InboundTxParams.SenderChain == common.ZetaChain().ChainName.String() && send.CctxStatus.Status == types.CctxStatus_PendingOutbound {
		if send.OutboundTxParams.CoinType == common.CoinType_Gas {
			logger.Info().Msgf("SignWithdrawTx: %s => %s, nonce %d, gasprice %d", send.InboundTxParams.SenderChain, toChain, send.OutboundTxParams.OutboundTxTssNonce, gasprice)
			tx, err = signer.SignWithdrawTx(to, send.ZetaMint.BigInt(), send.OutboundTxParams.OutboundTxTssNonce, gasprice)
		}
		if send.OutboundTxParams.CoinType == common.CoinType_ERC20 {
			asset := ethcommon.HexToAddress(send.InboundTxParams.Asset)
			logger.Info().Msgf("SignERC20WithdrawTx: %s => %s, nonce %d, gasprice %d", send.InboundTxParams.SenderChain, toChain, send.OutboundTxParams.OutboundTxTssNonce, gasprice)
			tx, err = signer.SignERC20WithdrawTx(to, asset, send.ZetaMint.BigInt(), gasLimit, send.OutboundTxParams.OutboundTxTssNonce, gasprice)
		}
		if send.OutboundTxParams.CoinType == common.CoinType_Zeta {
			srcChainID := config.ChainConfigs[send.InboundTxParams.SenderChain].Chain.ChainId
			logger.Info().Msgf("SignOutboundTx: %s => %s, nonce %d, gasprice %d", send.InboundTxParams.SenderChain, toChain, send.OutboundTxParams.OutboundTxTssNonce, gasprice)
			tx, err = signer.SignOutboundTx(ethcommon.HexToAddress(send.InboundTxParams.Sender), big.NewInt(srcChainID), to, send.ZetaMint.BigInt(), gasLimit, message, sendhash, send.OutboundTxParams.OutboundTxTssNonce, gasprice)
		}

	} else if send.CctxStatus.Status == types.CctxStatus_PendingRevert {
		srcChainID := config.ChainConfigs[send.InboundTxParams.SenderChain].Chain.ChainId
		logger.Info().Msgf("SignRevertTx: %s => %s, nonce %d, gasprice %d", send.InboundTxParams.SenderChain, toChain, send.OutboundTxParams.OutboundTxTssNonce, gasprice)
		toChainID := config.ChainConfigs[send.OutboundTxParams.ReceiverChain].Chain.ChainId
		tx, err = signer.SignRevertTx(ethcommon.HexToAddress(send.InboundTxParams.Sender), big.NewInt(srcChainID), to.Bytes(), big.NewInt(toChainID), send.ZetaMint.BigInt(), gasLimit, message, sendhash, send.OutboundTxParams.OutboundTxTssNonce, gasprice)
	} else if send.CctxStatus.Status == types.CctxStatus_PendingOutbound {
		srcChainID := config.ChainConfigs[send.InboundTxParams.SenderChain].Chain.ChainId
		logger.Info().Msgf("SignOutboundTx: %s => %s, nonce %d, gasprice %d", send.InboundTxParams.SenderChain, toChain, send.OutboundTxParams.OutboundTxTssNonce, gasprice)
		tx, err = signer.SignOutboundTx(ethcommon.HexToAddress(send.InboundTxParams.Sender), big.NewInt(srcChainID), to, send.ZetaMint.BigInt(), gasLimit, message, sendhash, send.OutboundTxParams.OutboundTxTssNonce, gasprice)
	}

	if err != nil {
		logger.Warn().Err(err).Msgf("SignOutboundTx error: nonce %d chain %s", send.OutboundTxParams.OutboundTxTssNonce, send.OutboundTxParams.ReceiverChain)
		return
	}
	logger.Info().Msgf("Key-sign success: %s => %s, nonce %d", send.InboundTxParams.SenderChain, toChain, send.OutboundTxParams.OutboundTxTssNonce)
	cnt, err := co.GetPromCounter(OutboundTxSignCount)
	if err != nil {
		log.Error().Err(err).Msgf("GetPromCounter error")
	} else {
		cnt.Inc()
	}
	signers, err := co.bridge.GetObserverList(*toChain, zetaObserverModuleTypes.ObservationType_OutBoundTx.String())
	if err != nil {
		logger.Warn().Err(err).Msgf("unable to get observer list: chain %d observation %s", send.OutboundTxParams.OutboundTxTssNonce, zetaObserverModuleTypes.ObservationType_OutBoundTx.String())
	}
	if tx != nil {
		outTxHash := tx.Hash().Hex()
		logger.Info().Msgf("on chain %s nonce %d, outTxHash %s signer %s", signer.chain, send.OutboundTxParams.OutboundTxTssNonce, outTxHash, myid)
		if len(signers) == 0 || myid == signers[send.OutboundTxParams.Broadcaster] || myid == signers[int(send.OutboundTxParams.Broadcaster+1)%len(signers)] {
			backOff := 1000 * time.Millisecond
			// retry loop: 1s, 2s, 4s, 8s, 16s in case of RPC error
			for i := 0; i < 5; i++ {
				logger.Info().Msgf("broadcasting tx %s to chain %s: nonce %d, retry %d", outTxHash, toChain, send.OutboundTxParams.OutboundTxTssNonce, i)
				// #nosec G404 randomness is not a security issue here
				time.Sleep(time.Duration(rand.Intn(1500)) * time.Millisecond) //random delay to avoid sychronized broadcast
				err := signer.Broadcast(tx)
				if err != nil {
					log.Warn().Err(err).Msgf("OutTx Broadcast error")
					retry, report := HandleBroadcastError(err, strconv.FormatUint(send.OutboundTxParams.OutboundTxTssNonce, 10), toChain.String(), outTxHash)
					if report {
						zetaHash, err := co.bridge.AddTxHashToOutTxTracker(toChain.ChainId, tx.Nonce(), outTxHash)
						if err != nil {
							logger.Err(err).Msgf("Unable to add to tracker on ZetaCore: nonce %d chain %s outTxHash %s", send.OutboundTxParams.OutboundTxTssNonce, toChain, outTxHash)
						}
						logger.Info().Msgf("Broadcast to core successful %s", zetaHash)
					}
					if !retry {
						break
					}
					backOff *= 2
					continue
				}
				logger.Info().Msgf("Broadcast success: nonce %d to chain %s outTxHash %s", send.OutboundTxParams.OutboundTxTssNonce, toChain, outTxHash)
				zetaHash, err := co.bridge.AddTxHashToOutTxTracker(toChain.ChainId, tx.Nonce(), outTxHash)
				if err != nil {
					logger.Err(err).Msgf("Unable to add to tracker on ZetaCore: nonce %d chain %s outTxHash %s", send.OutboundTxParams.OutboundTxTssNonce, toChain, outTxHash)
				}
				logger.Info().Msgf("Broadcast to core successful %s", zetaHash)
				break // successful broadcast; no need to retry
			}

		}
	}

}

>>>>>>> 201a8800
// trim "bogus" pending sends that are not actually pending
// input sends must be sorted by nonce ascending
func trimSends(sends []*types.CrossChainTx) int {
	start := 0
	for i := len(sends) - 1; i >= 1; i-- {
		// from right to left, if there's a big hole, then before the gap are probably
		// bogus "pending" sends that are already processed but not yet confirmed.
		if sends[i].OutboundTxParams.OutboundTxTssNonce > sends[i-1].OutboundTxParams.OutboundTxTssNonce+1000 {
			start = i
			break
		}
	}
	return start
}

func SplitAndSortSendListByChain(sendList []*types.CrossChainTx) map[string][]*types.CrossChainTx {
	sendMap := make(map[string][]*types.CrossChainTx)
	for _, send := range sendList {
		targetChain := GetTargetChain(send)
		if targetChain == "" {
			continue
		}
		if _, found := sendMap[targetChain]; !found {
			sendMap[targetChain] = make([]*types.CrossChainTx, 0)
		}
		sendMap[targetChain] = append(sendMap[targetChain], send)
	}
	for chain, sends := range sendMap {
		sort.Slice(sends, func(i, j int) bool {
			return sends[i].OutboundTxParams.OutboundTxTssNonce < sends[j].OutboundTxParams.OutboundTxTssNonce
		})
		start := trimSends(sends)
		sendMap[chain] = sends[start:]
		log.Debug().Msgf("chain %s, start %d, len %d, start nonce %d", chain, start, len(sendMap[chain]), sends[start].OutboundTxParams.OutboundTxTssNonce)
	}
	return sendMap
}

func GetTargetChain(send *types.CrossChainTx) string {
	if send.CctxStatus.Status == types.CctxStatus_PendingOutbound {
		return send.OutboundTxParams.ReceiverChain
	} else if send.CctxStatus.Status == types.CctxStatus_PendingRevert {
		return send.InboundTxParams.SenderChain
	}
	return ""
}

func (co *CoreObserver) getTargetChainOb(send *types.CrossChainTx) (ChainClient, error) {
	chainStr := GetTargetChain(send)
	chainName := common.ParseStringToObserverChain(chainStr)
	c := GetChainFromChainName(chainName)
	//c, err := common.ParseChain(chainStr)
	//if err != nil {
	//	return nil, err
	//}
	chainOb, found := co.clientMap[*c]
	if !found {
		return nil, fmt.Errorf("chain %s not found", c)
	}
	return chainOb, nil
}

//func (co *CoreObserver) getTargetChainOb(send *types.CrossChainTx) (ChainClient, error) {
//	chainStr := getTargetChain(send)
//	chain := GetChainFromChainName(zetaObserverModuleTypes.ParseStringToObserverChain(chainStr))
//
//	chainOb, found := co.clientMap[*chain]
//	if !found {
//		return nil, fmt.Errorf("chain %s not found", chain.String())
//	}
//	return chainOb, nil
//}

// returns whether to retry in a few seconds, and whether to report via AddTxHashToOutTxTracker
func HandleBroadcastError(err error, nonce, toChain, outTxHash string) (bool, bool) {
	if strings.Contains(err.Error(), "nonce too low") {
		log.Warn().Err(err).Msgf("nonce too low! this might be a unnecessary key-sign. increase re-try interval and awaits outTx confirmation")
		return false, false
	}
	if strings.Contains(err.Error(), "replacement transaction underpriced") {
		log.Warn().Err(err).Msgf("Broadcast replacement: nonce %s chain %s outTxHash %s", nonce, toChain, outTxHash)
		return false, false
	} else if strings.Contains(err.Error(), "already known") { // this is error code from QuickNode
		log.Warn().Err(err).Msgf("Broadcast duplicates: nonce %s chain %s outTxHash %s", nonce, toChain, outTxHash)
		return false, true // report to tracker, because there's possibilities a successful broadcast gets this error code
	}

	log.Error().Err(err).Msgf("Broadcast error: nonce %s chain %s outTxHash %s; retrying...", nonce, toChain, outTxHash)
	return true, false
}<|MERGE_RESOLUTION|>--- conflicted
+++ resolved
@@ -1,28 +1,24 @@
 package zetaclient
 
 import (
+	"encoding/base64"
+	"encoding/hex"
 	"fmt"
-<<<<<<< HEAD
-	"github.com/pkg/errors"
-=======
 	"math/big"
 	"math/rand"
->>>>>>> 201a8800
 	"os"
 	"sort"
+	"strconv"
 	"strings"
 	"sync"
 	"syscall"
 	"time"
 
-<<<<<<< HEAD
-=======
 	"github.com/pkg/errors"
 	zetaObserverModuleTypes "github.com/zeta-chain/zetacore/x/observer/types"
 
 	ethcommon "github.com/ethereum/go-ethereum/common"
 	ethtypes "github.com/ethereum/go-ethereum/core/types"
->>>>>>> 201a8800
 	"github.com/rs/zerolog"
 	"gitlab.com/thorchain/tss/go-tss/keygen"
 
@@ -260,7 +256,6 @@
 
 			// schedule sends
 			for chain, sendList := range sendMap {
-
 				chainName := common.ParseStringToObserverChain(chain)
 				c := GetChainFromChainName(chainName)
 				//c, _ := common.ParseChain(chain)
@@ -278,8 +273,8 @@
 				if bn%10 == 0 {
 					logger.Info().Msgf("outstanding %d CCTX's on chain %s: range [%d,%d]", len(sendList), chain, sendList[0].OutboundTxParams.OutboundTxTssNonce, sendList[len(sendList)-1].OutboundTxParams.OutboundTxTssNonce)
 				}
-				signer := co.signerMap[c]
-				chainClient := co.clientMap[c]
+				signer := co.signerMap[*c]
+				chainClient := co.clientMap[*c]
 				for idx, send := range sendList {
 					ob, err := co.getTargetChainOb(send)
 					if err != nil {
@@ -295,11 +290,7 @@
 						}
 						pTxs.Set(float64(len(sendList)))
 					}
-<<<<<<< HEAD
-					included, _, err := ob.IsSendOutTxProcessed(send)
-=======
-					included, confirmed, err := ob.IsSendOutTxProcessed(send.Index, int(send.OutboundTxParams.OutboundTxTssNonce), send.OutboundTxParams.CoinType)
->>>>>>> 201a8800
+					included, _, err := ob.IsSendOutTxProcessed(send.Index, int(send.OutboundTxParams.OutboundTxTssNonce), send.OutboundTxParams.CoinType)
 					if err != nil {
 						logger.Error().Err(err).Msgf("IsSendOutTxProcessed fail %s", chain)
 						continue
@@ -309,14 +300,8 @@
 						continue
 					}
 					chain := GetTargetChain(send)
-<<<<<<< HEAD
-					outTxID := fmt.Sprintf("%s-%d", chain, send.OutBoundTxParams.OutBoundTxTSSNonce)
-					nonce := send.OutBoundTxParams.OutBoundTxTSSNonce
-=======
 					outTxID := fmt.Sprintf("%s/%d", chain, send.OutboundTxParams.OutboundTxTssNonce)
 					nonce := send.OutboundTxParams.OutboundTxTssNonce
-					//sinceBlock := int64(bn) - int64(send.InboundTxParams.InboundTxFinalizedZetaHeight)
->>>>>>> 201a8800
 
 					// FIXME: config this schedule; this value is for localnet fast testing
 					if nonce%1 == bn%1 && !outTxMan.IsOutTxActive(outTxID) {
@@ -335,8 +320,6 @@
 	}
 }
 
-<<<<<<< HEAD
-=======
 func (co *CoreObserver) TryProcessOutTx(send *types.CrossChainTx, outTxMan *OutTxProcessorManager) {
 	chain := GetTargetChain(send)
 	outTxID := fmt.Sprintf("%s/%d", chain, send.OutboundTxParams.OutboundTxTssNonce)
@@ -495,7 +478,6 @@
 
 }
 
->>>>>>> 201a8800
 // trim "bogus" pending sends that are not actually pending
 // input sends must be sorted by nonce ascending
 func trimSends(sends []*types.CrossChainTx) int {
@@ -558,17 +540,6 @@
 	return chainOb, nil
 }
 
-//func (co *CoreObserver) getTargetChainOb(send *types.CrossChainTx) (ChainClient, error) {
-//	chainStr := getTargetChain(send)
-//	chain := GetChainFromChainName(zetaObserverModuleTypes.ParseStringToObserverChain(chainStr))
-//
-//	chainOb, found := co.clientMap[*chain]
-//	if !found {
-//		return nil, fmt.Errorf("chain %s not found", chain.String())
-//	}
-//	return chainOb, nil
-//}
-
 // returns whether to retry in a few seconds, and whether to report via AddTxHashToOutTxTracker
 func HandleBroadcastError(err error, nonce, toChain, outTxHash string) (bool, bool) {
 	if strings.Contains(err.Error(), "nonce too low") {
