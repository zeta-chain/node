package zetaclient

import (
	"fmt"
	"math"
	"time"

	sdkmath "cosmossdk.io/math"
	ethcommon "github.com/ethereum/go-ethereum/common"
	"github.com/rs/zerolog"
	"github.com/zeta-chain/zetacore/pkg/chains"
	zetamath "github.com/zeta-chain/zetacore/pkg/math"
	"github.com/zeta-chain/zetacore/x/crosschain/types"
	observertypes "github.com/zeta-chain/zetacore/x/observer/types"
	appcontext "github.com/zeta-chain/zetacore/zetaclient/app_context"
	"github.com/zeta-chain/zetacore/zetaclient/bitcoin"
	corecontext "github.com/zeta-chain/zetacore/zetaclient/core_context"
	"github.com/zeta-chain/zetacore/zetaclient/interfaces"
	"github.com/zeta-chain/zetacore/zetaclient/metrics"
	"github.com/zeta-chain/zetacore/zetaclient/outtxprocessor"
	"github.com/zeta-chain/zetacore/zetaclient/ratelimiter"
)

const (
	// evmOutboundTxLookbackFactor is the factor to determine how many nonces to look back for pending cctxs
	// For example, give OutboundTxScheduleLookahead of 120, pending NonceLow of 1000 and factor of 1.0,
	// the scheduler need to be able to pick up and schedule any pending cctx with nonce < 880 (1000 - 120 * 1.0)
	// NOTE: 1.0 means look back the same number of cctxs as we look ahead
	evmOutboundTxLookbackFactor = 1.0

	// sampling rate for sampled observer logger
	loggerSamplingRate = 10
)

type ZetaCoreLog struct {
	Observer        zerolog.Logger
	ObserverSampled zerolog.Logger
	OutTxProcessor  zerolog.Logger
}

// CoreObserver wraps the zetabridge, chain clients and signers. This is the high level object used for CCTX scheduling
type CoreObserver struct {
	bridge              interfaces.ZetaCoreBridger
	signerMap           map[int64]interfaces.ChainSigner
	clientMap           map[int64]interfaces.ChainClient
	logger              ZetaCoreLog
	ts                  *metrics.TelemetryServer
	stop                chan struct{}
	lastOperatorBalance sdkmath.Int
}

// NewCoreObserver creates a new CoreObserver
func NewCoreObserver(
	bridge interfaces.ZetaCoreBridger,
	signerMap map[int64]interfaces.ChainSigner,
	clientMap map[int64]interfaces.ChainClient,
	logger zerolog.Logger,
	ts *metrics.TelemetryServer,
) *CoreObserver {
	co := CoreObserver{
		ts:   ts,
		stop: make(chan struct{}),
	}

	// create loggers
	chainLogger := logger.With().Str("chain", "ZetaChain").Logger()
	co.logger = ZetaCoreLog{
		Observer:       chainLogger.With().Str("module", "Observer").Logger(),
		OutTxProcessor: chainLogger.With().Str("module", "OutTxProcessor").Logger(),
	}
	co.logger.ObserverSampled = co.logger.Observer.Sample(&zerolog.BasicSampler{N: loggerSamplingRate})

	// set bridge, signers and clients
	co.bridge = bridge
	co.signerMap = signerMap
	co.clientMap = clientMap
	co.logger.Observer.Info().Msg("starting core observer")
	balance, err := bridge.GetZetaHotKeyBalance()
	if err != nil {
		co.logger.Observer.Error().Err(err).Msg("error getting last balance of the hot key")
	}
	co.lastOperatorBalance = balance

	return &co
}

func (co *CoreObserver) MonitorCore(appContext *appcontext.AppContext) {
	myid := co.bridge.GetKeys().GetAddress()
	co.logger.Observer.Info().Msgf("Starting cctx scheduler for %s", myid)
	go co.StartCctxScheduler(appContext)

	go func() {
		// bridge queries UpgradePlan from zetabridge and send to its pause channel if upgrade height is reached
		co.bridge.Pause()
		// now stop everything
		close(co.stop) // this stops the startSendScheduler() loop
		for _, c := range co.clientMap {
			c.Stop()
		}
	}()
}

// GetUpdatedSigner returns signer with updated chain parameters
func (co *CoreObserver) GetUpdatedSigner(coreContext *corecontext.ZetaCoreContext, chainID int64) (interfaces.ChainSigner, error) {
	signer, found := co.signerMap[chainID]
	if !found {
		return nil, fmt.Errorf("signer not found for chainID %d", chainID)
	}
	// update EVM signer parameters only. BTC signer doesn't use chain parameters for now.
	if chains.IsEVMChain(chainID) {
		evmParams, found := coreContext.GetEVMChainParams(chainID)
		if found {
			// update zeta connector and ERC20 custody addresses
			zetaConnectorAddress := ethcommon.HexToAddress(evmParams.GetConnectorContractAddress())
			erc20CustodyAddress := ethcommon.HexToAddress(evmParams.GetErc20CustodyContractAddress())
			if zetaConnectorAddress != signer.GetZetaConnectorAddress() {
				signer.SetZetaConnectorAddress(zetaConnectorAddress)
				co.logger.Observer.Info().Msgf(
					"updated zeta connector address for chainID %d, new address: %s", chainID, zetaConnectorAddress)
			}
			if erc20CustodyAddress != signer.GetERC20CustodyAddress() {
				signer.SetERC20CustodyAddress(erc20CustodyAddress)
				co.logger.Observer.Info().Msgf(
					"updated ERC20 custody address for chainID %d, new address: %s", chainID, erc20CustodyAddress)
			}
		}
	}
	return signer, nil
}

// GetUpdatedChainClient returns chain client object with updated chain parameters
func (co *CoreObserver) GetUpdatedChainClient(coreContext *corecontext.ZetaCoreContext, chainID int64) (interfaces.ChainClient, error) {
	chainOb, found := co.clientMap[chainID]
	if !found {
		return nil, fmt.Errorf("chain client not found for chainID %d", chainID)
	}
	// update chain client chain parameters
	curParams := chainOb.GetChainParams()
	if chains.IsEVMChain(chainID) {
		evmParams, found := coreContext.GetEVMChainParams(chainID)
		if found && !observertypes.ChainParamsEqual(curParams, *evmParams) {
			chainOb.SetChainParams(*evmParams)
			co.logger.Observer.Info().Msgf(
				"updated chain params for chainID %d, new params: %v", chainID, *evmParams)
		}
	} else if chains.IsBitcoinChain(chainID) {
		_, btcParams, found := coreContext.GetBTCChainParams()

		if found && !observertypes.ChainParamsEqual(curParams, *btcParams) {
			chainOb.SetChainParams(*btcParams)
			co.logger.Observer.Info().Msgf(
				"updated chain params for Bitcoin, new params: %v", *btcParams)
		}
	}
	return chainOb, nil
}

// GetPendingCctxsWithinRatelimit get pending cctxs across foreign chains within rate limit
func (co *CoreObserver) GetPendingCctxsWithinRatelimit(foreignChains []chains.Chain) (map[int64][]*types.CrossChainTx, error) {
	// get rate limiter flags
	rateLimitFlags, err := co.bridge.GetRateLimiterFlags()
	if err != nil {
		return nil, err
	}

	// apply rate limiter or not according to the flags
	rateLimiterUsable := ratelimiter.IsRateLimiterUsable(rateLimitFlags)

	// fallback to non-rate-limited query if rate limiter is not usable
	cctxsMap := make(map[int64][]*types.CrossChainTx)
	if !rateLimiterUsable {
		for _, chain := range foreignChains {
			resp, _, err := co.bridge.ListPendingCctx(chain.ChainId)
			if err == nil && resp != nil {
				cctxsMap[chain.ChainId] = resp
			}
		}
		return cctxsMap, nil
	}

	// query rate limiter input
	resp, err := co.bridge.GetRateLimiterInput(rateLimitFlags.Window)
	if err != nil {
		return nil, err
	}
	input, ok := ratelimiter.NewInput(resp)
	if !ok {
		return nil, fmt.Errorf("failed to create rate limiter input")
	}

	// apply rate limiter
	output := ratelimiter.ApplyRateLimiter(input, rateLimitFlags.Window, rateLimitFlags.Rate)

	// set metrics
	percentage := zetamath.Percentage(output.CurrentWithdrawRate.BigInt(), rateLimitFlags.Rate.BigInt())
	if percentage != nil {
		percentageFloat, _ := percentage.Float64()
		metrics.PercentageOfRateReached.Set(percentageFloat)
		co.logger.ObserverSampled.Info().Msgf("current rate limiter window: %d rate: %s, percentage: %f",
			output.CurrentWithdrawWindow, output.CurrentWithdrawRate.String(), percentageFloat)
	}

	return output.CctxsMap, nil
}

// StartCctxScheduler schedules keysigns for cctxs on each ZetaChain block (the ticker)
func (co *CoreObserver) StartCctxScheduler(appContext *appcontext.AppContext) {
	outTxMan := outtxprocessor.NewOutTxProcessorManager(co.logger.OutTxProcessor)
	observeTicker := time.NewTicker(3 * time.Second)
	var lastBlockNum int64
	for {
		select {
		case <-co.stop:
			co.logger.Observer.Warn().Msg("StartCctxScheduler: stopped")
			return
		case <-observeTicker.C:
			{
				bn, err := co.bridge.GetZetaBlockHeight()
				if err != nil {
					co.logger.Observer.Error().Err(err).Msg("StartCctxScheduler: GetZetaBlockHeight fail")
					continue
				}
				if bn < 0 {
					co.logger.Observer.Error().Msg("StartCctxScheduler: GetZetaBlockHeight returned negative height")
					continue
				}
				if lastBlockNum == 0 {
					lastBlockNum = bn - 1
				}
				if bn > lastBlockNum { // we have a new block
					bn = lastBlockNum + 1
					if bn%10 == 0 {
						co.logger.Observer.Debug().Msgf("StartCctxScheduler: ZetaCore heart beat: %d", bn)
					}

					balance, err := co.bridge.GetZetaHotKeyBalance()
					if err != nil {
						co.logger.Observer.Error().Err(err).Msgf("couldn't get operator balance")
					} else {
						diff := co.lastOperatorBalance.Sub(balance)
						if diff.GT(sdkmath.NewInt(0)) && diff.LT(sdkmath.NewInt(math.MaxInt64)) {
							co.ts.AddFeeEntry(bn, diff.Int64())
							co.lastOperatorBalance = balance
						}
					}

					// set current hot key burn rate
					metrics.HotKeyBurnRate.Set(float64(co.ts.HotKeyBurnRate.GetBurnRate().Int64()))

					// get supported external chains
					coreContext := appContext.ZetaCoreContext()
					externalChains := coreContext.GetEnabledExternalChains()

					// query pending cctxs across all external chains within rate limit
					cctxMap, err := co.GetPendingCctxsWithinRatelimit(externalChains)
					if err != nil {
						co.logger.Observer.Error().Err(err).Msgf("StartCctxScheduler: GetPendingCctxsWithinRatelimit failed")
					}

					// schedule keysign for pending cctxs on each chain
					for _, c := range externalChains {
						// get cctxs from map and set pending transactions prometheus gauge
						cctxList := cctxMap[c.ChainId]
						metrics.PendingTxsPerChain.WithLabelValues(c.ChainName.String()).Set(float64(len(cctxList)))
						if len(cctxList) == 0 {
							continue
						}

						// update chain parameters for signer and chain client
						signer, err := co.GetUpdatedSigner(coreContext, c.ChainId)
						if err != nil {
							co.logger.Observer.Error().Err(err).Msgf("StartCctxScheduler: GetUpdatedSigner failed for chain %d", c.ChainId)
							continue
						}
						ob, err := co.GetUpdatedChainClient(coreContext, c.ChainId)
						if err != nil {
							co.logger.Observer.Error().Err(err).Msgf("StartCctxScheduler: GetUpdatedChainClient failed for chain %d", c.ChainId)
							continue
						}
						if !corecontext.IsOutboundObservationEnabled(coreContext, ob.GetChainParams()) {
							continue
						}

						// #nosec G701 range is verified
						zetaHeight := uint64(bn)
						if chains.IsEVMChain(c.ChainId) {
							co.ScheduleCctxEVM(outTxMan, zetaHeight, c.ChainId, cctxList, ob, signer)
						} else if chains.IsBitcoinChain(c.ChainId) {
							co.ScheduleCctxBTC(outTxMan, zetaHeight, c.ChainId, cctxList, ob, signer)
						} else {
							co.logger.Observer.Error().Msgf("StartCctxScheduler: unsupported chain %d", c.ChainId)
							continue
						}
					}

					// update last processed block number
					lastBlockNum = bn
					metrics.LastCoreBlockNumber.Set(float64(lastBlockNum))
				}
			}
		}
	}
}

<<<<<<< HEAD
// getAllPendingCctxWithRatelimit get pending cctxs across all foreign chains with rate limit
func (co *CoreObserver) getAllPendingCctxWithRatelimit() (map[int64][]*types.CrossChainTx, int64, string, error) {
	cctxList, totalPending, withdrawWindow, withdrawRate, rateLimitExceeded, err := co.bridge.ListPendingCctxWithinRatelimit()
	if err != nil {
		return nil, 0, "", err
	}
	if rateLimitExceeded {
		co.logger.ZetaChainWatcher.Warn().Msgf("rate limit exceeded, fetched %d cctxs out of %d", len(cctxList), totalPending)
	}

	// classify pending cctxs by chain id
	cctxMap := make(map[int64][]*types.CrossChainTx)
	for _, cctx := range cctxList {
		chainID := cctx.GetCurrentOutboundParam().ReceiverChainId
		if _, found := cctxMap[chainID]; !found {
			cctxMap[chainID] = make([]*types.CrossChainTx, 0)
		}
		cctxMap[chainID] = append(cctxMap[chainID], cctx)
	}

	return cctxMap, withdrawWindow, withdrawRate, nil
}

// scheduleCctxEVM schedules evm outtx keysign on each ZetaChain block (the ticker)
func (co *CoreObserver) scheduleCctxEVM(
=======
// ScheduleCctxEVM schedules evm outtx keysign on each ZetaChain block (the ticker)
func (co *CoreObserver) ScheduleCctxEVM(
>>>>>>> 372c9ec8
	outTxMan *outtxprocessor.Processor,
	zetaHeight uint64,
	chainID int64,
	cctxList []*types.CrossChainTx,
	ob interfaces.ChainClient,
	signer interfaces.ChainSigner,
) {
	res, err := co.bridge.GetAllOutTxTrackerByChain(chainID, interfaces.Ascending)
	if err != nil {
		co.logger.Observer.Warn().Err(err).Msgf("ScheduleCctxEVM: GetAllOutTxTrackerByChain failed for chain %d", chainID)
		return
	}
	trackerMap := make(map[uint64]bool)
	for _, v := range res {
		trackerMap[v.Nonce] = true
	}
	outboundScheduleLookahead := ob.GetChainParams().OutboundScheduleLookahead
	// #nosec G701 always in range
	outboundScheduleLookback := uint64(float64(outboundScheduleLookahead) * evmOutboundTxLookbackFactor)
	// #nosec G701 positive
	outboundScheduleInterval := uint64(ob.GetChainParams().OutboundScheduleInterval)

	for idx, cctx := range cctxList {
		params := cctx.GetCurrentOutboundParam()
		nonce := params.TssNonce
		outTxID := outtxprocessor.ToOutTxID(cctx.Index, params.ReceiverChainId, nonce)

		if params.ReceiverChainId != chainID {
			co.logger.Observer.Error().Msgf("ScheduleCctxEVM: outtx %s chainid mismatch: want %d, got %d", outTxID, chainID, params.ReceiverChainId)
			continue
		}
<<<<<<< HEAD
		if params.TssNonce > cctxList[0].GetCurrentOutboundParam().TssNonce+outboundScheduleLookback {
			co.logger.ZetaChainWatcher.Error().Msgf("scheduleCctxEVM: nonce too high: signing %d, earliest pending %d, chain %d",
				params.TssNonce, cctxList[0].GetCurrentOutboundParam().TssNonce, chainID)
=======
		if params.OutboundTxTssNonce > cctxList[0].GetCurrentOutTxParam().OutboundTxTssNonce+outboundScheduleLookback {
			co.logger.Observer.Error().Msgf("ScheduleCctxEVM: nonce too high: signing %d, earliest pending %d, chain %d",
				params.OutboundTxTssNonce, cctxList[0].GetCurrentOutTxParam().OutboundTxTssNonce, chainID)
>>>>>>> 372c9ec8
			break
		}

		// try confirming the outtx
		included, _, err := ob.IsOutboundProcessed(cctx, co.logger.Observer)
		if err != nil {
			co.logger.Observer.Error().Err(err).Msgf("ScheduleCctxEVM: IsOutboundProcessed faild for chain %d nonce %d", chainID, nonce)
			continue
		}
		if included {
			co.logger.Observer.Info().Msgf("ScheduleCctxEVM: outtx %s already included; do not schedule keysign", outTxID)
			continue
		}

		// determining critical outtx; if it satisfies following criteria
		// 1. it's the first pending outtx for this chain
		// 2. the following 5 nonces have been in tracker
		criticalInterval := uint64(10)                      // for critical pending outTx we reduce re-try interval
		nonCriticalInterval := outboundScheduleInterval * 2 // for non-critical pending outTx we increase re-try interval
		if nonce%criticalInterval == zetaHeight%criticalInterval {
			count := 0
			for i := nonce + 1; i <= nonce+10; i++ {
				if _, found := trackerMap[i]; found {
					count++
				}
			}
			if count >= 5 {
				outboundScheduleInterval = criticalInterval
			}
		}
		// if it's already in tracker, we increase re-try interval
		if _, ok := trackerMap[nonce]; ok {
			outboundScheduleInterval = nonCriticalInterval
		}

		// otherwise, the normal interval is used
		if nonce%outboundScheduleInterval == zetaHeight%outboundScheduleInterval && !outTxMan.IsOutTxActive(outTxID) {
			outTxMan.StartTryProcess(outTxID)
<<<<<<< HEAD
			co.logger.ZetaChainWatcher.Debug().Msgf("scheduleCctxEVM: sign outtx %s with value %d\n", outTxID, cctx.GetCurrentOutboundParam().Amount)
=======
			co.logger.Observer.Debug().Msgf("ScheduleCctxEVM: sign outtx %s with value %d\n", outTxID, cctx.GetCurrentOutTxParam().Amount)
>>>>>>> 372c9ec8
			go signer.TryProcessOutTx(cctx, outTxMan, outTxID, ob, co.bridge, zetaHeight)
		}

		// #nosec G701 always in range
		if int64(idx) >= outboundScheduleLookahead-1 { // only look at 'lookahead' cctxs per chain
			break
		}
	}
}

// ScheduleCctxBTC schedules bitcoin outtx keysign on each ZetaChain block (the ticker)
// 1. schedule at most one keysign per ticker
// 2. schedule keysign only when nonce-mark UTXO is available
// 3. stop keysign when lookahead is reached
func (co *CoreObserver) ScheduleCctxBTC(
	outTxMan *outtxprocessor.Processor,
	zetaHeight uint64,
	chainID int64,
	cctxList []*types.CrossChainTx,
	ob interfaces.ChainClient,
	signer interfaces.ChainSigner,
) {
	btcClient, ok := ob.(*bitcoin.BTCChainClient)
	if !ok { // should never happen
		co.logger.Observer.Error().Msgf("ScheduleCctxBTC: chain client is not a bitcoin client")
		return
	}
	// #nosec G701 positive
	interval := uint64(ob.GetChainParams().OutboundScheduleInterval)
	lookahead := ob.GetChainParams().OutboundScheduleLookahead

	// schedule at most one keysign per ticker
	for idx, cctx := range cctxList {
		params := cctx.GetCurrentOutboundParam()
		nonce := params.TssNonce
		outTxID := outtxprocessor.ToOutTxID(cctx.Index, params.ReceiverChainId, nonce)

		if params.ReceiverChainId != chainID {
			co.logger.Observer.Error().Msgf("ScheduleCctxBTC: outtx %s chainid mismatch: want %d, got %d", outTxID, chainID, params.ReceiverChainId)
			continue
		}
		// try confirming the outtx
		included, confirmed, err := btcClient.IsOutboundProcessed(cctx, co.logger.Observer)
		if err != nil {
			co.logger.Observer.Error().Err(err).Msgf("ScheduleCctxBTC: IsOutboundProcessed faild for chain %d nonce %d", chainID, nonce)
			continue
		}
		if included || confirmed {
			co.logger.Observer.Info().Msgf("ScheduleCctxBTC: outtx %s already included; do not schedule keysign", outTxID)
			continue
		}

		// stop if the nonce being processed is higher than the pending nonce
		if nonce > btcClient.GetPendingNonce() {
			break
		}
		// stop if lookahead is reached
		if int64(idx) >= lookahead { // 2 bitcoin confirmations span is 20 minutes on average. We look ahead up to 100 pending cctx to target TPM of 5.
<<<<<<< HEAD
			co.logger.ZetaChainWatcher.Warn().Msgf("scheduleCctxBTC: lookahead reached, signing %d, earliest pending %d", nonce, cctxList[0].GetCurrentOutboundParam().TssNonce)
=======
			co.logger.Observer.Warn().Msgf("ScheduleCctxBTC: lookahead reached, signing %d, earliest pending %d", nonce, cctxList[0].GetCurrentOutTxParam().OutboundTxTssNonce)
>>>>>>> 372c9ec8
			break
		}
		// try confirming the outtx or scheduling a keysign
		if nonce%interval == zetaHeight%interval && !outTxMan.IsOutTxActive(outTxID) {
			outTxMan.StartTryProcess(outTxID)
			co.logger.Observer.Debug().Msgf("ScheduleCctxBTC: sign outtx %s with value %d\n", outTxID, params.Amount)
			go signer.TryProcessOutTx(cctx, outTxMan, outTxID, ob, co.bridge, zetaHeight)
		}
	}
}<|MERGE_RESOLUTION|>--- conflicted
+++ resolved
@@ -302,36 +302,8 @@
 	}
 }
 
-<<<<<<< HEAD
-// getAllPendingCctxWithRatelimit get pending cctxs across all foreign chains with rate limit
-func (co *CoreObserver) getAllPendingCctxWithRatelimit() (map[int64][]*types.CrossChainTx, int64, string, error) {
-	cctxList, totalPending, withdrawWindow, withdrawRate, rateLimitExceeded, err := co.bridge.ListPendingCctxWithinRatelimit()
-	if err != nil {
-		return nil, 0, "", err
-	}
-	if rateLimitExceeded {
-		co.logger.ZetaChainWatcher.Warn().Msgf("rate limit exceeded, fetched %d cctxs out of %d", len(cctxList), totalPending)
-	}
-
-	// classify pending cctxs by chain id
-	cctxMap := make(map[int64][]*types.CrossChainTx)
-	for _, cctx := range cctxList {
-		chainID := cctx.GetCurrentOutboundParam().ReceiverChainId
-		if _, found := cctxMap[chainID]; !found {
-			cctxMap[chainID] = make([]*types.CrossChainTx, 0)
-		}
-		cctxMap[chainID] = append(cctxMap[chainID], cctx)
-	}
-
-	return cctxMap, withdrawWindow, withdrawRate, nil
-}
-
-// scheduleCctxEVM schedules evm outtx keysign on each ZetaChain block (the ticker)
-func (co *CoreObserver) scheduleCctxEVM(
-=======
 // ScheduleCctxEVM schedules evm outtx keysign on each ZetaChain block (the ticker)
 func (co *CoreObserver) ScheduleCctxEVM(
->>>>>>> 372c9ec8
 	outTxMan *outtxprocessor.Processor,
 	zetaHeight uint64,
 	chainID int64,
@@ -363,15 +335,9 @@
 			co.logger.Observer.Error().Msgf("ScheduleCctxEVM: outtx %s chainid mismatch: want %d, got %d", outTxID, chainID, params.ReceiverChainId)
 			continue
 		}
-<<<<<<< HEAD
 		if params.TssNonce > cctxList[0].GetCurrentOutboundParam().TssNonce+outboundScheduleLookback {
-			co.logger.ZetaChainWatcher.Error().Msgf("scheduleCctxEVM: nonce too high: signing %d, earliest pending %d, chain %d",
+			co.logger.Observer.Error().Msgf("ScheduleCctxEVM: nonce too high: signing %d, earliest pending %d, chain %d",
 				params.TssNonce, cctxList[0].GetCurrentOutboundParam().TssNonce, chainID)
-=======
-		if params.OutboundTxTssNonce > cctxList[0].GetCurrentOutTxParam().OutboundTxTssNonce+outboundScheduleLookback {
-			co.logger.Observer.Error().Msgf("ScheduleCctxEVM: nonce too high: signing %d, earliest pending %d, chain %d",
-				params.OutboundTxTssNonce, cctxList[0].GetCurrentOutTxParam().OutboundTxTssNonce, chainID)
->>>>>>> 372c9ec8
 			break
 		}
 
@@ -410,11 +376,7 @@
 		// otherwise, the normal interval is used
 		if nonce%outboundScheduleInterval == zetaHeight%outboundScheduleInterval && !outTxMan.IsOutTxActive(outTxID) {
 			outTxMan.StartTryProcess(outTxID)
-<<<<<<< HEAD
-			co.logger.ZetaChainWatcher.Debug().Msgf("scheduleCctxEVM: sign outtx %s with value %d\n", outTxID, cctx.GetCurrentOutboundParam().Amount)
-=======
-			co.logger.Observer.Debug().Msgf("ScheduleCctxEVM: sign outtx %s with value %d\n", outTxID, cctx.GetCurrentOutTxParam().Amount)
->>>>>>> 372c9ec8
+			co.logger.Observer.Debug().Msgf("ScheduleCctxEVM: sign outbound %s with value %d\n", outTxID, cctx.GetCurrentOutboundParam().Amount)
 			go signer.TryProcessOutTx(cctx, outTxMan, outTxID, ob, co.bridge, zetaHeight)
 		}
 
@@ -473,11 +435,7 @@
 		}
 		// stop if lookahead is reached
 		if int64(idx) >= lookahead { // 2 bitcoin confirmations span is 20 minutes on average. We look ahead up to 100 pending cctx to target TPM of 5.
-<<<<<<< HEAD
-			co.logger.ZetaChainWatcher.Warn().Msgf("scheduleCctxBTC: lookahead reached, signing %d, earliest pending %d", nonce, cctxList[0].GetCurrentOutboundParam().TssNonce)
-=======
-			co.logger.Observer.Warn().Msgf("ScheduleCctxBTC: lookahead reached, signing %d, earliest pending %d", nonce, cctxList[0].GetCurrentOutTxParam().OutboundTxTssNonce)
->>>>>>> 372c9ec8
+			co.logger.Observer.Warn().Msgf("ScheduleCctxBTC: lookahead reached, signing %d, earliest pending %d", nonce, cctxList[0].GetCurrentOutboundParam().TssNonce)
 			break
 		}
 		// try confirming the outtx or scheduling a keysign
