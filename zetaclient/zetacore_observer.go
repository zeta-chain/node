--- conflicted
+++ resolved
@@ -34,13 +34,8 @@
 // CoreObserver wraps the zetabridge bridge and adds the client and signer maps to it . This is the high level object used for CCTX interactions
 type CoreObserver struct {
 	bridge              interfaces.ZetaCoreBridger
-<<<<<<< HEAD
-	signerMap           map[pkg.Chain]interfaces.ChainSigner
-	clientMap           map[pkg.Chain]interfaces.ChainClient
-=======
 	signerMap           map[int64]interfaces.ChainSigner
 	clientMap           map[int64]interfaces.ChainClient
->>>>>>> 238fbbc0
 	logger              ZetaCoreLog
 	ts                  *metrics.TelemetryServer
 	stop                chan struct{}
@@ -50,13 +45,8 @@
 // NewCoreObserver creates a new CoreObserver
 func NewCoreObserver(
 	bridge interfaces.ZetaCoreBridger,
-<<<<<<< HEAD
-	signerMap map[pkg.Chain]interfaces.ChainSigner,
-	clientMap map[pkg.Chain]interfaces.ChainClient,
-=======
 	signerMap map[int64]interfaces.ChainSigner,
 	clientMap map[int64]interfaces.ChainClient,
->>>>>>> 238fbbc0
 	logger zerolog.Logger,
 	ts *metrics.TelemetryServer,
 ) *CoreObserver {
@@ -342,7 +332,7 @@
 		return nil, fmt.Errorf("signer not found for chainID %d", chainID)
 	}
 	// update EVM signer parameters only. BTC signer doesn't use chain parameters for now.
-	if common.IsEVMChain(chainID) {
+	if pkg.IsEVMChain(chainID) {
 		evmParams, found := coreContext.GetEVMChainParams(chainID)
 		if found {
 			// update zeta connector and ERC20 custody addresses
@@ -371,25 +361,15 @@
 	}
 	// update chain client chain parameters
 	curParams := chainOb.GetChainParams()
-<<<<<<< HEAD
 	if pkg.IsEVMChain(chainID) {
-		evmParams, found := appContext.ZetaCoreContext().GetEVMChainParams(chainID)
-=======
-	if common.IsEVMChain(chainID) {
 		evmParams, found := coreContext.GetEVMChainParams(chainID)
->>>>>>> 238fbbc0
 		if found && !observertypes.ChainParamsEqual(curParams, *evmParams) {
 			chainOb.SetChainParams(*evmParams)
 			co.logger.ZetaChainWatcher.Info().Msgf(
 				"updated chain params for chainID %d, new params: %v", chainID, *evmParams)
 		}
-<<<<<<< HEAD
 	} else if pkg.IsBitcoinChain(chainID) {
-		_, btcParams, found := appContext.ZetaCoreContext().GetBTCChainParams()
-=======
-	} else if common.IsBitcoinChain(chainID) {
 		_, btcParams, found := coreContext.GetBTCChainParams()
->>>>>>> 238fbbc0
 
 		if found && !observertypes.ChainParamsEqual(curParams, *btcParams) {
 			chainOb.SetChainParams(*btcParams)
@@ -398,19 +378,4 @@
 		}
 	}
 	return chainOb, nil
-<<<<<<< HEAD
-}
-
-func (co *CoreObserver) getTargetChainOb(chainID int64) (interfaces.ChainClient, error) {
-	c := pkg.GetChainFromChainID(chainID)
-	if c == nil {
-		return nil, fmt.Errorf("chain not found for chainID %d", chainID)
-	}
-	chainOb, found := co.clientMap[*c]
-	if !found {
-		return nil, fmt.Errorf("chain client not found for chainID %d", chainID)
-	}
-	return chainOb, nil
-=======
->>>>>>> 238fbbc0
 }