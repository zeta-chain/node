--- conflicted
+++ resolved
@@ -270,12 +270,7 @@
 						}
 						pTxs.Set(float64(len(sendList)))
 					}
-<<<<<<< HEAD
 					included, confirmed, err := ob.IsSendOutTxProcessed(send.Index, int(send.OutBoundTxParams.OutBoundTxTSSNonce))
-=======
-					co.logger.Info().Msgf("Checking if send is processes already %s", send.Sender)
-					included, confirmed, err := ob.IsSendOutTxProcessed(send.Index, int(send.Nonce))
->>>>>>> 5f9dc793
 					if err != nil {
 						logger.Error().Err(err).Msgf("IsSendOutTxProcessed fail %s", chain)
 					}
