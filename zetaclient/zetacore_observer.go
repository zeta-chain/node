package zetaclient

import (
	"fmt"
	"math"
	"strings"
	"time"

	"github.com/pkg/errors"
	"github.com/rs/zerolog"
	"github.com/rs/zerolog/log"
	"github.com/zeta-chain/zetacore/common"
	"github.com/zeta-chain/zetacore/zetaclient/config"
	"github.com/zeta-chain/zetacore/zetaclient/metrics"

	prom "github.com/prometheus/client_golang/prometheus"
)

const (
	OutboundTxSignCount = "zetaclient_Outbound_tx_sign_count"
)

type ZetaCoreLog struct {
	ChainLogger      zerolog.Logger
	ZetaChainWatcher zerolog.Logger
}

type CoreObserver struct {
	bridge    *ZetaCoreBridge
	signerMap map[common.Chain]ChainSigner
	clientMap map[common.Chain]ChainClient
	metrics   *metrics.Metrics
	tss       *TSS
	logger    ZetaCoreLog
	cfg       *config.Config
	ts        *TelemetryServer
	stop      chan struct{}
}

func NewCoreObserver(bridge *ZetaCoreBridge, signerMap map[common.Chain]ChainSigner, clientMap map[common.Chain]ChainClient, metrics *metrics.Metrics, tss *TSS, logger zerolog.Logger, cfg *config.Config, ts *TelemetryServer) *CoreObserver {
	co := CoreObserver{
		ts:   ts,
		stop: make(chan struct{}),
	}
	co.cfg = cfg
	chainLogger := logger.With().
		Str("chain", "ZetaChain").
		Logger()
	co.logger = ZetaCoreLog{
		ChainLogger:      chainLogger,
		ZetaChainWatcher: chainLogger.With().Str("module", "ZetaChainWatcher").Logger(),
	}

	co.tss = tss
	co.bridge = bridge
	co.signerMap = signerMap

	co.clientMap = clientMap
	co.metrics = metrics
	co.logger.ChainLogger.Info().Msg("starting core observer")
	err := metrics.RegisterCounter(OutboundTxSignCount, "number of Outbound tx signed")
	if err != nil {
		co.logger.ChainLogger.Error().Err(err).Msg("error registering counter")
	}

	return &co
}

func (co *CoreObserver) GetPromCounter(name string) (prom.Counter, error) {
	cnt, found := metrics.Counters[name]
	if !found {
		return nil, errors.New("counter not found")
	}
	return cnt, nil
}

func (co *CoreObserver) MonitorCore() {
	myid := co.bridge.keys.GetAddress()
	co.logger.ZetaChainWatcher.Info().Msgf("Starting Send Scheduler for %s", myid)
	go co.startSendScheduler()

	go func() {
		// bridge queries UpgradePlan from zetacore and send to its pause channel if upgrade height is reached
		<-co.bridge.pause
		// now stop everything
		close(co.stop) // this stops the startSendScheduler() loop
		for _, c := range co.clientMap {
			c.Stop()
		}
	}()
}

// ZetaCore block is heart beat; each block we schedule some send according to
// retry schedule. ses
func (co *CoreObserver) startSendScheduler() {
	outTxMan := NewOutTxProcessorManager(co.logger.ChainLogger)
	observeTicker := time.NewTicker(3 * time.Second)
	var lastBlockNum int64
	for {
		select {
		case <-co.stop:
			co.logger.ZetaChainWatcher.Warn().Msg("stop sendScheduler")
			return
		case <-observeTicker.C:
			{
				bn, err := co.bridge.GetZetaBlockHeight()
				if err != nil {
					co.logger.ZetaChainWatcher.Error().Msg("GetZetaBlockHeight fail in startSendScheduler")
					continue
				}
				if lastBlockNum == 0 {
					lastBlockNum = bn - 1
				}
				if bn > lastBlockNum { // we have a new block
					bn = lastBlockNum + 1
					if bn%10 == 0 {
						co.logger.ZetaChainWatcher.Debug().Msgf("ZetaCore heart beat: %d", bn)
					}
					//logger.Info().Dur("elapsed", time.Since(tStart)).Msgf("GetAllPendingCctx %d", len(sendList))

					supportedChains := GetSupportedChains()
					for _, c := range supportedChains {
						if c == nil {
							co.logger.ZetaChainWatcher.Error().Msg("chain nil")
							continue
						}
						signer := co.signerMap[*c]
						chainClient := co.clientMap[*c]
						sendList, err := co.bridge.GetAllPendingCctx(uint64(c.ChainId))
						if err != nil {
							co.logger.ZetaChainWatcher.Error().Err(err).Msgf("failed to GetAllPendingCctx for chain %s", c.ChainName.String())
							continue
						}
						ob, err := co.getTargetChainOb(c.ChainId)
						if err != nil {
							co.logger.ZetaChainWatcher.Error().Err(err).Msgf("getTargetChainOb fail, Chain ID: %s", c.ChainName)
							continue
						}
						chain, err := common.GetChainNameFromChainID(c.ChainId)
						if err != nil {
							co.logger.ZetaChainWatcher.Error().Err(err).Msgf("GetTargetChain fail, Chain ID: %s", c.ChainName)
							continue
						}
						res, err := co.bridge.GetAllOutTxTrackerByChain(*c, Ascending)
						if err != nil {
							co.logger.ZetaChainWatcher.Warn().Err(err).Msgf("failed to GetAllOutTxTrackerByChain for chain %s", c.ChainName.String())
							continue
						}
						trackerMap := make(map[uint64]bool)
						for _, v := range res {
							trackerMap[v.Nonce] = true
						}

						if c.ChainId == common.ZetaChain().ChainId {
							continue
						}

						ob, err := co.getTargetChainOb(c.ChainId)
						if err != nil {
							co.logger.ZetaChainWatcher.Error().Err(err).Msgf("getTargetChainOb fail %s", c.ChainName)
							continue
						}

						gauge, err := ob.GetPromGauge(metrics.PendingTxs)
						if err != nil {
							co.logger.ZetaChainWatcher.Error().Err(err).Msgf("failed to get prometheus gauge: %s", metrics.PendingTxs)
							continue
						}
						gauge.Set(float64(len(sendList)))

						for idx, send := range sendList {
<<<<<<< HEAD
							params := send.GetCurrentOutTxParam()
							if params.ReceiverChainId != c.ChainId {
								log.Warn().Msgf("mismatch chainid: want %d, got %d", c.ChainId, params.ReceiverChainId)
=======
							if send.GetCurrentOutTxParam().ReceiverChainId != c.ChainId {
								log.Warn().Msgf("mismatch chainid: want %d, got %d", c.ChainId, send.GetCurrentOutTxParam().ReceiverChainId)
>>>>>>> 6dbeee1a
								continue
							}

							// Monitor Core Logger for OutboundTxTssNonce
							included, _, err := ob.IsSendOutTxProcessed(send.Index, params.OutboundTxTssNonce, params.CoinType, co.logger.ZetaChainWatcher)
							if err != nil {
								co.logger.ZetaChainWatcher.Error().Err(err).Msgf("IsSendOutTxProcessed fail, Chain ID: %s", c.ChainName)
								continue
							}
							if included {
								co.logger.ZetaChainWatcher.Info().Msgf("send outTx already included; do not schedule")
								continue
							}
<<<<<<< HEAD
							nonce := params.OutboundTxTssNonce
							outTxID := fmt.Sprintf("%s-%d-%d", send.Index, params.ReceiverChainId, nonce) // should be the outTxID?
=======
							chain, err := GetTargetChain(send.GetCurrentOutTxParam().ReceiverChainId)
							if err != nil {
								co.logger.ZetaChainWatcher.Error().Err(err).Msgf("GetTargetChain fail , Chain ID : %s", c.ChainName)
								continue
							}
							nonce := send.GetCurrentOutTxParam().OutboundTxTssNonce
							outTxID := fmt.Sprintf("%s-%d-%d", send.Index, send.GetCurrentOutTxParam().ReceiverChainId, nonce) // should be the outTxID?
>>>>>>> 6dbeee1a

							// FIXME: config this schedule; this value is for localnet fast testing
							if bn >= math.MaxInt64 {
								continue
							}
							currentHeight := uint64(bn)
							interval := uint64(ob.GetCoreParameters().OutboundTxScheduleInterval)
							lookahead := uint64(ob.GetCoreParameters().OutboundTxScheduleLookahead)

							// determining critical outtx; if it satisfies following criteria
							// 1. it's the first pending outtx for this chain
							// 2. the following 5 nonces have been in tracker
							criticalInterval := uint64(10)      // for critical pending outTx we reduce re-try interval
							nonCriticalInterval := interval * 2 // for non-critical pending outTx we increase re-try interval
							if nonce%criticalInterval == currentHeight%criticalInterval {
								count := 0
								for i := nonce + 1; i <= nonce+10; i++ {
									if _, found := trackerMap[i]; found {
										count++
									}
								}
								if count >= 5 {
									interval = criticalInterval
								}
							}
							// if it's already in tracker, we increase re-try interval
							if _, ok := trackerMap[nonce]; ok {
								interval = nonCriticalInterval
							}

							// otherwise, the normal interval is used
							if nonce%interval == currentHeight%interval && !outTxMan.IsOutTxActive(outTxID) {
								outTxMan.StartTryProcess(outTxID)
								co.logger.ZetaChainWatcher.Debug().Msgf("chain %s: Sign outtx %s with value %d\n", chain, send.Index, send.GetCurrentOutTxParam().Amount)
								go signer.TryProcessOutTx(send, outTxMan, outTxID, chainClient, co.bridge, currentHeight)
							}
							if idx > int(lookahead) { // only look at 50 sends per chain
								break
							}
						}
					}
					// update last processed block number
					lastBlockNum = bn
					co.ts.SetCoreBlockNumber(lastBlockNum)
				}
			}

		}
	}
}

<<<<<<< HEAD
func (co *CoreObserver) getTargetChainOb(chainID int64) (ChainClient, error) {
	chainStr, err := common.GetChainNameFromChainID(chainID)
=======
// trim "bogus" pending sends that are not actually pending
// input sends must be sorted by nonce ascending
func trimSends(sends []*types.CrossChainTx) int {
	start := 0
	for i := len(sends) - 1; i >= 1; i-- {
		// from right to left, if there's a big hole, then before the gap are probably
		// bogus "pending" sends that are already processed but not yet confirmed.
		if sends[i].GetCurrentOutTxParam().OutboundTxTssNonce > sends[i-1].GetCurrentOutTxParam().OutboundTxTssNonce+1000 {
			start = i
			break
		}
	}
	return start
}

func SplitAndSortSendListByChain(sendList []*types.CrossChainTx) map[string][]*types.CrossChainTx {
	sendMap := make(map[string][]*types.CrossChainTx)
	for _, send := range sendList {
		targetChain, err := GetTargetChain(send.GetCurrentOutTxParam().ReceiverChainId)
		if targetChain == "" || err != nil {
			continue
		}
		if _, found := sendMap[targetChain]; !found {
			sendMap[targetChain] = make([]*types.CrossChainTx, 0)
		}
		sendMap[targetChain] = append(sendMap[targetChain], send)
	}
	for chain, sends := range sendMap {
		sort.Slice(sends, func(i, j int) bool {
			return sends[i].GetCurrentOutTxParam().OutboundTxTssNonce < sends[j].GetCurrentOutTxParam().OutboundTxTssNonce
		})
		start := trimSends(sends)
		sendMap[chain] = sends[start:]
		log.Debug().Msgf("chain %s, start %d, len %d, start nonce %d", chain, start, len(sendMap[chain]), sends[start].GetCurrentOutTxParam().OutboundTxTssNonce)
	}
	return sendMap
}

func GetTargetChain(chainID int64) (string, error) {
	chain := common.GetChainFromChainID(chainID)
	if chain == nil {
		return "", fmt.Errorf("chain %d not found", chainID)
	}
	return chain.GetChainName().String(), nil
}

func (co *CoreObserver) getTargetChainOb(chainID int64) (ChainClient, error) {
	chainStr, err := GetTargetChain(chainID)
>>>>>>> 6dbeee1a
	if err != nil {
		return nil, fmt.Errorf("chain %d not found", chainID)
	}
	chainName := common.ParseChainName(chainStr)
	c := common.GetChainFromChainName(chainName)
	if c == nil {
		return nil, fmt.Errorf("chain %s not found", chainName)
	}
	chainOb, found := co.clientMap[*c]
	if !found {
		return nil, fmt.Errorf("chain %s not found", c)
	}
	return chainOb, nil
}

// returns whether to retry in a few seconds, and whether to report via AddTxHashToOutTxTracker
func HandleBroadcastError(err error, nonce, toChain, outTxHash string) (bool, bool) {
	if strings.Contains(err.Error(), "nonce too low") {
		log.Warn().Err(err).Msgf("nonce too low! this might be a unnecessary key-sign. increase re-try interval and awaits outTx confirmation")
		return false, false
	}
	if strings.Contains(err.Error(), "replacement transaction underpriced") {
		log.Warn().Err(err).Msgf("Broadcast replacement: nonce %s chain %s outTxHash %s", nonce, toChain, outTxHash)
		return false, false
	} else if strings.Contains(err.Error(), "already known") { // this is error code from QuickNode
		log.Warn().Err(err).Msgf("Broadcast duplicates: nonce %s chain %s outTxHash %s", nonce, toChain, outTxHash)
		return false, true // report to tracker, because there's possibilities a successful broadcast gets this error code
	}

	log.Error().Err(err).Msgf("Broadcast error: nonce %s chain %s outTxHash %s; retrying...", nonce, toChain, outTxHash)
	return true, false
}<|MERGE_RESOLUTION|>--- conflicted
+++ resolved
@@ -120,8 +120,7 @@
 
 					supportedChains := GetSupportedChains()
 					for _, c := range supportedChains {
-						if c == nil {
-							co.logger.ZetaChainWatcher.Error().Msg("chain nil")
+						if c == nil || c.ChainId == common.ZetaChain().ChainId {
 							continue
 						}
 						signer := co.signerMap[*c]
@@ -151,16 +150,6 @@
 							trackerMap[v.Nonce] = true
 						}
 
-						if c.ChainId == common.ZetaChain().ChainId {
-							continue
-						}
-
-						ob, err := co.getTargetChainOb(c.ChainId)
-						if err != nil {
-							co.logger.ZetaChainWatcher.Error().Err(err).Msgf("getTargetChainOb fail %s", c.ChainName)
-							continue
-						}
-
 						gauge, err := ob.GetPromGauge(metrics.PendingTxs)
 						if err != nil {
 							co.logger.ZetaChainWatcher.Error().Err(err).Msgf("failed to get prometheus gauge: %s", metrics.PendingTxs)
@@ -169,14 +158,9 @@
 						gauge.Set(float64(len(sendList)))
 
 						for idx, send := range sendList {
-<<<<<<< HEAD
 							params := send.GetCurrentOutTxParam()
 							if params.ReceiverChainId != c.ChainId {
 								log.Warn().Msgf("mismatch chainid: want %d, got %d", c.ChainId, params.ReceiverChainId)
-=======
-							if send.GetCurrentOutTxParam().ReceiverChainId != c.ChainId {
-								log.Warn().Msgf("mismatch chainid: want %d, got %d", c.ChainId, send.GetCurrentOutTxParam().ReceiverChainId)
->>>>>>> 6dbeee1a
 								continue
 							}
 
@@ -190,18 +174,8 @@
 								co.logger.ZetaChainWatcher.Info().Msgf("send outTx already included; do not schedule")
 								continue
 							}
-<<<<<<< HEAD
 							nonce := params.OutboundTxTssNonce
 							outTxID := fmt.Sprintf("%s-%d-%d", send.Index, params.ReceiverChainId, nonce) // should be the outTxID?
-=======
-							chain, err := GetTargetChain(send.GetCurrentOutTxParam().ReceiverChainId)
-							if err != nil {
-								co.logger.ZetaChainWatcher.Error().Err(err).Msgf("GetTargetChain fail , Chain ID : %s", c.ChainName)
-								continue
-							}
-							nonce := send.GetCurrentOutTxParam().OutboundTxTssNonce
-							outTxID := fmt.Sprintf("%s-%d-%d", send.Index, send.GetCurrentOutTxParam().ReceiverChainId, nonce) // should be the outTxID?
->>>>>>> 6dbeee1a
 
 							// FIXME: config this schedule; this value is for localnet fast testing
 							if bn >= math.MaxInt64 {
@@ -253,59 +227,8 @@
 	}
 }
 
-<<<<<<< HEAD
 func (co *CoreObserver) getTargetChainOb(chainID int64) (ChainClient, error) {
 	chainStr, err := common.GetChainNameFromChainID(chainID)
-=======
-// trim "bogus" pending sends that are not actually pending
-// input sends must be sorted by nonce ascending
-func trimSends(sends []*types.CrossChainTx) int {
-	start := 0
-	for i := len(sends) - 1; i >= 1; i-- {
-		// from right to left, if there's a big hole, then before the gap are probably
-		// bogus "pending" sends that are already processed but not yet confirmed.
-		if sends[i].GetCurrentOutTxParam().OutboundTxTssNonce > sends[i-1].GetCurrentOutTxParam().OutboundTxTssNonce+1000 {
-			start = i
-			break
-		}
-	}
-	return start
-}
-
-func SplitAndSortSendListByChain(sendList []*types.CrossChainTx) map[string][]*types.CrossChainTx {
-	sendMap := make(map[string][]*types.CrossChainTx)
-	for _, send := range sendList {
-		targetChain, err := GetTargetChain(send.GetCurrentOutTxParam().ReceiverChainId)
-		if targetChain == "" || err != nil {
-			continue
-		}
-		if _, found := sendMap[targetChain]; !found {
-			sendMap[targetChain] = make([]*types.CrossChainTx, 0)
-		}
-		sendMap[targetChain] = append(sendMap[targetChain], send)
-	}
-	for chain, sends := range sendMap {
-		sort.Slice(sends, func(i, j int) bool {
-			return sends[i].GetCurrentOutTxParam().OutboundTxTssNonce < sends[j].GetCurrentOutTxParam().OutboundTxTssNonce
-		})
-		start := trimSends(sends)
-		sendMap[chain] = sends[start:]
-		log.Debug().Msgf("chain %s, start %d, len %d, start nonce %d", chain, start, len(sendMap[chain]), sends[start].GetCurrentOutTxParam().OutboundTxTssNonce)
-	}
-	return sendMap
-}
-
-func GetTargetChain(chainID int64) (string, error) {
-	chain := common.GetChainFromChainID(chainID)
-	if chain == nil {
-		return "", fmt.Errorf("chain %d not found", chainID)
-	}
-	return chain.GetChainName().String(), nil
-}
-
-func (co *CoreObserver) getTargetChainOb(chainID int64) (ChainClient, error) {
-	chainStr, err := GetTargetChain(chainID)
->>>>>>> 6dbeee1a
 	if err != nil {
 		return nil, fmt.Errorf("chain %d not found", chainID)
 	}
