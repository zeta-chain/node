--- conflicted
+++ resolved
@@ -105,21 +105,13 @@
 
 func (b *ZetaCoreBridge) GetAccountNumberAndSequenceNumber(keyType common.KeyType) (uint64, uint64, error) {
 	ctx := b.GetContext(keyType)
-<<<<<<< HEAD
-	address := b.keys.GetAddress(keyType)
-=======
 	address := b.keys.GetAddress()
->>>>>>> 34a4b761
 	return ctx.AccountRetriever.GetAccountNumberSequence(ctx, address)
 }
 
 func (b *ZetaCoreBridge) SetAccountNumber(keyType common.KeyType) {
 	ctx := b.GetContext(keyType)
-<<<<<<< HEAD
-	address := b.keys.GetAddress(keyType)
-=======
 	address := b.keys.GetAddress()
->>>>>>> 34a4b761
 	accN, seq, _ := ctx.AccountRetriever.GetAccountNumberSequence(ctx, address)
 	b.accountNumber[keyType] = accN
 	b.seqNumber[keyType] = seq
