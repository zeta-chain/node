package supplychecker

import (
	"fmt"

	appcontext "github.com/zeta-chain/zetacore/zetaclient/app_context"
	"github.com/zeta-chain/zetacore/zetaclient/bitcoin"
	"github.com/zeta-chain/zetacore/zetaclient/interfaces"
	"github.com/zeta-chain/zetacore/zetaclient/zetabridge"

	"github.com/zeta-chain/zetacore/zetaclient/evm"

	sdkmath "cosmossdk.io/math"
	ethcommon "github.com/ethereum/go-ethereum/common"
	"github.com/ethereum/go-ethereum/ethclient"
	"github.com/pkg/errors"
	"github.com/rs/zerolog"
	"github.com/zeta-chain/zetacore/pkg/chains"
	"github.com/zeta-chain/zetacore/pkg/coin"
	"github.com/zeta-chain/zetacore/x/crosschain/types"
	corecontext "github.com/zeta-chain/zetacore/zetaclient/core_context"
	clienttypes "github.com/zeta-chain/zetacore/zetaclient/types"
)

type ZetaSupplyChecker struct {
	coreContext      *corecontext.ZetaCoreContext
	evmClient        map[int64]*ethclient.Client
	zetaClient       *zetabridge.ZetaCoreBridge
	ticker           *clienttypes.DynamicTicker
	stop             chan struct{}
	logger           zerolog.Logger
	externalEvmChain []chains.Chain
	ethereumChain    chains.Chain
	genesisSupply    sdkmath.Int
}

func NewZetaSupplyChecker(appContext *appcontext.AppContext, zetaClient *zetabridge.ZetaCoreBridge, logger zerolog.Logger) (ZetaSupplyChecker, error) {
	dynamicTicker, err := clienttypes.NewDynamicTicker("ZETASupplyTicker", 15)
	if err != nil {
		return ZetaSupplyChecker{}, err
	}

	zetaSupplyChecker := ZetaSupplyChecker{
		stop:      make(chan struct{}),
		ticker:    dynamicTicker,
		evmClient: make(map[int64]*ethclient.Client),
		logger: logger.With().
			Str("module", "ZetaSupplyChecker").
			Logger(),
		coreContext: appContext.ZetaCoreContext(),
		zetaClient:  zetaClient,
	}
	for _, evmConfig := range appContext.Config().GetAllEVMConfigs() {
		if evmConfig.Chain.IsZetaChain() {
			continue
		}
		client, err := ethclient.Dial(evmConfig.Endpoint)
		if err != nil {
			return zetaSupplyChecker, err
		}
		zetaSupplyChecker.evmClient[evmConfig.Chain.ChainId] = client
	}

	for chainID := range zetaSupplyChecker.evmClient {
		chain := chains.GetChainFromChainID(chainID)
		if chain.IsExternalChain() && chains.IsEVMChain(chain.ChainId) && !chains.IsEthereumChain(chain.ChainId) {
			zetaSupplyChecker.externalEvmChain = append(zetaSupplyChecker.externalEvmChain, *chain)
		}
		if chains.IsEthereumChain(chain.ChainId) {
			zetaSupplyChecker.ethereumChain = *chain
		}
	}
	balances, err := zetaSupplyChecker.zetaClient.GetGenesisSupply()
	if err != nil {
		return zetaSupplyChecker, err
	}
	tokensMintedAtBeginBlock, ok := sdkmath.NewIntFromString("200000000000000000")
	if !ok {
		return zetaSupplyChecker, fmt.Errorf("error parsing tokens minted at begin block")
	}
	zetaSupplyChecker.genesisSupply = balances.Add(tokensMintedAtBeginBlock)

	logger.Info().Msgf("zeta supply checker initialized , external chains : %v ,ethereum chain :%v", zetaSupplyChecker.externalEvmChain, zetaSupplyChecker.ethereumChain)

	return zetaSupplyChecker, nil
}
func (zs *ZetaSupplyChecker) Start() {
	defer zs.ticker.Stop()
	for {
		select {
		case <-zs.ticker.C():
			err := zs.CheckZetaTokenSupply()
			if err != nil {
				zs.logger.Error().Err(err).Msgf("ZetaSupplyChecker error")
			}
		case <-zs.stop:
			return
		}
	}
}

func (zs *ZetaSupplyChecker) Stop() {
	zs.logger.Info().Msgf("ZetaSupplyChecker is stopping")
	close(zs.stop)
}

func (zs *ZetaSupplyChecker) CheckZetaTokenSupply() error {

	externalChainTotalSupply := sdkmath.ZeroInt()
	for _, chain := range zs.externalEvmChain {
		externalEvmChainParams, ok := zs.coreContext.GetEVMChainParams(chain.ChainId)
		if !ok {
			return fmt.Errorf("externalEvmChainParams not found for chain id %d", chain.ChainId)
		}

		zetaTokenAddressString := externalEvmChainParams.ZetaTokenContractAddress
		zetaTokenAddress := ethcommon.HexToAddress(zetaTokenAddressString)
		zetatokenNonEth, err := evm.FetchZetaZetaNonEthTokenContract(zetaTokenAddress, zs.evmClient[chain.ChainId])
		if err != nil {
			return err
		}
		totalSupply, err := zetatokenNonEth.TotalSupply(nil)
		if err != nil {
			return err
		}
		totalSupplyInt, ok := sdkmath.NewIntFromString(totalSupply.String())
		if !ok {
			zs.logger.Error().Msgf("error parsing total supply for chain %d", chain.ChainId)
			continue
		}
		externalChainTotalSupply = externalChainTotalSupply.Add(totalSupplyInt)
	}

	evmChainParams, ok := zs.coreContext.GetEVMChainParams(zs.ethereumChain.ChainId)
	if !ok {
		return fmt.Errorf("eth config not found for chain id %d", zs.ethereumChain.ChainId)
	}
	ethConnectorAddressString := evmChainParams.ConnectorContractAddress
	ethConnectorAddress := ethcommon.HexToAddress(ethConnectorAddressString)
	ethConnectorContract, err := evm.FetchConnectorContractEth(ethConnectorAddress, zs.evmClient[zs.ethereumChain.ChainId])
	if err != nil {
		return err
	}

	ethLockedAmount, err := ethConnectorContract.GetLockedAmount(nil)
	if err != nil {
		return err
	}
	ethLockedAmountInt, ok := sdkmath.NewIntFromString(ethLockedAmount.String())
	if !ok {
		return fmt.Errorf("error parsing eth locked amount")
	}

	zetaInTransit := zs.GetAmountOfZetaInTransit()
	zetaTokenSupplyOnNode, err := zs.zetaClient.GetZetaTokenSupplyOnNode()
	if err != nil {
		return err
	}
	abortedAmount, err := zs.AbortedTxAmount()
	if err != nil {
		return err
	}
	ValidateZetaSupply(zs.logger, abortedAmount, zetaInTransit, zs.genesisSupply, externalChainTotalSupply, zetaTokenSupplyOnNode, ethLockedAmountInt)
	return nil
}

type ZetaSupplyCheckLogs struct {
	Logger                   zerolog.Logger
	AbortedTxAmounts         sdkmath.Int `json:"aborted_tx_amounts"`
	ZetaInTransit            sdkmath.Int `json:"zeta_in_transit"`
	ExternalChainTotalSupply sdkmath.Int `json:"external_chain_total_supply"`
	ZetaTokenSupplyOnNode    sdkmath.Int `json:"zeta_token_supply_on_node"`
	EthLockedAmount          sdkmath.Int `json:"eth_locked_amount"`
	NodeAmounts              sdkmath.Int `json:"node_amounts"`
	LHS                      sdkmath.Int `json:"LHS"`
	RHS                      sdkmath.Int `json:"RHS"`
	SupplyCheckSuccess       bool        `json:"supply_check_success"`
}

func (z ZetaSupplyCheckLogs) LogOutput() {
	output, err := bitcoin.PrettyPrintStruct(z)
	if err != nil {
		z.Logger.Error().Err(err).Msgf("error pretty printing struct")
	}
	z.Logger.Info().Msgf(output)
}

func ValidateZetaSupply(logger zerolog.Logger, abortedTxAmounts, zetaInTransit, genesisAmounts, externalChainTotalSupply, zetaTokenSupplyOnNode, ethLockedAmount sdkmath.Int) bool {
	lhs := ethLockedAmount.Sub(abortedTxAmounts)
	rhs := zetaTokenSupplyOnNode.Add(zetaInTransit).Add(externalChainTotalSupply).Sub(genesisAmounts)

	copyZetaTokenSupplyOnNode := zetaTokenSupplyOnNode
	copyGenesisAmounts := genesisAmounts
	nodeAmounts := copyZetaTokenSupplyOnNode.Sub(copyGenesisAmounts)
	logs := ZetaSupplyCheckLogs{
		Logger:                   logger,
		AbortedTxAmounts:         abortedTxAmounts,
		ZetaInTransit:            zetaInTransit,
		ExternalChainTotalSupply: externalChainTotalSupply,
		NodeAmounts:              nodeAmounts,
		ZetaTokenSupplyOnNode:    zetaTokenSupplyOnNode,
		EthLockedAmount:          ethLockedAmount,
		LHS:                      lhs,
		RHS:                      rhs,
	}
	defer logs.LogOutput()
	if !lhs.Equal(rhs) {
		logs.SupplyCheckSuccess = false
		return false
	}
	logs.SupplyCheckSuccess = true
	return true
}

func (zs *ZetaSupplyChecker) AbortedTxAmount() (sdkmath.Int, error) {
	amount, err := zs.zetaClient.GetAbortedZetaAmount()
	if err != nil {
		return sdkmath.ZeroInt(), errors.Wrap(err, "error getting aborted zeta amount")
	}
	amountInt, ok := sdkmath.NewIntFromString(amount)
	if !ok {
		return sdkmath.ZeroInt(), errors.New("error parsing aborted zeta amount")
	}
	return amountInt, nil
}

func (zs *ZetaSupplyChecker) GetAmountOfZetaInTransit() sdkmath.Int {
	chainsToCheck := make([]chains.Chain, len(zs.externalEvmChain)+1)
	chainsToCheck = append(append(chainsToCheck, zs.externalEvmChain...), zs.ethereumChain)
	cctxs := zs.GetPendingCCTXInTransit(chainsToCheck)
	amount := sdkmath.ZeroUint()
	for _, cctx := range cctxs {
		amount = amount.Add(cctx.GetCurrentOutTxParam().Amount)
	}
	amountInt, ok := sdkmath.NewIntFromString(amount.String())
	if !ok {
		panic("error parsing amount")
	}
	return amountInt
}
func (zs *ZetaSupplyChecker) GetPendingCCTXInTransit(receivingChains []chains.Chain) []*types.CrossChainTx {
	cctxInTransit := make([]*types.CrossChainTx, 0)
	for _, chain := range receivingChains {
		cctx, _, err := zs.zetaClient.ListPendingCctx(chain.ChainId)
		if err != nil {
			continue
		}
		nonceToCctxMap := make(map[uint64]*types.CrossChainTx)
		for _, c := range cctx {
<<<<<<< HEAD
			if c.InboundTxParams.CoinType == common.CoinType_Zeta {
=======
			if c.GetInboundTxParams().CoinType == coin.CoinType_Zeta {
>>>>>>> 1e0d8593
				nonceToCctxMap[c.GetCurrentOutTxParam().OutboundTxTssNonce] = c
			}
		}

		trackers, err := zs.zetaClient.GetAllOutTxTrackerByChain(chain.ChainId, interfaces.Ascending)
		if err != nil {
			continue
		}
		for _, tracker := range trackers {
			zs.logger.Info().Msgf("tracker exists for nonce: %d , removing from supply checks", tracker.Nonce)
			delete(nonceToCctxMap, tracker.Nonce)
		}
		for _, c := range nonceToCctxMap {
			if c != nil {
				cctxInTransit = append(cctxInTransit, c)
			}
		}
	}
	return cctxInTransit
}<|MERGE_RESOLUTION|>--- conflicted
+++ resolved
@@ -247,11 +247,7 @@
 		}
 		nonceToCctxMap := make(map[uint64]*types.CrossChainTx)
 		for _, c := range cctx {
-<<<<<<< HEAD
-			if c.InboundTxParams.CoinType == common.CoinType_Zeta {
-=======
-			if c.GetInboundTxParams().CoinType == coin.CoinType_Zeta {
->>>>>>> 1e0d8593
+			if c.InboundTxParams.CoinType == coin.CoinType_Zeta {
 				nonceToCctxMap[c.GetCurrentOutTxParam().OutboundTxTssNonce] = c
 			}
 		}
