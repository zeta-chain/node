--- conflicted
+++ resolved
@@ -94,11 +94,6 @@
 			b.seqNumber[authzSigner.KeyType] = uint64(expectedSeq)
 			b.logger.Warn().Msgf("Reset seq number to %d (from err msg) from %d", b.seqNumber[authzSigner.KeyType], gotSeq)
 		}
-<<<<<<< HEAD
-		b.logger.Info().Msgf("retrying message in 3s: %s", commit.RawLog)
-
-=======
->>>>>>> c5f5f588
 		return commit.TxHash, fmt.Errorf("fail to broadcast to zetachain,code:%d, log:%s", commit.Code, commit.RawLog)
 	}
 	//b.logger.Debug().Msgf("Received a TxHash of %v from the metachain, Code %d, log %s", commit.TxHash, commit.Code, commit.Logs)
