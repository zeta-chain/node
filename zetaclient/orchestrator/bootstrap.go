package orchestrator

import (
	"context"

	ethcommon "github.com/ethereum/go-ethereum/common"
	"github.com/ethereum/go-ethereum/ethclient"
	solrpc "github.com/gagliardetto/solana-go/rpc"
	"github.com/pkg/errors"

	"github.com/zeta-chain/zetacore/zetaclient/chains/base"
	btcobserver "github.com/zeta-chain/zetacore/zetaclient/chains/bitcoin/observer"
	"github.com/zeta-chain/zetacore/zetaclient/chains/bitcoin/rpc"
	btcsigner "github.com/zeta-chain/zetacore/zetaclient/chains/bitcoin/signer"
	evmobserver "github.com/zeta-chain/zetacore/zetaclient/chains/evm/observer"
	evmsigner "github.com/zeta-chain/zetacore/zetaclient/chains/evm/signer"
	"github.com/zeta-chain/zetacore/zetaclient/chains/interfaces"
	solbserver "github.com/zeta-chain/zetacore/zetaclient/chains/solana/observer"
	solanasigner "github.com/zeta-chain/zetacore/zetaclient/chains/solana/signer"
	"github.com/zeta-chain/zetacore/zetaclient/config"
	zctx "github.com/zeta-chain/zetacore/zetaclient/context"
	"github.com/zeta-chain/zetacore/zetaclient/db"
	"github.com/zeta-chain/zetacore/zetaclient/metrics"
)

// btcDatabaseFilename is the Bitcoin database file name now used in mainnet,
// so we keep using it here for backward compatibility
const btcDatabaseFilename = "btc_chain_client"

// CreateSignerMap creates a map of interfaces.ChainSigner (by chainID) for all chains in the config.
// Note that signer construction failure for a chain does not prevent the creation of signers for other chains.
func CreateSignerMap(
	ctx context.Context,
	tss interfaces.TSSSigner,
	logger base.Logger,
	ts *metrics.TelemetryServer,
) (map[int64]interfaces.ChainSigner, error) {
	signers := make(map[int64]interfaces.ChainSigner)
	_, _, err := syncSignerMap(ctx, tss, logger, ts, &signers)
	if err != nil {
		return nil, err
	}

	return signers, nil
}

// syncSignerMap synchronizes the given signers map with the signers for all chains in the config.
// This semantic is used to allow dynamic updates to the signers map.
// Note that data race handling is the responsibility of the caller.
func syncSignerMap(
	ctx context.Context,
	tss interfaces.TSSSigner,
	logger base.Logger,
	ts *metrics.TelemetryServer,
	signers *map[int64]interfaces.ChainSigner,
) (int, int, error) {
	if signers == nil {
		return 0, 0, errors.New("signers map is nil")
	}

	app, err := zctx.FromContext(ctx)
	if err != nil {
		return 0, 0, errors.Wrapf(err, "failed to get app context")
	}

	var (
		added, removed int

		presentChainIDs = make([]int64, 0)

		onAfterAdd = func(chainID int64, _ interfaces.ChainSigner) {
			logger.Std.Info().Msgf("Added signer for chain %d", chainID)
			added++
		}

		addSigner = func(chainID int64, signer interfaces.ChainSigner) {
			mapSet[int64, interfaces.ChainSigner](signers, chainID, signer, onAfterAdd)
		}

		onBeforeRemove = func(chainID int64, _ interfaces.ChainSigner) {
			logger.Std.Info().Msgf("Removing signer for chain %d", chainID)
			removed++
		}
	)

	for _, chain := range app.ListChains() {
		// skip ZetaChain
		if chain.IsZeta() {
			continue
		}

		chainID := chain.ID()

		presentChainIDs = append(presentChainIDs, chainID)

		// noop for existing signers
		if mapHas(signers, chainID) {
			continue
		}

		rawChain := chain.RawChain()

		switch {
<<<<<<< HEAD
		case chain.IsEVM():
			var (
				mpiAddress          = ethcommon.HexToAddress(chain.Params().ConnectorContractAddress)
				erc20CustodyAddress = ethcommon.HexToAddress(chain.Params().Erc20CustodyContractAddress)
			)

			cfg, found := app.Config().GetEVMConfig(chainID)
			if !found || cfg.Empty() {
				logger.Std.Warn().Msgf("Unable to find EVM config for chain %d", chainID)
				continue
			}

			signer, err := evmsigner.NewSigner(
				ctx,
				*rawChain,
				tss,
				ts,
				logger,
				cfg.Endpoint,
				config.GetConnectorABI(),
				config.GetERC20CustodyABI(),
				mpiAddress,
				erc20CustodyAddress,
			)
			if err != nil {
				logger.Std.Error().Err(err).Msgf("Unable to construct signer for EVM chain %d", chainID)
				continue
			}

			addSigner(chainID, signer)
		case chain.IsUTXO():
			cfg, found := app.Config().GetBTCConfig()
			if !found {
				logger.Std.Warn().Msgf("Unable to find UTXO config for chain %d", chainID)
				continue
			}

			signer, err := btcsigner.NewSigner(*rawChain, tss, ts, logger, cfg)
			if err != nil {
				logger.Std.Error().Err(err).Msgf("Unable to construct signer for UTXO chain %d", chainID)
				continue
			}

			addSigner(chainID, signer)
		default:
			logger.Std.Warn().
				Int64("signer.chain_id", chain.ID()).
				Str("signer.chain_name", chain.RawChain().Name).
				Msgf("Unable to create a signer")
		}
=======
		case !btcChainParamsFound:
			logger.Std.Warn().Msgf("Unable to find chain params for BTC chain")
			continue
		case !btcChainParams.IsSupported:
			logger.Std.Warn().Msgf("BTC chain is not supported")
			continue
		}

		chainID := btcChainParams.ChainId

		presentChainIDs = append(presentChainIDs, chainID)

		// noop
		if mapHas(signers, chainID) {
			continue
		}

		// get BTC config
		cfg, found := app.Config().GetBTCConfig()
		if !found {
			logger.Std.Error().Msgf("Unable to find BTC config for chain %d", chainID)
			continue
		}

		signer, err := btcsigner.NewSigner(btcChain, tss, ts, logger, cfg)
		if err != nil {
			logger.Std.Error().Err(err).Msgf("Unable to construct signer for BTC chain %d", chainID)
			continue
		}

		addSigner(chainID, signer)
	}

	// Solana signer
	// Emulate same loop semantics as for EVM chains
	for i := 0; i < 1; i++ {
		solChain, solChainParams, solChainParamsFound := app.GetSolanaChainParams()
		switch {
		case !solChainParamsFound:
			logger.Std.Warn().Msgf("Unable to find chain params for Solana chain")
			continue
		case !solChainParams.IsSupported:
			logger.Std.Warn().Msgf("Solana chain is not supported")
			continue
		}

		chainID := solChainParams.ChainId
		presentChainIDs = append(presentChainIDs, chainID)

		// noop
		if mapHas(signers, chainID) {
			continue
		}

		// get Solana config
		cfg, found := app.Config().GetSolanaConfig()
		if !found {
			logger.Std.Error().Msgf("Unable to find Solana config for chain %d", chainID)
			continue
		}

		// create Solana client
		rpcClient := solrpc.New(cfg.Endpoint)
		if rpcClient == nil {
			// should never happen
			logger.Std.Error().Msgf("Unable to create Solana client from endpoint %s", cfg.Endpoint)
			continue
		}

		// load the Solana private key
		solanaKey, err := app.Config().LoadSolanaPrivateKey()
		if err != nil {
			logger.Std.Error().Err(err).Msg("Unable to get Solana private key")
		}

		// create Solana signer
		signer, err := solanasigner.NewSigner(solChain, *solChainParams, rpcClient, tss, solanaKey, ts, logger)
		if err != nil {
			logger.Std.Error().Err(err).Msgf("Unable to construct signer for Solana chain %d", chainID)
			continue
		}

		addSigner(chainID, signer)
>>>>>>> 65ff18f5
	}

	// Remove all disabled signers
	mapDeleteMissingKeys(signers, presentChainIDs, onBeforeRemove)

	return added, removed, nil
}

// CreateChainObserverMap creates a map of interfaces.ChainObserver (by chainID) for all chains in the config.
// - Note (!) that it calls observer.Start() on creation
// - Note that data race handling is the responsibility of the caller.
func CreateChainObserverMap(
	ctx context.Context,
	client interfaces.ZetacoreClient,
	tss interfaces.TSSSigner,
	dbpath string,
	logger base.Logger,
	ts *metrics.TelemetryServer,
) (map[int64]interfaces.ChainObserver, error) {
	observerMap := make(map[int64]interfaces.ChainObserver)

	_, _, err := syncObserverMap(ctx, client, tss, dbpath, logger, ts, &observerMap)
	if err != nil {
		return nil, err
	}

	return observerMap, nil
}

// syncObserverMap synchronizes the given observer map with the observers for all chains in the config.
// This semantic is used to allow dynamic updates to the map.
// Note (!) that it calls observer.Start() on creation and observer.Stop() on deletion.
func syncObserverMap(
	ctx context.Context,
	client interfaces.ZetacoreClient,
	tss interfaces.TSSSigner,
	dbpath string,
	logger base.Logger,
	ts *metrics.TelemetryServer,
	observerMap *map[int64]interfaces.ChainObserver,
) (int, int, error) {
	app, err := zctx.FromContext(ctx)
	if err != nil {
		return 0, 0, errors.Wrapf(err, "failed to get app context")
	}

	var (
		added, removed int

		presentChainIDs = make([]int64, 0)

		onAfterAdd = func(_ int64, ob interfaces.ChainObserver) {
			ob.Start(ctx)
			added++
		}

		addObserver = func(chainID int64, ob interfaces.ChainObserver) {
			mapSet[int64, interfaces.ChainObserver](observerMap, chainID, ob, onAfterAdd)
		}

		onBeforeRemove = func(_ int64, ob interfaces.ChainObserver) {
			ob.Stop()
			removed++
		}
	)

	for _, chain := range app.ListChains() {
		// skip ZetaChain
		if chain.IsZeta() {
			continue
		}

		chainID := chain.ID()
		presentChainIDs = append(presentChainIDs, chainID)

		// noop
		if mapHas(observerMap, chainID) {
			continue
		}

		var (
			params    = chain.Params()
			rawChain  = chain.RawChain()
			chainName = rawChain.Name
		)

		switch {
<<<<<<< HEAD
		case chain.IsEVM():
			cfg, found := app.Config().GetEVMConfig(chainID)
			if !found || cfg.Empty() {
				logger.Std.Warn().Msgf("Unable to find EVM config for chain %d", chainID)
				continue
			}

			// create EVM client
			evmClient, err := ethclient.DialContext(ctx, cfg.Endpoint)
			if err != nil {
				logger.Std.Error().Err(err).Str("rpc.endpoint", cfg.Endpoint).Msgf("Unable to dial EVM RPC")
				continue
			}

			database, err := db.NewFromSqlite(dbpath, chainName, true)
			if err != nil {
				logger.Std.Error().Err(err).Msgf("Unable to open a database for EVM chain %q", chainName)
				continue
			}

			// create EVM chain observer
			observer, err := evmobserver.NewObserver(
				ctx,
				cfg,
				evmClient,
				*params,
				client,
				tss,
				database,
				logger,
				ts,
			)
			if err != nil {
				logger.Std.Error().Err(err).Msgf("NewObserver error for EVM chain %d", chainID)
				continue
			}

			addObserver(chainID, observer)
		case chain.IsUTXO():
			cfg, found := app.Config().GetBTCConfig()
			if !found {
				logger.Std.Warn().Msgf("Unable to find chain params for BTC chain %d", chainID)
				continue
			}

			btcRPC, err := rpc.NewRPCClient(cfg)
			if err != nil {
				logger.Std.Error().Err(err).Msgf("unable to create rpc client for BTC chain %d", chainID)
				continue
			}

			database, err := db.NewFromSqlite(dbpath, btcDatabaseFilename, true)
			if err != nil {
				logger.Std.Error().Err(err).Msgf("unable to open database for BTC chain %d", chainID)
				continue
			}

			btcObserver, err := btcobserver.NewObserver(
				*rawChain,
				btcRPC,
				*params,
				client,
				tss,
				database,
				logger,
				ts,
			)
			if err != nil {
				logger.Std.Error().Err(err).Msgf("NewObserver error for BTC chain %d", chainID)
				continue
			}

			addObserver(chainID, btcObserver)
		case chain.IsSolana():
			cfg, found := app.Config().GetSolanaConfig()
			if !found {
				logger.Std.Warn().Msgf("Unable to find chain params for SOL chain %d", chainID)
				continue
			}

			rpcClient := solrpc.New(cfg.Endpoint)
			if rpcClient == nil {
				// should never happen
				logger.Std.Error().Msg("solana create Solana client error")
				continue
			}

			database, err := db.NewFromSqlite(dbpath, chainName, true)
			if err != nil {
				logger.Std.Error().Err(err).Msgf("unable to open database for SOL chain %d", chainID)
				continue
			}

			solObserver, err := solbserver.NewObserver(
				*rawChain,
				rpcClient,
				*params,
				client,
				tss,
				database,
				logger,
				ts,
			)
			if err != nil {
				logger.Std.Error().Err(err).Msgf("NewObserver error for SOL chain %d", chainID)
				continue
			}

			addObserver(chainID, solObserver)
		default:
			logger.Std.Warn().
				Int64("observer.chain_id", chain.ID()).
				Str("observer.chain_name", chain.RawChain().Name).
				Msgf("Unable to create an observer")
=======
		case !found:
			logger.Std.Warn().Msgf("Unable to find chain params for SOL chain %d", chainID)
			continue
		case !solanaChainParams.IsSupported:
			logger.Std.Warn().Msgf("SOL chain %d is not supported", chainID)
			continue
		}

		presentChainIDs = append(presentChainIDs, chainID)

		// noop
		if mapHas(observerMap, chainID) {
			continue
		}

		rpcClient := solrpc.New(solConfig.Endpoint)
		if rpcClient == nil {
			// should never happen
			logger.Std.Error().Msgf("Unable to create Solana client from endpoint %s", solConfig.Endpoint)
			continue
		}

		database, err := db.NewFromSqlite(dbpath, chain.Name, true)
		if err != nil {
			logger.Std.Error().Err(err).Msgf("unable to open database for SOL chain %s", chain.Name)
			continue
		}

		solObserver, err := solbserver.NewObserver(
			solChain,
			rpcClient,
			*solanaChainParams,
			client,
			tss,
			database,
			logger,
			ts,
		)
		if err != nil {
			logger.Std.Error().Err(err).Msgf("NewObserver error for SOL chain %d", chainID)
			continue
>>>>>>> 65ff18f5
		}
	}

	// Remove all disabled observers
	mapDeleteMissingKeys(observerMap, presentChainIDs, onBeforeRemove)

	return added, removed, nil
}<|MERGE_RESOLUTION|>--- conflicted
+++ resolved
@@ -101,7 +101,6 @@
 		rawChain := chain.RawChain()
 
 		switch {
-<<<<<<< HEAD
 		case chain.IsEVM():
 			var (
 				mpiAddress          = ethcommon.HexToAddress(chain.Params().ConnectorContractAddress)
@@ -151,92 +150,64 @@
 				Int64("signer.chain_id", chain.ID()).
 				Str("signer.chain_name", chain.RawChain().Name).
 				Msgf("Unable to create a signer")
-		}
-=======
-		case !btcChainParamsFound:
-			logger.Std.Warn().Msgf("Unable to find chain params for BTC chain")
-			continue
-		case !btcChainParams.IsSupported:
-			logger.Std.Warn().Msgf("BTC chain is not supported")
-			continue
-		}
-
-		chainID := btcChainParams.ChainId
-
-		presentChainIDs = append(presentChainIDs, chainID)
-
-		// noop
-		if mapHas(signers, chainID) {
-			continue
-		}
-
-		// get BTC config
-		cfg, found := app.Config().GetBTCConfig()
-		if !found {
-			logger.Std.Error().Msgf("Unable to find BTC config for chain %d", chainID)
-			continue
-		}
-
-		signer, err := btcsigner.NewSigner(btcChain, tss, ts, logger, cfg)
-		if err != nil {
-			logger.Std.Error().Err(err).Msgf("Unable to construct signer for BTC chain %d", chainID)
-			continue
-		}
-
-		addSigner(chainID, signer)
-	}
-
-	// Solana signer
-	// Emulate same loop semantics as for EVM chains
-	for i := 0; i < 1; i++ {
-		solChain, solChainParams, solChainParamsFound := app.GetSolanaChainParams()
-		switch {
-		case !solChainParamsFound:
-			logger.Std.Warn().Msgf("Unable to find chain params for Solana chain")
-			continue
-		case !solChainParams.IsSupported:
-			logger.Std.Warn().Msgf("Solana chain is not supported")
-			continue
-		}
-
-		chainID := solChainParams.ChainId
-		presentChainIDs = append(presentChainIDs, chainID)
-
-		// noop
-		if mapHas(signers, chainID) {
-			continue
-		}
-
-		// get Solana config
-		cfg, found := app.Config().GetSolanaConfig()
-		if !found {
-			logger.Std.Error().Msgf("Unable to find Solana config for chain %d", chainID)
-			continue
-		}
-
-		// create Solana client
-		rpcClient := solrpc.New(cfg.Endpoint)
-		if rpcClient == nil {
-			// should never happen
-			logger.Std.Error().Msgf("Unable to create Solana client from endpoint %s", cfg.Endpoint)
-			continue
-		}
-
-		// load the Solana private key
-		solanaKey, err := app.Config().LoadSolanaPrivateKey()
-		if err != nil {
-			logger.Std.Error().Err(err).Msg("Unable to get Solana private key")
-		}
-
-		// create Solana signer
-		signer, err := solanasigner.NewSigner(solChain, *solChainParams, rpcClient, tss, solanaKey, ts, logger)
-		if err != nil {
-			logger.Std.Error().Err(err).Msgf("Unable to construct signer for Solana chain %d", chainID)
-			continue
-		}
-
-		addSigner(chainID, signer)
->>>>>>> 65ff18f5
+
+			/*
+			TODO FIX AFTER MERGE
+
+				// Solana signer
+				// Emulate same loop semantics as for EVM chains
+				for i := 0; i < 1; i++ {
+					solChain, solChainParams, solChainParamsFound := app.GetSolanaChainParams()
+					switch {
+					case !solChainParamsFound:
+						logger.Std.Warn().Msgf("Unable to find chain params for Solana chain")
+						continue
+					case !solChainParams.IsSupported:
+						logger.Std.Warn().Msgf("Solana chain is not supported")
+						continue
+					}
+
+					chainID := solChainParams.ChainId
+					presentChainIDs = append(presentChainIDs, chainID)
+
+					// noop
+					if mapHas(signers, chainID) {
+						continue
+					}
+
+					// get Solana config
+					cfg, found := app.Config().GetSolanaConfig()
+					if !found {
+						logger.Std.Error().Msgf("Unable to find Solana config for chain %d", chainID)
+						continue
+					}
+
+					// create Solana client
+					rpcClient := solrpc.New(cfg.Endpoint)
+					if rpcClient == nil {
+						// should never happen
+						logger.Std.Error().Msgf("Unable to create Solana client from endpoint %s", cfg.Endpoint)
+						continue
+					}
+
+					// load the Solana private key
+					solanaKey, err := app.Config().LoadSolanaPrivateKey()
+					if err != nil {
+						logger.Std.Error().Err(err).Msg("Unable to get Solana private key")
+					}
+
+					// create Solana signer
+					signer, err := solanasigner.NewSigner(solChain, *solChainParams, rpcClient, tss, solanaKey, ts, logger)
+					if err != nil {
+						logger.Std.Error().Err(err).Msgf("Unable to construct signer for Solana chain %d", chainID)
+						continue
+					}
+
+					addSigner(chainID, signer)
+				}
+
+			*/
+		}
 	}
 
 	// Remove all disabled signers
@@ -324,7 +295,6 @@
 		)
 
 		switch {
-<<<<<<< HEAD
 		case chain.IsEVM():
 			cfg, found := app.Config().GetEVMConfig(chainID)
 			if !found || cfg.Empty() {
@@ -439,49 +409,6 @@
 				Int64("observer.chain_id", chain.ID()).
 				Str("observer.chain_name", chain.RawChain().Name).
 				Msgf("Unable to create an observer")
-=======
-		case !found:
-			logger.Std.Warn().Msgf("Unable to find chain params for SOL chain %d", chainID)
-			continue
-		case !solanaChainParams.IsSupported:
-			logger.Std.Warn().Msgf("SOL chain %d is not supported", chainID)
-			continue
-		}
-
-		presentChainIDs = append(presentChainIDs, chainID)
-
-		// noop
-		if mapHas(observerMap, chainID) {
-			continue
-		}
-
-		rpcClient := solrpc.New(solConfig.Endpoint)
-		if rpcClient == nil {
-			// should never happen
-			logger.Std.Error().Msgf("Unable to create Solana client from endpoint %s", solConfig.Endpoint)
-			continue
-		}
-
-		database, err := db.NewFromSqlite(dbpath, chain.Name, true)
-		if err != nil {
-			logger.Std.Error().Err(err).Msgf("unable to open database for SOL chain %s", chain.Name)
-			continue
-		}
-
-		solObserver, err := solbserver.NewObserver(
-			solChain,
-			rpcClient,
-			*solanaChainParams,
-			client,
-			tss,
-			database,
-			logger,
-			ts,
-		)
-		if err != nil {
-			logger.Std.Error().Err(err).Msgf("NewObserver error for SOL chain %d", chainID)
-			continue
->>>>>>> 65ff18f5
 		}
 	}
 
