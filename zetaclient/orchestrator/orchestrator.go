// Package orchestrator provides the orchestrator for orchestrating cross-chain transactions
package orchestrator

import (
	"fmt"
	"math"
	"os"
	"os/signal"
	"sync"
	"syscall"
	"time"

	sdkmath "cosmossdk.io/math"
	ethcommon "github.com/ethereum/go-ethereum/common"
	"github.com/rs/zerolog"

	"github.com/zeta-chain/zetacore/pkg/chains"
	zetamath "github.com/zeta-chain/zetacore/pkg/math"
	"github.com/zeta-chain/zetacore/x/crosschain/types"
	observertypes "github.com/zeta-chain/zetacore/x/observer/types"
	"github.com/zeta-chain/zetacore/zetaclient/chains/base"
	btcobserver "github.com/zeta-chain/zetacore/zetaclient/chains/bitcoin/observer"
	"github.com/zeta-chain/zetacore/zetaclient/chains/interfaces"
	"github.com/zeta-chain/zetacore/zetaclient/context"
	"github.com/zeta-chain/zetacore/zetaclient/metrics"
	"github.com/zeta-chain/zetacore/zetaclient/outboundprocessor"
	"github.com/zeta-chain/zetacore/zetaclient/ratelimiter"
)

const (
	// evmOutboundLookbackFactor is the factor to determine how many nonces to look back for pending cctxs
	// For example, give OutboundScheduleLookahead of 120, pending NonceLow of 1000 and factor of 1.0,
	// the scheduler need to be able to pick up and schedule any pending cctx with nonce < 880 (1000 - 120 * 1.0)
	// NOTE: 1.0 means look back the same number of cctxs as we look ahead
	evmOutboundLookbackFactor = 1.0

	// sampling rate for sampled orchestrator logger
	loggerSamplingRate = 10
)

// Log is a struct that contains the logger
// TODO(revamp): rename to logger
type Log struct {
	// Base are the original base loggers used by orchestrator to create observers
	Base base.Logger

	// Std is the standard logger for orchestrator module
	Std zerolog.Logger

	// Sampled is the sampled logger for orchestrator module
	Sampled zerolog.Logger
}

// Orchestrator wraps the zetacore client, chain observers and signers. This is the high level object used for CCTX scheduling
type Orchestrator struct {
	// appContext contains the zetaclient application context
	appContext *context.AppContext

	// zetacore client
	zetacoreClient interfaces.ZetacoreClient

	// tss is the TSS signer
	tss interfaces.TSSSigner

	// signerMap contains the chain signers indexed by chainID
	signerMap map[int64]interfaces.ChainSigner

	// observerMap contains the chain observers indexed by chainID
	observerMap map[int64]interfaces.ChainObserver

	// outbound processor
	outboundProc *outboundprocessor.Processor

	// last operator balance
	lastOperatorBalance sdkmath.Int

	// logger contains the loggers used by the orchestrator
	logger Log

	// dbPath is the path observer database
	dbPath string

	// ts is the telemetry server for metrics
	ts *metrics.TelemetryServer

	// mu protects fields from concurrent access
	mu sync.Mutex

	// stop channel and flag to avoid closing twice
	stop    chan struct{}
	stopped bool
}

// NewOrchestrator creates a new orchestrator
func NewOrchestrator(
	appContext *context.AppContext,
	zetacoreClient interfaces.ZetacoreClient,
	tss interfaces.TSSSigner,
	logger base.Logger,
	dbPath string,
	ts *metrics.TelemetryServer,
) *Orchestrator {
	oc := Orchestrator{
		appContext:     appContext,
		zetacoreClient: zetacoreClient,
		tss:            tss,
		signerMap:      make(map[int64]interfaces.ChainSigner),
		observerMap:    make(map[int64]interfaces.ChainObserver),
		dbPath:         dbPath,
		ts:             ts,
		mu:             sync.Mutex{},
		stop:           make(chan struct{}),
		stopped:        false,
	}

	// create loggers
	oc.logger = Log{
		Base: logger,
		Std:  logger.Std.With().Str("module", "orchestrator").Logger(),
	}
	oc.logger.Sampled = oc.logger.Std.Sample(&zerolog.BasicSampler{N: loggerSamplingRate})

	// create outbound processor
	oc.outboundProc = outboundprocessor.NewProcessor(logger.Std)

	// initialize hot key balance
	balance, err := oc.zetacoreClient.GetZetaHotKeyBalance()
	if err != nil {
		oc.logger.Std.Error().Err(err).Msg("error getting last balance of the hot key")
	}
	oc.lastOperatorBalance = balance

	return &oc
}

// Start all orchestrator routines
func (oc *Orchestrator) Start() {
	// watch for zetaclient app context changes
	go oc.WatchAppContext()

	// watch for upgrade plan in zetacore
	go oc.WatchUpgradePlan()

	// watch for enabling/disabling chains
	go oc.WatchEnabledChains()

	// schedule pending cctxs across all enabled chains
	go oc.SchedulePendingCctxs()

	// watch for stop signals
	oc.AwaitStopSignals()
}

// AwaitStopSignals waits for stop signals
func (oc *Orchestrator) AwaitStopSignals() {
	oc.logger.Std.Info().Msgf("orchestrator awaiting the os.Interrupt, syscall.SIGTERM signals...")

	// subscribe to stop signals
	ch := make(chan os.Signal, 1)
	signal.Notify(ch, syscall.SIGINT, syscall.SIGTERM)
	sig := <-ch

	// stop orchestrator
	oc.Stop()
	oc.logger.Std.Info().Msgf("orchestrator stopped on signal: %s", sig)
}

// Stop notifies all zetaclient goroutines to stop
func (oc *Orchestrator) Stop() {
	oc.mu.Lock()
	defer oc.mu.Unlock()

	// stop orchestrator only once.
	// both WatchUpgradePlan and system signals can trigger Stop()
	if !oc.stopped {
		// notify app context updater and CCTX scheduler to stop
		close(oc.stop)

		// notify all chain observers to stop
		for _, c := range oc.observerMap {
			c.Stop()
		}
		// set stopped flag
		oc.stopped = true
	}
}

// GetUpdatedSigner returns signer with updated chain parameters
<<<<<<< HEAD
func (oc *Orchestrator) GetUpdatedSigner(chainID int64) (interfaces.ChainSigner, error) {
=======
func (oc *Orchestrator) GetUpdatedSigner(
	appContext *context.AppContext,
	chainID int64,
) (interfaces.ChainSigner, error) {
>>>>>>> 2d5519f4
	signer, found := oc.signerMap[chainID]
	if !found {
		return nil, fmt.Errorf("signer not found for chainID %d", chainID)
	}
<<<<<<< HEAD

	// update signer parameters for the chain.
	// the logic is consistent for all chains, even if BTC chain doesn't have zetaConnector/erc20Custody.
	evmParams, found := oc.appContext.GetExternalChainParams(chainID)
	if found {
		// update zeta connector and ERC20 custody addresses
		zetaConnectorAddress := ethcommon.HexToAddress(evmParams.GetConnectorContractAddress())
		erc20CustodyAddress := ethcommon.HexToAddress(evmParams.GetErc20CustodyContractAddress())
		if zetaConnectorAddress != signer.GetZetaConnectorAddress() {
			signer.SetZetaConnectorAddress(zetaConnectorAddress)
			oc.logger.Std.Info().Msgf(
				"updated zeta connector address for chainID %d, new address: %s", chainID, zetaConnectorAddress)
		}
		if erc20CustodyAddress != signer.GetERC20CustodyAddress() {
			signer.SetERC20CustodyAddress(erc20CustodyAddress)
			oc.logger.Std.Info().Msgf(
				"updated ERC20 custody address for chainID %d, new address: %s", chainID, erc20CustodyAddress)
=======
	// update EVM signer parameters only. BTC signer doesn't use chain parameters for now.
	if chains.IsEVMChain(chainID) {
		evmParams, found := appContext.GetEVMChainParams(chainID)
		if found {
			// update zeta connector and ERC20 custody addresses
			zetaConnectorAddress := ethcommon.HexToAddress(evmParams.GetConnectorContractAddress())
			erc20CustodyAddress := ethcommon.HexToAddress(evmParams.GetErc20CustodyContractAddress())
			if zetaConnectorAddress != signer.GetZetaConnectorAddress() {
				signer.SetZetaConnectorAddress(zetaConnectorAddress)
				oc.logger.Std.Info().Msgf(
					"updated zeta connector address for chainID %d, new address: %s", chainID, zetaConnectorAddress)
			}
			if erc20CustodyAddress != signer.GetERC20CustodyAddress() {
				signer.SetERC20CustodyAddress(erc20CustodyAddress)
				oc.logger.Std.Info().Msgf(
					"updated ERC20 custody address for chainID %d, new address: %s", chainID, erc20CustodyAddress)
			}
>>>>>>> 2d5519f4
		}
	}
	return signer, nil
}

// GetUpdatedChainObserver returns chain observer with updated chain parameters
<<<<<<< HEAD
func (oc *Orchestrator) GetUpdatedChainObserver(chainID int64) (interfaces.ChainObserver, error) {
=======
func (oc *Orchestrator) GetUpdatedChainObserver(
	appContext *context.AppContext,
	chainID int64,
) (interfaces.ChainObserver, error) {
>>>>>>> 2d5519f4
	observer, found := oc.observerMap[chainID]
	if !found {
		return nil, fmt.Errorf("chain observer not found for chainID %d", chainID)
	}
<<<<<<< HEAD
=======
	// update chain observer chain parameters
	curParams := observer.GetChainParams()
	if chains.IsEVMChain(chainID) {
		evmParams, found := appContext.GetEVMChainParams(chainID)
		if found && !observertypes.ChainParamsEqual(curParams, *evmParams) {
			observer.SetChainParams(*evmParams)
			oc.logger.Std.Info().Msgf(
				"updated chain params for chainID %d, new params: %v", chainID, *evmParams)
		}
	} else if chains.IsBitcoinChain(chainID) {
		_, btcParams, found := appContext.GetBTCChainParams()
>>>>>>> 2d5519f4

	// update chain observer chain parameters
	oldParams := observer.GetChainParams()
	newParams, found := oc.appContext.GetExternalChainParams(chainID)
	if found && !observertypes.ChainParamsEqual(oldParams, *newParams) {
		observer.SetChainParams(*newParams)
		oc.logger.Std.Info().Msgf(
			"updated chain params for chainID %d, new params: %v", chainID, *newParams)
	}
	return observer, nil
}

// GetPendingCctxsWithinRatelimit get pending cctxs across foreign chains within rate limit
func (oc *Orchestrator) GetPendingCctxsWithinRatelimit(
	foreignChains []chains.Chain,
) (map[int64][]*types.CrossChainTx, error) {
	// get rate limiter flags
	rateLimitFlags, err := oc.zetacoreClient.GetRateLimiterFlags()
	if err != nil {
		return nil, err
	}

	// apply rate limiter or not according to the flags
	rateLimiterUsable := ratelimiter.IsRateLimiterUsable(rateLimitFlags)

	// fallback to non-rate-limited query if rate limiter is not usable
	cctxsMap := make(map[int64][]*types.CrossChainTx)
	if !rateLimiterUsable {
		for _, chain := range foreignChains {
			resp, _, err := oc.zetacoreClient.ListPendingCctx(chain.ChainId)
			if err == nil && resp != nil {
				cctxsMap[chain.ChainId] = resp
			}
		}
		return cctxsMap, nil
	}

	// query rate limiter input
	resp, err := oc.zetacoreClient.GetRateLimiterInput(rateLimitFlags.Window)
	if err != nil {
		return nil, err
	}
	input, ok := ratelimiter.NewInput(resp)
	if !ok {
		return nil, fmt.Errorf("failed to create rate limiter input")
	}

	// apply rate limiter
	output := ratelimiter.ApplyRateLimiter(input, rateLimitFlags.Window, rateLimitFlags.Rate)

	// set metrics
	percentage := zetamath.Percentage(output.CurrentWithdrawRate.BigInt(), rateLimitFlags.Rate.BigInt())
	if percentage != nil {
		percentageFloat, _ := percentage.Float64()
		metrics.PercentageOfRateReached.Set(percentageFloat)
		oc.logger.Sampled.Info().Msgf("current rate limiter window: %d rate: %s, percentage: %f",
			output.CurrentWithdrawWindow, output.CurrentWithdrawRate.String(), percentageFloat)
	}

	return output.CctxsMap, nil
}

// SchedulePendingCctxs schedules keysigns for pending cctxs across all chains on ticker
// TODO(revamp): make this function simpler
func (oc *Orchestrator) SchedulePendingCctxs() {
	observeTicker := time.NewTicker(3 * time.Second)
	var lastBlockNum int64
	for {
		select {
		case <-oc.stop:
			oc.logger.Std.Warn().Msg("StartCctxScheduler: stopped")
			return
		case <-observeTicker.C:
			{
				bn, err := oc.zetacoreClient.GetBlockHeight()
				if err != nil {
					oc.logger.Std.Error().Err(err).Msg("StartCctxScheduler: GetBlockHeight fail")
					continue
				}
				if bn < 0 {
					oc.logger.Std.Error().Msg("StartCctxScheduler: GetBlockHeight returned negative height")
					continue
				}
				if lastBlockNum == 0 {
					lastBlockNum = bn - 1
				}
				if bn > lastBlockNum { // we have a new block
					bn = lastBlockNum + 1
					if bn%10 == 0 {
						oc.logger.Std.Debug().Msgf("StartCctxScheduler: zetacore heart beat: %d", bn)
					}

					balance, err := oc.zetacoreClient.GetZetaHotKeyBalance()
					if err != nil {
						oc.logger.Std.Error().Err(err).Msgf("couldn't get operator balance")
					} else {
						diff := oc.lastOperatorBalance.Sub(balance)
						if diff.GT(sdkmath.NewInt(0)) && diff.LT(sdkmath.NewInt(math.MaxInt64)) {
							oc.ts.AddFeeEntry(bn, diff.Int64())
							oc.lastOperatorBalance = balance
						}
					}

					// set current hot key burn rate
					metrics.HotKeyBurnRate.Set(float64(oc.ts.HotKeyBurnRate.GetBurnRate().Int64()))

					// get supported external chains
<<<<<<< HEAD
					externalChains := oc.appContext.GetEnabledExternalChains()
=======
					externalChains := appContext.GetEnabledExternalChains()
>>>>>>> 2d5519f4

					// query pending cctxs across all external chains within rate limit
					cctxMap, err := oc.GetPendingCctxsWithinRatelimit(externalChains)
					if err != nil {
						oc.logger.Std.Error().Err(err).Msgf("StartCctxScheduler: GetPendingCctxsWithinRatelimit failed")
					}

					// schedule keysign for pending cctxs on each chain
					for _, c := range externalChains {
						// get cctxs from map and set pending transactions prometheus gauge
						cctxList := cctxMap[c.ChainId]
						metrics.PendingTxsPerChain.WithLabelValues(c.ChainName.String()).Set(float64(len(cctxList)))
						if len(cctxList) == 0 {
							continue
						}

						// update chain parameters for signer and chain observer
<<<<<<< HEAD
						signer, err := oc.GetUpdatedSigner(c.ChainId)
=======
						signer, err := oc.GetUpdatedSigner(appContext, c.ChainId)
>>>>>>> 2d5519f4
						if err != nil {
							oc.logger.Std.Error().
								Err(err).
								Msgf("StartCctxScheduler: GetUpdatedSigner failed for chain %d", c.ChainId)
							continue
						}
<<<<<<< HEAD
						ob, err := oc.GetUpdatedChainObserver(c.ChainId)
=======
						ob, err := oc.GetUpdatedChainObserver(appContext, c.ChainId)
>>>>>>> 2d5519f4
						if err != nil {
							oc.logger.Std.Error().
								Err(err).
								Msgf("StartCctxScheduler: GetUpdatedChainObserver failed for chain %d", c.ChainId)
							continue
						}
<<<<<<< HEAD
						if !context.IsOutboundObservationEnabled(oc.appContext, ob.GetChainParams()) {
=======
						if !appContext.IsOutboundObservationEnabled(ob.GetChainParams()) {
>>>>>>> 2d5519f4
							continue
						}

						// #nosec G701 range is verified
						zetaHeight := uint64(bn)
						if chains.IsEVMChain(c.ChainId) {
							oc.ScheduleCctxEVM(zetaHeight, c.ChainId, cctxList, ob, signer)
						} else if chains.IsBitcoinChain(c.ChainId) {
							oc.ScheduleCctxBTC(zetaHeight, c.ChainId, cctxList, ob, signer)
						} else {
							oc.logger.Std.Error().Msgf("StartCctxScheduler: unsupported chain %d", c.ChainId)
							continue
						}
					}

					// update last processed block number
					lastBlockNum = bn
					oc.ts.SetCoreBlockNumber(lastBlockNum)
				}
			}
		}
	}
}

// ScheduleCctxEVM schedules evm outbound keysign on each ZetaChain block (the ticker)
func (oc *Orchestrator) ScheduleCctxEVM(
	zetaHeight uint64,
	chainID int64,
	cctxList []*types.CrossChainTx,
	observer interfaces.ChainObserver,
	signer interfaces.ChainSigner,
) {
	res, err := oc.zetacoreClient.GetAllOutboundTrackerByChain(chainID, interfaces.Ascending)
	if err != nil {
		oc.logger.Std.Warn().Err(err).Msgf("ScheduleCctxEVM: GetAllOutboundTrackerByChain failed for chain %d", chainID)
		return
	}
	trackerMap := make(map[uint64]bool)
	for _, v := range res {
		trackerMap[v.Nonce] = true
	}
	outboundScheduleLookahead := observer.GetChainParams().OutboundScheduleLookahead
	// #nosec G701 always in range
	outboundScheduleLookback := uint64(float64(outboundScheduleLookahead) * evmOutboundLookbackFactor)
	// #nosec G701 positive
	outboundScheduleInterval := uint64(observer.GetChainParams().OutboundScheduleInterval)

	for idx, cctx := range cctxList {
		params := cctx.GetCurrentOutboundParam()
		nonce := params.TssNonce
		outboundID := outboundprocessor.ToOutboundID(cctx.Index, params.ReceiverChainId, nonce)

		if params.ReceiverChainId != chainID {
			oc.logger.Std.Error().
				Msgf("ScheduleCctxEVM: outbound %s chainid mismatch: want %d, got %d", outboundID, chainID, params.ReceiverChainId)
			continue
		}
		if params.TssNonce > cctxList[0].GetCurrentOutboundParam().TssNonce+outboundScheduleLookback {
			oc.logger.Std.Error().Msgf("ScheduleCctxEVM: nonce too high: signing %d, earliest pending %d, chain %d",
				params.TssNonce, cctxList[0].GetCurrentOutboundParam().TssNonce, chainID)
			break
		}

		// try confirming the outbound
		included, _, err := observer.IsOutboundProcessed(cctx, oc.logger.Std)
		if err != nil {
			oc.logger.Std.Error().
				Err(err).
				Msgf("ScheduleCctxEVM: IsOutboundProcessed faild for chain %d nonce %d", chainID, nonce)
			continue
		}
		if included {
			oc.logger.Std.Info().
				Msgf("ScheduleCctxEVM: outbound %s already included; do not schedule keysign", outboundID)
			continue
		}

		// determining critical outbound; if it satisfies following criteria
		// 1. it's the first pending outbound for this chain
		// 2. the following 5 nonces have been in tracker
		criticalInterval := uint64(10)                      // for critical pending outbound we reduce re-try interval
		nonCriticalInterval := outboundScheduleInterval * 2 // for non-critical pending outbound we increase re-try interval
		if nonce%criticalInterval == zetaHeight%criticalInterval {
			count := 0
			for i := nonce + 1; i <= nonce+10; i++ {
				if _, found := trackerMap[i]; found {
					count++
				}
			}
			if count >= 5 {
				outboundScheduleInterval = criticalInterval
			}
		}
		// if it's already in tracker, we increase re-try interval
		if _, ok := trackerMap[nonce]; ok {
			outboundScheduleInterval = nonCriticalInterval
		}

		// otherwise, the normal interval is used
		if nonce%outboundScheduleInterval == zetaHeight%outboundScheduleInterval &&
			!oc.outboundProc.IsOutboundActive(outboundID) {
			oc.outboundProc.StartTryProcess(outboundID)
			oc.logger.Std.Debug().
				Msgf("ScheduleCctxEVM: sign outbound %s with value %d\n", outboundID, cctx.GetCurrentOutboundParam().Amount)
			go signer.TryProcessOutbound(cctx, oc.outboundProc, outboundID, observer, oc.zetacoreClient, zetaHeight)
		}

		// #nosec G701 always in range
		if int64(idx) >= outboundScheduleLookahead-1 { // only look at 'lookahead' cctxs per chain
			break
		}
	}
}

// ScheduleCctxBTC schedules bitcoin outbound keysign on each ZetaChain block (the ticker)
// 1. schedule at most one keysign per ticker
// 2. schedule keysign only when nonce-mark UTXO is available
// 3. stop keysign when lookahead is reached
func (oc *Orchestrator) ScheduleCctxBTC(
	zetaHeight uint64,
	chainID int64,
	cctxList []*types.CrossChainTx,
	observer interfaces.ChainObserver,
	signer interfaces.ChainSigner,
) {
	btcObserver, ok := observer.(*btcobserver.Observer)
	if !ok { // should never happen
		oc.logger.Std.Error().Msgf("ScheduleCctxBTC: chain observer is not a bitcoin observer")
		return
	}
	// #nosec G701 positive
	interval := uint64(observer.GetChainParams().OutboundScheduleInterval)
	lookahead := observer.GetChainParams().OutboundScheduleLookahead

	// schedule at most one keysign per ticker
	for idx, cctx := range cctxList {
		params := cctx.GetCurrentOutboundParam()
		nonce := params.TssNonce
		outboundID := outboundprocessor.ToOutboundID(cctx.Index, params.ReceiverChainId, nonce)

		if params.ReceiverChainId != chainID {
			oc.logger.Std.Error().
				Msgf("ScheduleCctxBTC: outbound %s chainid mismatch: want %d, got %d", outboundID, chainID, params.ReceiverChainId)
			continue
		}
		// try confirming the outbound
		included, confirmed, err := btcObserver.IsOutboundProcessed(cctx, oc.logger.Std)
		if err != nil {
			oc.logger.Std.Error().
				Err(err).
				Msgf("ScheduleCctxBTC: IsOutboundProcessed faild for chain %d nonce %d", chainID, nonce)
			continue
		}
		if included || confirmed {
			oc.logger.Std.Info().
				Msgf("ScheduleCctxBTC: outbound %s already included; do not schedule keysign", outboundID)
			continue
		}

		// stop if the nonce being processed is higher than the pending nonce
		if nonce > btcObserver.GetPendingNonce() {
			break
		}
		// stop if lookahead is reached
		if int64(
			idx,
		) >= lookahead { // 2 bitcoin confirmations span is 20 minutes on average. We look ahead up to 100 pending cctx to target TPM of 5.
			oc.logger.Std.Warn().
				Msgf("ScheduleCctxBTC: lookahead reached, signing %d, earliest pending %d", nonce, cctxList[0].GetCurrentOutboundParam().TssNonce)
			break
		}
		// try confirming the outbound or scheduling a keysign
		if nonce%interval == zetaHeight%interval && !oc.outboundProc.IsOutboundActive(outboundID) {
			oc.outboundProc.StartTryProcess(outboundID)
			oc.logger.Std.Debug().Msgf("ScheduleCctxBTC: sign outbound %s with value %d\n", outboundID, params.Amount)
			go signer.TryProcessOutbound(cctx, oc.outboundProc, outboundID, observer, oc.zetacoreClient, zetaHeight)
		}
	}
}<|MERGE_RESOLUTION|>--- conflicted
+++ resolved
@@ -186,19 +186,11 @@
 }
 
 // GetUpdatedSigner returns signer with updated chain parameters
-<<<<<<< HEAD
 func (oc *Orchestrator) GetUpdatedSigner(chainID int64) (interfaces.ChainSigner, error) {
-=======
-func (oc *Orchestrator) GetUpdatedSigner(
-	appContext *context.AppContext,
-	chainID int64,
-) (interfaces.ChainSigner, error) {
->>>>>>> 2d5519f4
 	signer, found := oc.signerMap[chainID]
 	if !found {
 		return nil, fmt.Errorf("signer not found for chainID %d", chainID)
 	}
-<<<<<<< HEAD
 
 	// update signer parameters for the chain.
 	// the logic is consistent for all chains, even if BTC chain doesn't have zetaConnector/erc20Custody.
@@ -216,57 +208,17 @@
 			signer.SetERC20CustodyAddress(erc20CustodyAddress)
 			oc.logger.Std.Info().Msgf(
 				"updated ERC20 custody address for chainID %d, new address: %s", chainID, erc20CustodyAddress)
-=======
-	// update EVM signer parameters only. BTC signer doesn't use chain parameters for now.
-	if chains.IsEVMChain(chainID) {
-		evmParams, found := appContext.GetEVMChainParams(chainID)
-		if found {
-			// update zeta connector and ERC20 custody addresses
-			zetaConnectorAddress := ethcommon.HexToAddress(evmParams.GetConnectorContractAddress())
-			erc20CustodyAddress := ethcommon.HexToAddress(evmParams.GetErc20CustodyContractAddress())
-			if zetaConnectorAddress != signer.GetZetaConnectorAddress() {
-				signer.SetZetaConnectorAddress(zetaConnectorAddress)
-				oc.logger.Std.Info().Msgf(
-					"updated zeta connector address for chainID %d, new address: %s", chainID, zetaConnectorAddress)
-			}
-			if erc20CustodyAddress != signer.GetERC20CustodyAddress() {
-				signer.SetERC20CustodyAddress(erc20CustodyAddress)
-				oc.logger.Std.Info().Msgf(
-					"updated ERC20 custody address for chainID %d, new address: %s", chainID, erc20CustodyAddress)
-			}
->>>>>>> 2d5519f4
 		}
 	}
 	return signer, nil
 }
 
 // GetUpdatedChainObserver returns chain observer with updated chain parameters
-<<<<<<< HEAD
 func (oc *Orchestrator) GetUpdatedChainObserver(chainID int64) (interfaces.ChainObserver, error) {
-=======
-func (oc *Orchestrator) GetUpdatedChainObserver(
-	appContext *context.AppContext,
-	chainID int64,
-) (interfaces.ChainObserver, error) {
->>>>>>> 2d5519f4
 	observer, found := oc.observerMap[chainID]
 	if !found {
 		return nil, fmt.Errorf("chain observer not found for chainID %d", chainID)
 	}
-<<<<<<< HEAD
-=======
-	// update chain observer chain parameters
-	curParams := observer.GetChainParams()
-	if chains.IsEVMChain(chainID) {
-		evmParams, found := appContext.GetEVMChainParams(chainID)
-		if found && !observertypes.ChainParamsEqual(curParams, *evmParams) {
-			observer.SetChainParams(*evmParams)
-			oc.logger.Std.Info().Msgf(
-				"updated chain params for chainID %d, new params: %v", chainID, *evmParams)
-		}
-	} else if chains.IsBitcoinChain(chainID) {
-		_, btcParams, found := appContext.GetBTCChainParams()
->>>>>>> 2d5519f4
 
 	// update chain observer chain parameters
 	oldParams := observer.GetChainParams()
@@ -374,11 +326,7 @@
 					metrics.HotKeyBurnRate.Set(float64(oc.ts.HotKeyBurnRate.GetBurnRate().Int64()))
 
 					// get supported external chains
-<<<<<<< HEAD
 					externalChains := oc.appContext.GetEnabledExternalChains()
-=======
-					externalChains := appContext.GetEnabledExternalChains()
->>>>>>> 2d5519f4
 
 					// query pending cctxs across all external chains within rate limit
 					cctxMap, err := oc.GetPendingCctxsWithinRatelimit(externalChains)
@@ -396,33 +344,21 @@
 						}
 
 						// update chain parameters for signer and chain observer
-<<<<<<< HEAD
 						signer, err := oc.GetUpdatedSigner(c.ChainId)
-=======
-						signer, err := oc.GetUpdatedSigner(appContext, c.ChainId)
->>>>>>> 2d5519f4
 						if err != nil {
 							oc.logger.Std.Error().
 								Err(err).
 								Msgf("StartCctxScheduler: GetUpdatedSigner failed for chain %d", c.ChainId)
 							continue
 						}
-<<<<<<< HEAD
 						ob, err := oc.GetUpdatedChainObserver(c.ChainId)
-=======
-						ob, err := oc.GetUpdatedChainObserver(appContext, c.ChainId)
->>>>>>> 2d5519f4
 						if err != nil {
 							oc.logger.Std.Error().
 								Err(err).
 								Msgf("StartCctxScheduler: GetUpdatedChainObserver failed for chain %d", c.ChainId)
 							continue
 						}
-<<<<<<< HEAD
-						if !context.IsOutboundObservationEnabled(oc.appContext, ob.GetChainParams()) {
-=======
-						if !appContext.IsOutboundObservationEnabled(ob.GetChainParams()) {
->>>>>>> 2d5519f4
+						if !oc.appContext.IsOutboundObservationEnabled(ob.GetChainParams()) {
 							continue
 						}
 
