--- conflicted
+++ resolved
@@ -206,14 +206,9 @@
 
 func Test_GetPendingCctxsWithinRatelimit(t *testing.T) {
 	// define test foreign chains
-<<<<<<< HEAD
 	ethChain := chains.Ethereum
 	btcChain := chains.BitcoinMainnet
-=======
-	ethChain := chains.EthChain
-	btcChain := chains.BtcMainnetChain
 	zetaChainID := chains.ZetaChainMainnet.ChainId
->>>>>>> 632b2b90
 	foreignChains := []chains.Chain{
 		ethChain,
 		btcChain,
