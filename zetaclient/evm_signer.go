package zetaclient

import (
	"context"
	"encoding/base64"
	"encoding/hex"
	"fmt"
	"math/big"
	"math/rand"
	"strconv"
	"strings"
	"time"

	"github.com/ethereum/go-ethereum/accounts/abi"
	ethcommon "github.com/ethereum/go-ethereum/common"
	ethtypes "github.com/ethereum/go-ethereum/core/types"
	"github.com/ethereum/go-ethereum/crypto"
	"github.com/ethereum/go-ethereum/ethclient"
	"github.com/rs/zerolog"
	"github.com/rs/zerolog/log"
	"github.com/zeta-chain/protocol-contracts/pkg/contracts/evm/erc20custody.sol"
	"github.com/zeta-chain/zetacore/common"
	"github.com/zeta-chain/zetacore/x/crosschain/types"
	observertypes "github.com/zeta-chain/zetacore/x/observer/types"
)

type EVMSigner struct {
	client                      EVMRPCClient
	chain                       *common.Chain
	chainID                     *big.Int
	tssSigner                   TSSSigner
	ethSigner                   ethtypes.Signer
	abi                         abi.ABI
	erc20CustodyABI             abi.ABI
	metaContractAddress         ethcommon.Address
	erc20CustodyContractAddress ethcommon.Address
	logger                      zerolog.Logger
	ts                          *TelemetryServer
}

var _ ChainSigner = &EVMSigner{}

func NewEVMSigner(
	chain common.Chain,
	endpoint string,
	tssSigner TSSSigner,
	abiString string,
	erc20CustodyABIString string,
	metaContract ethcommon.Address,
	erc20CustodyContract ethcommon.Address,
	logger zerolog.Logger,
	ts *TelemetryServer,
) (*EVMSigner, error) {
	client, err := ethclient.Dial(endpoint)
	if err != nil {
		return nil, err
	}

	chainID, err := client.ChainID(context.TODO())
	if err != nil {
		return nil, err
	}
	ethSigner := ethtypes.LatestSignerForChainID(chainID)
	connectorABI, err := abi.JSON(strings.NewReader(abiString))
	if err != nil {
		return nil, err
	}
	erc20CustodyABI, err := abi.JSON(strings.NewReader(erc20CustodyABIString))
	if err != nil {
		return nil, err
	}

	return &EVMSigner{
		client:                      client,
		chain:                       &chain,
		tssSigner:                   tssSigner,
		chainID:                     chainID,
		ethSigner:                   ethSigner,
		abi:                         connectorABI,
		erc20CustodyABI:             erc20CustodyABI,
		metaContractAddress:         metaContract,
		erc20CustodyContractAddress: erc20CustodyContract,
		logger: logger.With().
			Str("chain", chain.ChainName.String()).
			Str("module", "EVMSigner").Logger(),
		ts: ts,
	}, nil
}

// Sign given data, and metadata (gas, nonce, etc)
// returns a signed transaction, sig bytes, hash bytes, and error
func (signer *EVMSigner) Sign(
	data []byte,
	to ethcommon.Address,
	gasLimit uint64,
	gasPrice *big.Int,
	nonce uint64,
	height uint64,
) (*ethtypes.Transaction, []byte, []byte, error) {
	log.Debug().Msgf("TSS SIGNER: %s", signer.tssSigner.Pubkey())
	tx := ethtypes.NewTransaction(nonce, to, big.NewInt(0), gasLimit, gasPrice, data)
	hashBytes := signer.ethSigner.Hash(tx).Bytes()

	sig, err := signer.tssSigner.Sign(hashBytes, height, nonce, signer.chain, "")
	if err != nil {
		return nil, nil, nil, err
	}
	log.Debug().Msgf("Sign: Signature: %s", hex.EncodeToString(sig[:]))
	pubk, err := crypto.SigToPub(hashBytes, sig[:])
	if err != nil {
		signer.logger.Error().Err(err).Msgf("SigToPub error")
	}
	addr := crypto.PubkeyToAddress(*pubk)
	signer.logger.Info().Msgf("Sign: Ecrecovery of signature: %s", addr.Hex())
	signedTX, err := tx.WithSignature(signer.ethSigner, sig[:])
	if err != nil {
		return nil, nil, nil, err
	}
	return signedTX, sig[:], hashBytes[:], nil
}

// Broadcast takes in signed tx, broadcast to external chain node
func (signer *EVMSigner) Broadcast(tx *ethtypes.Transaction) error {
	ctxt, cancel := context.WithTimeout(context.Background(), 1*time.Second)
	defer cancel()
	return signer.client.SendTransaction(ctxt, tx)
}

// SignOutboundTx
// function onReceive(
//
//	bytes calldata originSenderAddress,
//	uint256 originChainId,
//	address destinationAddress,
//	uint zetaAmount,
//	bytes calldata message,
//	bytes32 internalSendHash
//
// ) external virtual {}
func (signer *EVMSigner) SignOutboundTx(sender ethcommon.Address,
	srcChainID *big.Int,
	to ethcommon.Address,
	amount *big.Int,
	gasLimit uint64,
	message []byte,
	sendHash [32]byte,
	nonce uint64,
	gasPrice *big.Int,
	height uint64) (*ethtypes.Transaction, error) {

	if len(sendHash) < 32 {
		return nil, fmt.Errorf("sendHash len %d must be 32", len(sendHash))
	}
	var data []byte
	var err error

	data, err = signer.abi.Pack("onReceive", sender.Bytes(), srcChainID, to, amount, message, sendHash)
	if err != nil {
		return nil, fmt.Errorf("pack error: %w", err)
	}

	tx, _, _, err := signer.Sign(data, signer.metaContractAddress, gasLimit, gasPrice, nonce, height)
	if err != nil {
		return nil, fmt.Errorf("Sign error: %w", err)
	}

	return tx, nil
}

// SignRevertTx
// function onRevert(
// address originSenderAddress,
// uint256 originChainId,
// bytes calldata destinationAddress,
// uint256 destinationChainId,
// uint256 zetaAmount,
// bytes calldata message,
// bytes32 internalSendHash
// ) external override whenNotPaused onlyTssAddress
func (signer *EVMSigner) SignRevertTx(
	sender ethcommon.Address,
	srcChainID *big.Int,
	to []byte,
	toChainID *big.Int,
	amount *big.Int,
	gasLimit uint64,
	message []byte,
	sendHash [32]byte,
	nonce uint64,
	gasPrice *big.Int,
	height uint64,
) (*ethtypes.Transaction, error) {
	var data []byte
	var err error

	data, err = signer.abi.Pack("onRevert", sender, srcChainID, to, toChainID, amount, message, sendHash)
	if err != nil {
		return nil, fmt.Errorf("pack error: %w", err)
	}

	tx, _, _, err := signer.Sign(data, signer.metaContractAddress, gasLimit, gasPrice, nonce, height)
	if err != nil {
		return nil, fmt.Errorf("Sign error: %w", err)
	}

	return tx, nil
}

func (signer *EVMSigner) SignCancelTx(nonce uint64, gasPrice *big.Int, height uint64) (*ethtypes.Transaction, error) {
	tx := ethtypes.NewTransaction(nonce, signer.tssSigner.EVMAddress(), big.NewInt(0), 21000, gasPrice, nil)
	hashBytes := signer.ethSigner.Hash(tx).Bytes()
	sig, err := signer.tssSigner.Sign(hashBytes, height, nonce, signer.chain, "")
	if err != nil {
		return nil, err
	}
	pubk, err := crypto.SigToPub(hashBytes, sig[:])
	if err != nil {
		signer.logger.Error().Err(err).Msgf("SigToPub error")
	}
	addr := crypto.PubkeyToAddress(*pubk)
	signer.logger.Info().Msgf("Sign: Ecrecovery of signature: %s", addr.Hex())
	signedTX, err := tx.WithSignature(signer.ethSigner, sig[:])
	if err != nil {
		return nil, err
	}

	return signedTX, nil
}

func (signer *EVMSigner) SignWithdrawTx(
	to ethcommon.Address,
	amount *big.Int,
	nonce uint64,
	gasPrice *big.Int,
	height uint64,
) (*ethtypes.Transaction, error) {
	tx := ethtypes.NewTransaction(nonce, to, amount, 21000, gasPrice, nil)
	hashBytes := signer.ethSigner.Hash(tx).Bytes()
	sig, err := signer.tssSigner.Sign(hashBytes, height, nonce, signer.chain, "")
	if err != nil {
		return nil, err
	}
	pubk, err := crypto.SigToPub(hashBytes, sig[:])
	if err != nil {
		signer.logger.Error().Err(err).Msgf("SigToPub error")
	}
	addr := crypto.PubkeyToAddress(*pubk)
	signer.logger.Info().Msgf("Sign: Ecrecovery of signature: %s", addr.Hex())
	signedTX, err := tx.WithSignature(signer.ethSigner, sig[:])
	if err != nil {
		return nil, err
	}

	return signedTX, nil
}

<<<<<<< HEAD
func (signer *EVMSigner) SignCommandTx(
	cmd string,
	params string,
	to ethcommon.Address,
	nonce uint64,
	gasLimit uint64,
	gasPrice *big.Int,
	height uint64,
) (*ethtypes.Transaction, error) {
=======
func (signer *EVMSigner) SignCommandTx(cmd string, params string, to ethcommon.Address, outboundParams *types.OutboundTxParams, gasLimit uint64, gasPrice *big.Int, height uint64) (*ethtypes.Transaction, error) {
>>>>>>> 0ab8ed08
	if cmd == common.CmdWhitelistERC20 {
		erc20 := ethcommon.HexToAddress(params)
		if erc20 == (ethcommon.Address{}) {
			return nil, fmt.Errorf("SignCommandTx: invalid erc20 address %s", params)
		}
		custodyAbi, err := erc20custody.ERC20CustodyMetaData.GetAbi()
		if err != nil {
			return nil, err
		}
		data, err := custodyAbi.Pack("whitelist", erc20)
		if err != nil {
			return nil, err
		}
		tx, _, _, err := signer.Sign(data, to, gasLimit, gasPrice, outboundParams.OutboundTxTssNonce, height)
		if err != nil {
			return nil, fmt.Errorf("sign error: %w", err)
		}
		return tx, nil
	}
	if cmd == common.CmdMigrateTssFunds {
		tx := ethtypes.NewTransaction(outboundParams.OutboundTxTssNonce, to, outboundParams.Amount.BigInt(), 21000, gasPrice, nil)
		hashBytes := signer.ethSigner.Hash(tx).Bytes()
		sig, err := signer.tssSigner.Sign(hashBytes, height, outboundParams.OutboundTxTssNonce, signer.chain, "")
		if err != nil {
			return nil, err
		}
		pubk, err := crypto.SigToPub(hashBytes, sig[:])
		if err != nil {
			signer.logger.Error().Err(err).Msgf("SigToPub error")
		}
		addr := crypto.PubkeyToAddress(*pubk)
		signer.logger.Info().Msgf("Sign: Ecrecovery of signature: %s", addr.Hex())
		signedTX, err := tx.WithSignature(signer.ethSigner, sig[:])
		if err != nil {
			return nil, err
		}

		return signedTX, nil
	}

	return nil, fmt.Errorf("SignCommandTx: unknown command %s", cmd)
}

func (signer *EVMSigner) TryProcessOutTx(
	send *types.CrossChainTx,
	outTxMan *OutTxProcessorManager,
	outTxID string,
	evmClient ChainClient,
	zetaBridge ZetaCoreBridger,
	height uint64,
) {
	logger := signer.logger.With().
		Str("outTxID", outTxID).
		Str("SendHash", send.Index).
		Logger()
	logger.Info().Msgf("start processing outTxID %s", outTxID)
	logger.Info().Msgf("EVM Chain TryProcessOutTx: %s, value %d to %s", send.Index, send.GetCurrentOutTxParam().Amount.BigInt(), send.GetCurrentOutTxParam().Receiver)

	defer func() {
		outTxMan.EndTryProcess(outTxID)
	}()
	myID := zetaBridge.GetKeys().GetOperatorAddress()

	var to ethcommon.Address
	var err error
	var toChain *common.Chain
	if send.CctxStatus.Status == types.CctxStatus_PendingRevert {
		to = ethcommon.HexToAddress(send.InboundTxParams.Sender)
		toChain = common.GetChainFromChainID(send.InboundTxParams.SenderChainId)
		if toChain == nil {
			logger.Error().Msgf("Unknown chain: %d", send.InboundTxParams.SenderChainId)
			return
		}
		logger.Info().Msgf("Abort: reverting inbound")
	} else if send.CctxStatus.Status == types.CctxStatus_PendingOutbound {
		to = ethcommon.HexToAddress(send.GetCurrentOutTxParam().Receiver)
		toChain = common.GetChainFromChainID(send.GetCurrentOutTxParam().ReceiverChainId)
		if toChain == nil {
			logger.Error().Msgf("Unknown chain: %d", send.GetCurrentOutTxParam().ReceiverChainId)
			return
		}
	} else {
		logger.Info().Msgf("Transaction doesn't need to be processed status: %d", send.CctxStatus.Status)
		return
	}
	if err != nil {
		logger.Error().Err(err).Msg("ParseChain fail; skip")
		return
	}

	// Early return if the cctx is already processed
	included, confirmed, err := evmClient.IsSendOutTxProcessed(send.Index, send.GetCurrentOutTxParam().OutboundTxTssNonce, send.GetCurrentOutTxParam().CoinType, logger)
	if err != nil {
		logger.Error().Err(err).Msg("IsSendOutTxProcessed failed")
	}
	if included || confirmed {
		logger.Info().Msgf("CCTX already processed; exit signer")
		return
	}

	var message []byte
	if send.GetCurrentOutTxParam().CoinType != common.CoinType_Cmd {
		message, err = base64.StdEncoding.DecodeString(send.RelayedMessage)
		if err != nil {
			logger.Err(err).Msgf("decode CCTX.Message %s error", send.RelayedMessage)
		}
	}

	gasLimit := send.GetCurrentOutTxParam().OutboundTxGasLimit
	if gasLimit < 100_000 {
		gasLimit = 100_000
		logger.Warn().Msgf("gasLimit %d is too low; set to %d", send.GetCurrentOutTxParam().OutboundTxGasLimit, gasLimit)
	}
	if gasLimit > 1_000_000 {
		gasLimit = 1_000_000
		logger.Warn().Msgf("gasLimit %d is too high; set to %d", send.GetCurrentOutTxParam().OutboundTxGasLimit, gasLimit)
	}

	logger.Info().Msgf("chain %s minting %d to %s, nonce %d, finalized zeta bn %d", toChain, send.InboundTxParams.Amount, to.Hex(), send.GetCurrentOutTxParam().OutboundTxTssNonce, send.InboundTxParams.InboundTxFinalizedZetaHeight)
	sendHash, err := hex.DecodeString(send.Index[2:]) // remove the leading 0x
	if err != nil || len(sendHash) != 32 {
		logger.Error().Err(err).Msgf("decode CCTX %s error", send.Index)
		return
	}
	var sendhash [32]byte
	copy(sendhash[:32], sendHash[:32])

	// use dynamic gas price for ethereum chains
	var gasprice *big.Int

	// The code below is a fix for https://github.com/zeta-chain/node/issues/1085
	// doesn't close directly the issue because we should determine if we want to keep using SuggestGasPrice if no OutboundTxGasPrice
	// we should possibly remove it completely and return an error if no OutboundTxGasPrice is provided because it means no fee is processed on ZetaChain
	specified, ok := new(big.Int).SetString(send.GetCurrentOutTxParam().OutboundTxGasPrice, 10)
	if !ok {
		if common.IsEthereumChain(toChain.ChainId) {
			suggested, err := signer.client.SuggestGasPrice(context.Background())
			if err != nil {
				logger.Error().Err(err).Msgf("cannot get gas price from chain %s ", toChain)
				return
			}
			gasprice = roundUpToNearestGwei(suggested)
		} else {
			logger.Error().Err(err).Msgf("cannot convert gas price  %s ", send.GetCurrentOutTxParam().OutboundTxGasPrice)
			return
		}
	} else {
		gasprice = specified
	}
	//if common.IsEthereumChain(toChain.ChainId) {
	//	suggested, err := signer.client.SuggestGasPrice(context.Background())
	//	if err != nil {
	//		logger.Error().Err(err).Msgf("cannot get gas price from chain %s ", toChain)
	//		return
	//	}
	//	gasprice = roundUpToNearestGwei(suggested)
	//} else {
	//	specified, ok := new(big.Int).SetString(send.GetCurrentOutTxParam().OutboundTxGasPrice, 10)
	//	if !ok {
	//		logger.Error().Err(err).Msgf("cannot convert gas price  %s ", send.GetCurrentOutTxParam().OutboundTxGasPrice)
	//		return
	//	}
	//	gasprice = specified
	//}

	flags, err := zetaBridge.GetCrosschainFlags()
	if err != nil {
		logger.Error().Err(err).Msgf("cannot get crosschain flags")
		return
	}

	var tx *ethtypes.Transaction

	if send.GetCurrentOutTxParam().CoinType == common.CoinType_Cmd { // admin command
		to := ethcommon.HexToAddress(send.GetCurrentOutTxParam().Receiver)
		if to == (ethcommon.Address{}) {
			logger.Error().Msgf("invalid receiver %s", send.GetCurrentOutTxParam().Receiver)
			return
		}

		msg := strings.Split(send.RelayedMessage, ":")
		if len(msg) != 2 {
			logger.Error().Msgf("invalid message %s", msg)
			return
		}
		tx, err = signer.SignCommandTx(msg[0], msg[1], to, send.GetCurrentOutTxParam(), gasLimit, gasprice, height)
	} else if send.InboundTxParams.SenderChainId == common.ZetaChain().ChainId && send.CctxStatus.Status == types.CctxStatus_PendingOutbound && flags.IsOutboundEnabled {
		if send.GetCurrentOutTxParam().CoinType == common.CoinType_Gas {
			logger.Info().Msgf("SignWithdrawTx: %d => %s, nonce %d, gasprice %d", send.InboundTxParams.SenderChainId, toChain, send.GetCurrentOutTxParam().OutboundTxTssNonce, gasprice)
			tx, err = signer.SignWithdrawTx(
				to,
				send.GetCurrentOutTxParam().Amount.BigInt(),
				send.GetCurrentOutTxParam().OutboundTxTssNonce,
				gasprice,
				height,
			)
		}
		if send.GetCurrentOutTxParam().CoinType == common.CoinType_ERC20 {
			asset := ethcommon.HexToAddress(send.InboundTxParams.Asset)
			logger.Info().Msgf("SignERC20WithdrawTx: %d => %s, nonce %d, gasprice %d", send.InboundTxParams.SenderChainId, toChain, send.GetCurrentOutTxParam().OutboundTxTssNonce, gasprice)
			tx, err = signer.SignERC20WithdrawTx(
				to,
				asset,
				send.GetCurrentOutTxParam().Amount.BigInt(),
				gasLimit,
				send.GetCurrentOutTxParam().OutboundTxTssNonce,
				gasprice,
				height,
			)
		}
		if send.GetCurrentOutTxParam().CoinType == common.CoinType_Zeta {
			logger.Info().Msgf("SignOutboundTx: %d => %s, nonce %d, gasprice %d", send.InboundTxParams.SenderChainId, toChain, send.GetCurrentOutTxParam().OutboundTxTssNonce, gasprice)
			tx, err = signer.SignOutboundTx(
				ethcommon.HexToAddress(send.InboundTxParams.Sender),
				big.NewInt(send.InboundTxParams.SenderChainId),
				to,
				send.GetCurrentOutTxParam().Amount.BigInt(),
				gasLimit,
				message,
				sendhash,
				send.GetCurrentOutTxParam().OutboundTxTssNonce,
				gasprice,
				height,
			)
		}
	} else if send.CctxStatus.Status == types.CctxStatus_PendingRevert && send.OutboundTxParams[0].ReceiverChainId == common.ZetaChain().ChainId {
		if send.GetCurrentOutTxParam().CoinType == common.CoinType_Gas {
			logger.Info().Msgf("SignWithdrawTx: %d => %s, nonce %d, gasprice %d", send.InboundTxParams.SenderChainId, toChain, send.GetCurrentOutTxParam().OutboundTxTssNonce, gasprice)
			tx, err = signer.SignWithdrawTx(
				to,
				send.GetCurrentOutTxParam().Amount.BigInt(),
				send.GetCurrentOutTxParam().OutboundTxTssNonce,
				gasprice,
				height,
			)
		}
		if send.GetCurrentOutTxParam().CoinType == common.CoinType_ERC20 {
			asset := ethcommon.HexToAddress(send.InboundTxParams.Asset)
			logger.Info().Msgf("SignERC20WithdrawTx: %d => %s, nonce %d, gasprice %d", send.InboundTxParams.SenderChainId, toChain, send.GetCurrentOutTxParam().OutboundTxTssNonce, gasprice)
			tx, err = signer.SignERC20WithdrawTx(
				to,
				asset,
				send.GetCurrentOutTxParam().Amount.BigInt(),
				gasLimit,
				send.GetCurrentOutTxParam().OutboundTxTssNonce,
				gasprice,
				height,
			)
		}
	} else if send.CctxStatus.Status == types.CctxStatus_PendingRevert {
		logger.Info().Msgf("SignRevertTx: %d => %s, nonce %d, gasprice %d", send.InboundTxParams.SenderChainId, toChain, send.GetCurrentOutTxParam().OutboundTxTssNonce, gasprice)
		tx, err = signer.SignRevertTx(
			ethcommon.HexToAddress(send.InboundTxParams.Sender),
			big.NewInt(send.OutboundTxParams[0].ReceiverChainId),
			to.Bytes(),
			big.NewInt(send.GetCurrentOutTxParam().ReceiverChainId),
			send.GetCurrentOutTxParam().Amount.BigInt(),
			gasLimit,
			message,
			sendhash,
			send.GetCurrentOutTxParam().OutboundTxTssNonce,
			gasprice,
			height,
		)
	} else if send.CctxStatus.Status == types.CctxStatus_PendingOutbound {
		logger.Info().Msgf("SignOutboundTx: %d => %s, nonce %d, gasprice %d", send.InboundTxParams.SenderChainId, toChain, send.GetCurrentOutTxParam().OutboundTxTssNonce, gasprice)
		tx, err = signer.SignOutboundTx(
			ethcommon.HexToAddress(send.InboundTxParams.Sender),
			big.NewInt(send.InboundTxParams.SenderChainId),
			to,
			send.GetCurrentOutTxParam().Amount.BigInt(),
			gasLimit,
			message,
			sendhash,
			send.GetCurrentOutTxParam().OutboundTxTssNonce,
			gasprice,
			height,
		)
	}

	if err != nil {
		logger.Warn().Err(err).Msgf("signer SignOutbound error: nonce %d chain %d", send.GetCurrentOutTxParam().OutboundTxTssNonce, send.GetCurrentOutTxParam().ReceiverChainId)
		return
	}
	logger.Info().Msgf("Key-sign success: %d => %s, nonce %d", send.InboundTxParams.SenderChainId, toChain, send.GetCurrentOutTxParam().OutboundTxTssNonce)

	_, err = zetaBridge.GetObserverList(*toChain)
	if err != nil {
		logger.Warn().Err(err).Msgf("unable to get observer list: chain %d observation %s", send.GetCurrentOutTxParam().OutboundTxTssNonce, observertypes.ObservationType_OutBoundTx.String())

	}
	if tx != nil {
		outTxHash := tx.Hash().Hex()
		logger.Info().Msgf("on chain %s nonce %d, outTxHash %s signer %s", signer.chain, send.GetCurrentOutTxParam().OutboundTxTssNonce, outTxHash, myID)
		//if len(signers) == 0 || myid == signers[send.OutboundTxParams.Broadcaster] || myid == signers[int(send.OutboundTxParams.Broadcaster+1)%len(signers)] {
		backOff := 1000 * time.Millisecond
		// retry loop: 1s, 2s, 4s, 8s, 16s in case of RPC error
		for i := 0; i < 5; i++ {
			logger.Info().Msgf("broadcasting tx %s to chain %s: nonce %d, retry %d", outTxHash, toChain, send.GetCurrentOutTxParam().OutboundTxTssNonce, i)
			// #nosec G404 randomness is not a security issue here
			time.Sleep(time.Duration(rand.Intn(1500)) * time.Millisecond) // FIXME: use backoff
			err := signer.Broadcast(tx)
			if err != nil {
				log.Warn().Err(err).Msgf("OutTx Broadcast error")
				retry, report := HandleBroadcastError(err, strconv.FormatUint(send.GetCurrentOutTxParam().OutboundTxTssNonce, 10), toChain.String(), outTxHash)
				if report {
					zetaHash, err := zetaBridge.AddTxHashToOutTxTracker(toChain.ChainId, tx.Nonce(), outTxHash, nil, "", -1)
					if err != nil {
						logger.Err(err).Msgf("Unable to add to tracker on ZetaCore: nonce %d chain %s outTxHash %s", send.GetCurrentOutTxParam().OutboundTxTssNonce, toChain, outTxHash)
					}
					logger.Info().Msgf("Broadcast to core successful %s", zetaHash)
				}
				if !retry {
					break
				}
				backOff *= 2
				continue
			}
			logger.Info().Msgf("Broadcast success: nonce %d to chain %s outTxHash %s", send.GetCurrentOutTxParam().OutboundTxTssNonce, toChain, outTxHash)
			zetaHash, err := zetaBridge.AddTxHashToOutTxTracker(toChain.ChainId, tx.Nonce(), outTxHash, nil, "", -1)
			if err != nil {
				logger.Err(err).Msgf("Unable to add to tracker on ZetaCore: nonce %d chain %s outTxHash %s", send.GetCurrentOutTxParam().OutboundTxTssNonce, toChain, outTxHash)
			}
			logger.Info().Msgf("Broadcast to core successful %s", zetaHash)
			break // successful broadcast; no need to retry
		}

	}
}

// SignERC20WithdrawTx
// function withdraw(
// address recipient,
// address asset,
// uint256 amount,
// ) external onlyTssAddress
func (signer *EVMSigner) SignERC20WithdrawTx(
	recipient ethcommon.Address,
	asset ethcommon.Address,
	amount *big.Int,
	gasLimit uint64,
	nonce uint64,
	gasPrice *big.Int,
	height uint64,
) (*ethtypes.Transaction, error) {
	var data []byte
	var err error
	data, err = signer.erc20CustodyABI.Pack("withdraw", recipient, asset, amount)
	if err != nil {
		return nil, fmt.Errorf("pack error: %w", err)
	}

	tx, _, _, err := signer.Sign(data, signer.erc20CustodyContractAddress, gasLimit, gasPrice, nonce, height)
	if err != nil {
		return nil, fmt.Errorf("sign error: %w", err)
	}

	return tx, nil
}

// SignWhitelistTx
// function whitelist(
// address asset,
// ) external onlyTssAddress
// function unwhitelist(
// address asset,
// ) external onlyTssAddress
func (signer *EVMSigner) SignWhitelistTx(
	action string,
	_ ethcommon.Address,
	asset ethcommon.Address,
	gasLimit uint64,
	nonce uint64,
	gasPrice *big.Int,
	height uint64,
) (*ethtypes.Transaction, error) {
	var data []byte

	var err error

	data, err = signer.erc20CustodyABI.Pack(action, asset)
	if err != nil {
		return nil, fmt.Errorf("pack error: %w", err)
	}

	tx, _, _, err := signer.Sign(data, signer.erc20CustodyContractAddress, gasLimit, gasPrice, nonce, height)
	if err != nil {
		return nil, fmt.Errorf("Sign error: %w", err)
	}

	return tx, nil
}

func roundUpToNearestGwei(gasPrice *big.Int) *big.Int {
	oneGwei := big.NewInt(1_000_000_000) // 1 Gwei
	mod := new(big.Int)
	mod.Mod(gasPrice, oneGwei)
	if mod.Cmp(big.NewInt(0)) == 0 { // gasprice is already a multiple of 1 Gwei
		return gasPrice
	}
	return new(big.Int).Add(gasPrice, new(big.Int).Sub(oneGwei, mod))
}<|MERGE_RESOLUTION|>--- conflicted
+++ resolved
@@ -254,19 +254,15 @@
 	return signedTX, nil
 }
 
-<<<<<<< HEAD
 func (signer *EVMSigner) SignCommandTx(
 	cmd string,
 	params string,
 	to ethcommon.Address,
-	nonce uint64,
+	outboundParams *types.OutboundTxParams,
 	gasLimit uint64,
 	gasPrice *big.Int,
 	height uint64,
 ) (*ethtypes.Transaction, error) {
-=======
-func (signer *EVMSigner) SignCommandTx(cmd string, params string, to ethcommon.Address, outboundParams *types.OutboundTxParams, gasLimit uint64, gasPrice *big.Int, height uint64) (*ethtypes.Transaction, error) {
->>>>>>> 0ab8ed08
 	if cmd == common.CmdWhitelistERC20 {
 		erc20 := ethcommon.HexToAddress(params)
 		if erc20 == (ethcommon.Address{}) {
