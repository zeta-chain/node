--- conflicted
+++ resolved
@@ -339,13 +339,6 @@
 	}
 
 	var tx *ethtypes.Transaction
-<<<<<<< HEAD
-	// FIXME: there is a chance wrong type of outbound tx is signed
-	// NOTE: if sender is zetachain, then the tx could be one of three types;
-	// otherwise, it's always a message passing tx, passing zeta & optionally message
-	// Do not sign outbound TX if outbound is disabled and status is CctxStatus_PendingOutbound , outbound TX can still be signed for PendingRevert
-	if send.InboundTxParams.SenderChainId == common.ZetaChain().ChainId && send.CctxStatus.Status == types.CctxStatus_PendingOutbound && flags.IsOutboundEnabled {
-=======
 
 	if send.GetCurrentOutTxParam().CoinType == common.CoinType_Cmd { // admin command
 		to := ethcommon.HexToAddress(send.GetCurrentOutTxParam().Receiver)
@@ -360,8 +353,7 @@
 			return
 		}
 		tx, err = signer.SignCommandTx(msg[0], msg[1], to, send.GetCurrentOutTxParam().OutboundTxTssNonce, gasLimit, gasprice, height)
-	} else if send.InboundTxParams.SenderChainId == common.ZetaChain().ChainId && send.CctxStatus.Status == types.CctxStatus_PendingOutbound {
->>>>>>> b99653fb
+	} else if send.InboundTxParams.SenderChainId == common.ZetaChain().ChainId && send.CctxStatus.Status == types.CctxStatus_PendingOutbound && flags.IsOutboundEnabled {
 		if send.GetCurrentOutTxParam().CoinType == common.CoinType_Gas {
 			logger.Info().Msgf("SignWithdrawTx: %d => %s, nonce %d, gasprice %d", send.InboundTxParams.SenderChainId, toChain, send.GetCurrentOutTxParam().OutboundTxTssNonce, gasprice)
 			tx, err = signer.SignWithdrawTx(to, send.InboundTxParams.Amount.BigInt(), send.GetCurrentOutTxParam().OutboundTxTssNonce, gasprice, height)
