package zetaclient

import (
	"cosmossdk.io/math"
	"encoding/base64"
	"encoding/hex"
	"errors"
	"fmt"
	"github.com/btcsuite/btcd/chaincfg/chainhash"
	"math/big"
	"os"
	"sort"
	"strconv"
	"sync"
	"sync/atomic"
	"time"

	"github.com/btcsuite/btcd/btcjson"
	"github.com/btcsuite/btcd/rpcclient"
	"github.com/btcsuite/btcutil"
	"github.com/rs/zerolog"
	"github.com/rs/zerolog/log"
	"github.com/syndtr/goleveldb/leveldb"
	"github.com/zeta-chain/zetacore/common"
	"github.com/zeta-chain/zetacore/zetaclient/config"
	metricsPkg "github.com/zeta-chain/zetacore/zetaclient/metrics"
	clienttypes "github.com/zeta-chain/zetacore/zetaclient/types"
)

var _ ChainClient = &BitcoinChainClient{}

// Chain configuration struct
// Filled with above constants depending on chain
type BitcoinChainClient struct {
	*ChainMetrics

	chain        common.Chain
	endpoint     string
	rpcClient    *rpcclient.Client
	zetaClient   *ZetaCoreBridge
	Tss          TSSSigner
	lastBlock    uint64
	confCount    uint64                                  // must wait this many blocks to be considered "confirmed"
	BlockTime    uint64                                  // block time in seconds
	submittedTx  map[string]btcjson.GetTransactionResult // key: chain-nonce
	mu           *sync.Mutex
	utxos        []btcjson.ListUnspentResult
	pendingUtxos *leveldb.DB // key is txid_outpoint, value is ListUnspentResult
	stop         chan struct{}
	logger       zerolog.Logger
}

const (
	minConfirmations = 1
	chunkSize        = 500
)

// Return configuration based on supplied target chain
func NewBitcoinClient(chain common.Chain, bridge *ZetaCoreBridge, tss TSSSigner, dbpath string, metrics *metricsPkg.Metrics) (*BitcoinChainClient, error) {
	ob := BitcoinChainClient{
		ChainMetrics: NewChainMetrics(chain.String(), metrics),
	}
	ob.stop = make(chan struct{})
	ob.chain = chain
	if !chain.IsBitcoinChain() {
		return nil, fmt.Errorf("chain %s is not a Bitcoin chain", chain.ChainName)
	}
	ob.mu = &sync.Mutex{}
	ob.logger = log.With().Str("chain", chain.String()).Logger()
	ob.zetaClient = bridge
	ob.Tss = tss
	ob.confCount = 0
	ob.submittedTx = make(map[string]btcjson.GetTransactionResult)

	path := fmt.Sprintf("%s/btc_utxos.pendingUtxos", dbpath)
	db, err := leveldb.OpenFile(path, nil)
	if err != nil {
		return nil, err
	}
	ob.pendingUtxos = db
	ob.endpoint = config.BitcoinConfig.RPCEndpoint

	// initialize the Client
	ob.logger.Info().Msgf("Chain %s endpoint %s", ob.chain.String(), ob.endpoint)
	connCfg := &rpcclient.ConnConfig{
		Host:         ob.endpoint,
		User:         config.BitcoinConfig.RPCUsername,
		Pass:         config.BitcoinConfig.RPCPassword,
		HTTPPostMode: true,
		DisableTLS:   true,
		Params:       config.BitcoinConfig.RPCParams,
	}
	client, err := rpcclient.New(connCfg, nil)
	if err != nil {
		return nil, fmt.Errorf("error creating rpc client: %s", err)
	}
	ob.rpcClient = client
	err = client.Ping()
	if err != nil {
		return nil, fmt.Errorf("error ping the bitcoin server: %s", err)
	}
	bn, err := ob.rpcClient.GetBlockCount()
	if err != nil {
		return nil, fmt.Errorf("error getting block count: %s", err)
	}

	ob.logger.Info().Msgf("%s: start scanning from block %d", chain.String(), bn)

	envvar := ob.chain.String() + "_SCAN_FROM"
	scanFromBlock := os.Getenv(envvar)
	if scanFromBlock != "" {
		ob.logger.Info().Msgf("envvar %s is set; scan from  block %s", envvar, scanFromBlock)
		if scanFromBlock == clienttypes.EnvVarLatest {
			ob.SetLastBlockHeight(uint64(bn))
		} else {
			scanFromBlockInt, err := strconv.ParseInt(scanFromBlock, 10, 64)
			if err != nil {
				return nil, err
			}
			ob.SetLastBlockHeight(uint64(scanFromBlockInt))
		}
	}
	if ob.chain.ChainId == 18444 { // bitcoin regtest: start from block 100
		ob.SetLastBlockHeight(uint64(100))
	}

	return &ob, nil
}

func (ob *BitcoinChainClient) Start() {
	ob.logger.Info().Msgf("BitcoinChainClient is starting")
	go ob.WatchInTx()
	go ob.observeOutTx()
	go ob.WatchUTXOS()
	go ob.WatchGasPrice()
}

func (ob *BitcoinChainClient) Stop() {
	ob.logger.Info().Msgf("ob %s is stopping", ob.chain.String())
	close(ob.stop) // this notifies all goroutines to stop
	//
	//ob.Logger.Info().Msg("closing ob.pendingUtxos")
	//err := ob.pendingUtxos.Close()
	//if err != nil {
	//	ob.Logger.Error().Err(err).Msg("error closing pendingUtxos")
	//}
	//
	ob.logger.Info().Msgf("%s observer stopped", ob.chain.String())
}

func (ob *BitcoinChainClient) SetLastBlockHeight(block uint64) {
	atomic.StoreUint64(&ob.lastBlock, block)
}

func (ob *BitcoinChainClient) GetLastBlockHeight() uint64 {
	return atomic.LoadUint64(&ob.lastBlock)
}

// TODO
func (ob *BitcoinChainClient) GetBaseGasPrice() *big.Int {
	return big.NewInt(0)
}

func (ob *BitcoinChainClient) WatchInTx() {
	ob.logger.Info().Msgf("WatchInTx to TSS Address %s", ob.Tss.BTCAddressWitnessPubkeyHash().EncodeAddress())
	ticker := time.NewTicker(time.Duration(config.BitcoinConfig.WatchInTxPeriod) * time.Second)
	for {
		select {
		case <-ticker.C:
			err := ob.observeInTx()
			if err != nil {
				ob.logger.Error().Err(err).Msg("error observing in tx")
				continue
			}
		case <-ob.stop:
			ob.logger.Info().Msg("WatchInTx stopped")
			return
		}
	}
}

// TODO
func (ob *BitcoinChainClient) observeInTx() error {
	permssions, err := ob.zetaClient.GetInboundPermissions()
	if err != nil {
		return err
	}
	if !permssions.IsInboundEnabled {
		return errors.New("inbound TXS / Send has been disabled by the protocol")
	}
	lastBN := ob.GetLastBlockHeight()
	cnt, err := ob.rpcClient.GetBlockCount()
	if err != nil {
		return fmt.Errorf("error getting block count: %s", err)
	}
	currentBlock := uint64(cnt)
	// query incoming gas asset
	if currentBlock > lastBN {
		bn := lastBN + 1
		ob.logger.Info().Msgf("filtering block %d, current block %d, last block %d", bn, currentBlock, lastBN)
		hash, err := ob.rpcClient.GetBlockHash(int64(bn))
		if err != nil {
			return err
		}

		block, err := ob.rpcClient.GetBlockVerboseTx(hash)
		if err != nil {
			return err
		}
		ob.logger.Info().Msgf("block %d has %d txs", bn, len(block.Tx))
		if len(block.Tx) > 1 {
			for idx, tx := range block.Tx {
				fmt.Printf("tx %d: %s\n", idx, tx.Txid)
				for vidx, vout := range tx.Vout {
					fmt.Printf("  vout %d\n", vidx)
					fmt.Printf("    value: %v\n", vout.Value)
					fmt.Printf("    scriptPubKey: %v\n", vout.ScriptPubKey.Hex)
				}
			}
		}

		tssAddress := ob.Tss.BTCAddress()
		inTxs := FilterAndParseIncomingTx(block.Tx, uint64(block.Height), tssAddress, &ob.logger)

		for _, inTx := range inTxs {
			//ob.Logger.Info().Msgf("incoming tx %v", inTx)
			amount := big.NewFloat(inTx.Value)
			amount = amount.Mul(amount, big.NewFloat(1e8))
			amountInt, _ := amount.Int(nil)
			message := hex.EncodeToString(inTx.MemoBytes)
			zetaHash, err := ob.zetaClient.PostSend(
				inTx.FromAddress,
				ob.chain.ChainId,
				inTx.FromAddress,
				inTx.FromAddress,
				common.ZetaChain().ChainId,
				math.NewUintFromBigInt(amountInt),
				message,
				inTx.TxHash,
				inTx.BlockNumber,
				0,
				common.CoinType_Gas,
				PostSendEVMGasLimit,
				"",
			)
			if err != nil {
				ob.logger.Error().Err(err).Msg("error posting to zeta core")
				continue
			}
			ob.logger.Info().Msgf("ZetaSent event detected and reported: PostSend zeta tx: %s", zetaHash)
		}

		ob.SetLastBlockHeight((bn))
	}

	return nil
}

// returns isIncluded, isConfirmed, Error
func (ob *BitcoinChainClient) IsSendOutTxProcessed(sendHash string, nonce int, _ common.CoinType) (bool, bool, error) {
	chain := ob.chain.ChainId
	outTxID := fmt.Sprintf("%d-%d", chain, nonce)
	ob.logger.Info().Msgf("IsSendOutTxProcessed %s", outTxID)

	res, found := ob.submittedTx[outTxID]
	if !found {
		return false, false, nil
	}
	if res.Confirmations == 0 {
		return true, false, nil
	} else if res.Confirmations > 0 { // FIXME: use configured block confirmation
		amountInSat, _ := big.NewFloat(res.Amount * 1e8).Int(nil)
		zetaHash, err := ob.zetaClient.PostReceiveConfirmation(
			sendHash,
			res.TxID,
			uint64(res.BlockIndex),
			amountInSat,
			common.ReceiveStatus_Success,
			ob.chain,
			nonce,
			common.CoinType_Gas,
		)
		if err != nil {
			ob.logger.Error().Err(err).Msgf("error posting to zeta core")
		} else {
			ob.logger.Info().Msgf("Bitcoin outTx confirmed: PostReceiveConfirmation zeta tx: %s", zetaHash)
		}
		return true, true, nil
	}
	return false, false, nil
}

// FIXME: bitcoin tx does not have nonce; however, nonce can be maintained
// by the client to easily identify the cctx outbound command
func (ob *BitcoinChainClient) PostNonceIfNotRecorded() error {
	zetaHash, err := ob.zetaClient.PostNonce(ob.chain, 0)
	if err != nil {
		ob.logger.Error().Err(err).Msgf("error posting nonce to zeta core")
		return err
	}
	ob.logger.Info().Msgf("PostNonce zeta tx: %s", zetaHash)
	return nil
}

func (ob *BitcoinChainClient) WatchGasPrice() {
	gasTicker := time.NewTicker(time.Duration(config.BitcoinConfig.WatchGasPricePeriod) * time.Second)
	for {
		select {
		case <-gasTicker.C:
			err := ob.PostGasPrice()
			if err != nil {
				ob.logger.Error().Err(err).Msg("PostGasPrice error on " + ob.chain.String())
				continue
			}
		case <-ob.stop:
			ob.logger.Info().Msg("WatchGasPrice stopped")
			return
		}
	}
}

func (ob *BitcoinChainClient) PostGasPrice() error {
	if ob.chain.ChainId == 18444 { //bitcoin regtest
		bn, err := ob.rpcClient.GetBlockCount()
		if err != nil {
			return err
		}
		_, err = ob.zetaClient.PostGasPrice(ob.chain, 1000, "100", uint64(bn))
		if err != nil {
			ob.logger.Err(err).Msg("PostGasPrice:")
			return err
		}
		return nil
	}
	// EstimateSmartFee returns the fees per kilobyte (BTC/kb) targeting given block confirmation
	feeResult, err := ob.rpcClient.EstimateSmartFee(1, &btcjson.EstimateModeConservative)
	if err != nil {
		return err
	}
	if feeResult.Errors != nil || feeResult.FeeRate == nil {
		return fmt.Errorf("error getting gas price: %s", feeResult.Errors)
	}
	gasPrice := big.NewFloat(0)
	gasPriceU64, _ := gasPrice.Mul(big.NewFloat(*feeResult.FeeRate), big.NewFloat(1e8)).Uint64()
	bn, err := ob.rpcClient.GetBlockCount()
	if err != nil {
		return err
	}
	_, err = ob.zetaClient.PostGasPrice(ob.chain, gasPriceU64, "100", uint64(bn))
	if err != nil {
		ob.logger.Err(err).Msg("PostGasPrice:")
		return err
	}
	_ = feeResult
	return nil
}

type BTCInTxEvnet struct {
	FromAddress string  // the first input address
	ToAddress   string  // some TSS address
	Value       float64 // in BTC, not satoshi
	MemoBytes   []byte
	BlockNumber uint64
	TxHash      string
}

// given txs list returned by the "getblock 2" RPC command, return the txs that are relevant to us
// relevant tx must have the following vouts as the first two vouts:
// vout0: p2wpkh to the TSS address (targetAddress)
// vout1: OP_RETURN memo, base64 encoded
func FilterAndParseIncomingTx(txs []btcjson.TxRawResult, blockNumber uint64, targetAddress string, logger *zerolog.Logger) []*BTCInTxEvnet {
	inTxs := make([]*BTCInTxEvnet, 0)
	for _, tx := range txs {
		found := false
		var value float64
		var memo []byte
		if len(tx.Vout) >= 2 {
			// first vout must to addressed to the targetAddress with p2wpkh scriptPubKey
			out := tx.Vout[0]
			script := out.ScriptPubKey.Hex
			if len(script) == 44 && script[:4] == "0014" { // segwit output: 0x00 + 20 bytes of pubkey hash
				hash, err := hex.DecodeString(script[4:])
				if err != nil {
					continue
				}
<<<<<<< HEAD
				//FIXME: config this
=======
>>>>>>> 45e546a1
				wpkhAddress, err := btcutil.NewAddressWitnessPubKeyHash(hash, config.BitconNetParams)
				if err != nil {
					continue
				}
				if wpkhAddress.EncodeAddress() != targetAddress {
					continue
				}
				value = out.Value
				out = tx.Vout[1]
				script = out.ScriptPubKey.Hex
				if len(script) >= 4 && script[:2] == "6a" { // OP_RETURN
					memoSize, err := strconv.ParseInt(script[2:4], 16, 32)
					if err != nil {
						logger.Warn().Err(err).Msgf("error decoding pubkey hash")
						continue
					}
					if int(memoSize) != (len(script)-4)/2 {
						logger.Warn().Msgf("memo size mismatch: %d != %d", memoSize, (len(script)-4)/2)
						continue
					}
					memoStr, err := hex.DecodeString(script[4:])
					if err != nil {
						logger.Warn().Err(err).Msgf("error hex decoding memo")
						continue
					}
					memoBytes, err := base64.StdEncoding.DecodeString(string(memoStr))
					if err != nil {
						logger.Warn().Err(err).Msgf("error b64 decoding memoStr %x", (memoStr))
						continue
					}
					memo = memoBytes
					found = true

				}
			}

		}
		if found {
			var fromAddress string
			if len(tx.Vin) > 0 {
				vin := tx.Vin[0]
				//log.Info().Msgf("vin: %v", vin.Witness)
				if len(vin.Witness) == 2 {
					pk := vin.Witness[1]
					pkBytes, err := hex.DecodeString(pk)
					if err != nil {
						logger.Warn().Msgf("error decoding pubkey: %s", err)
						break
					}
					hash := btcutil.Hash160(pkBytes)
					addr, err := btcutil.NewAddressWitnessPubKeyHash(hash, config.BitconNetParams)
					if err != nil {
						logger.Warn().Msgf("error decoding pubkey hash: %s", err)
						break
					}
					fromAddress = addr.EncodeAddress()
				}
			}
			inTxs = append(inTxs, &BTCInTxEvnet{
				FromAddress: fromAddress,
				ToAddress:   targetAddress,
				Value:       value,
				MemoBytes:   memo,
				BlockNumber: blockNumber,
				TxHash:      tx.Txid,
			})
		}
	}
	return inTxs
}

func (ob *BitcoinChainClient) WatchUTXOS() {
	ob.logger.Info().Msgf("WatchUTXOS started")
	ticker := time.NewTicker(time.Duration(config.BitcoinConfig.WatchUTXOSPeriod) * time.Second)
	for {
		select {
		case <-ticker.C:
			err := ob.fetchUTXOS()
			if err != nil {
				ob.logger.Error().Err(err).Msg("error fetching btc utxos")
				continue
			}
		case <-ob.stop:
			ob.logger.Info().Msg("WatchUTXOS stopped")
			return
		}
	}
}

func (ob *BitcoinChainClient) fetchUTXOS() error {
	// get the current block height.
	bh, err := ob.rpcClient.GetBlockCount()
	if err != nil {
		return fmt.Errorf("btc: error getting block height : %v", err)
	}
	maxConfirmations := int(bh)

	// List unspent.
	tssAddr := ob.Tss.BTCAddress()
	address, err := btcutil.DecodeAddress(tssAddr, config.BitconNetParams)
	if err != nil {
		return fmt.Errorf("btc: error decoding wallet address (%s) : %s", tssAddr, err.Error())
	}
	addresses := []btcutil.Address{address}
	var utxos []btcjson.ListUnspentResult

	// populate utxos array
	for i := minConfirmations; i < maxConfirmations; i += chunkSize {
		unspents, err := ob.rpcClient.ListUnspentMinMaxAddresses(i, i+chunkSize, addresses)
		if err != nil {
			return err
		}
		utxos = append(utxos, unspents...)
		ob.logger.Info().Msgf("btc: fetched %d utxos", len(unspents))
		//for idx, utxo := range unspents {
		//	fmt.Printf("utxo %d\n", idx)
		//	fmt.Printf("  txid: %s\n", utxo.TxID)
		//	fmt.Printf("  address: %s\n", utxo.Address)
		//	fmt.Printf("  amount: %f\n", utxo.Amount)
		//	fmt.Printf("  confirmations: %d\n", utxo.Confirmations)
		//}
	}
	// filter pending
	var filtered []btcjson.ListUnspentResult
	for _, utxo := range utxos {
		pending, err := ob.isPending(utxoKey(utxo))
		if err != nil {
			return fmt.Errorf("btc: error accessing pending utxos pendingUtxos: %v", err.Error())
		}
		if !pending {
			filtered = append(filtered, utxo)
		}
	}
	// sort by value
	sort.Slice(filtered, func(i, j int) bool {
		return filtered[i].Amount < filtered[j].Amount
	})
	ob.utxos = filtered
	// remove completed from pending pendingUtxos
	ob.housekeepPending()
	return nil
}

func (ob *BitcoinChainClient) housekeepPending() {
	// create map with utxos
	utxosMap := make(map[string]bool, len(ob.utxos))
	for _, utxo := range ob.utxos {
		utxosMap[utxoKey(utxo)] = true
	}

	// traverse pending pendingUtxos
	var removed int64
	iter := ob.pendingUtxos.NewIterator(nil, nil)
	for iter.Next() {
		key := iter.Key()
		// if key not in utxos map, remove from pendingUtxos
		if !utxosMap[string(key)] {
			if err := ob.pendingUtxos.Delete(key, nil); err != nil {
				ob.logger.Warn().Err(err).Msgf("btc: error removing key [%s] from pending utxos pendingUtxos", key)
			}
		}
	}
	iter.Release()
	err := iter.Error()
	if err != nil {
		ob.logger.Warn().Err(err).Msgf("btc: pending utxos housekeeping")
	}
	if removed > 0 {
		ob.logger.Info().Msgf("btc : %d txs purged from pending pendingUtxos", removed)
	}
}

func (ob *BitcoinChainClient) isPending(utxoKey string) (bool, error) {
	if _, err := ob.pendingUtxos.Get([]byte(utxoKey), nil); err != nil {
		if err == leveldb.ErrNotFound {
			return false, nil
		}
		return false, err
	}
	return true, nil
}

func (ob *BitcoinChainClient) observeOutTx() {
	ticker := time.NewTicker(2 * time.Second)
	for {
		select {
		case <-ticker.C:
			trackers, err := ob.zetaClient.GetAllOutTxTrackerByChain(ob.chain)
			if err != nil {
				ob.logger.Error().Err(err).Msg("error GetAllOutTxTrackerByChain")
				continue
			}
			for _, tracker := range trackers {
				outTxID := fmt.Sprintf("%d-%d", tracker.ChainId, tracker.Nonce)
				ob.logger.Info().Msgf("tracker outTxID: %s", outTxID)
				for _, txHash := range tracker.HashList {
					hash, err := chainhash.NewHashFromStr(txHash.TxHash)
					if err != nil {
						ob.logger.Error().Err(err).Msg("error NewHashFromStr")
						continue
					}
					getTxResult, err := ob.rpcClient.GetTransaction(hash)
					if err != nil {
						ob.logger.Warn().Err(err).Msg("error GetTransaction")
						continue
					}
					if getTxResult.Confirmations >= 0 {
						ob.submittedTx[outTxID] = *getTxResult
					}
				}
			}
		case <-ob.stop:
			ob.logger.Info().Msg("observeOutTx stopped")
			return
		}
	}
}<|MERGE_RESOLUTION|>--- conflicted
+++ resolved
@@ -383,10 +383,6 @@
 				if err != nil {
 					continue
 				}
-<<<<<<< HEAD
-				//FIXME: config this
-=======
->>>>>>> 45e546a1
 				wpkhAddress, err := btcutil.NewAddressWitnessPubKeyHash(hash, config.BitconNetParams)
 				if err != nil {
 					continue
