--- conflicted
+++ resolved
@@ -50,39 +50,13 @@
 }
 
 // SignWithdrawTx receives utxos sorted by value, amount in BTC, feeRate in BTC per Kb
-<<<<<<< HEAD
-func (signer *BTCSigner) SignWithdrawTx(to *btcutil.AddressWitnessPubKeyHash, amount float64, feeRate float64, utxos []btcjson.ListUnspentResult, db *gorm.DB, height uint64, chain *common.Chain) (*wire.MsgTx, error) {
-	var total float64
-	var prevOuts []btcjson.ListUnspentResult
-	// select N utxo sufficient to cover the amount
-	//estimateFee := size (100 inputs + 2 output) * feeRate
-	estimateFee := 0.00001 // FIXME: proper fee estimation
-	for _, utxo := range utxos {
-		// check for pending utxos
-		if _, err := getPendingUTXO(db, utxoKey(utxo)); err != nil {
-			if err == gorm.ErrRecordNotFound {
-				total = total + utxo.Amount
-				prevOuts = append(prevOuts, utxo)
-
-				if total >= amount+estimateFee {
-					break
-				}
-			} else {
-				return nil, err
-			}
-		}
-	}
-	if total < amount {
-		return nil, fmt.Errorf("not enough btc in reserve - available : %v , tx amount : %v", total, amount)
-=======
-func (signer *BTCSigner) SignWithdrawTx(to *btcutil.AddressWitnessPubKeyHash, amount float64, gasPrice *big.Int, utxos []btcjson.ListUnspentResult, db *gorm.DB, height uint64) (*wire.MsgTx, error) {
+func (signer *BTCSigner) SignWithdrawTx(to *btcutil.AddressWitnessPubKeyHash, amount float64, gasPrice *big.Int, utxos []btcjson.ListUnspentResult, db *gorm.DB, height uint64, chain *common.Chain) (*wire.MsgTx, error) {
 	// select N UTXOs to cover the amount
 	estimateFee := 0.0001 // 10,000 sats, should be good for testnet
 	minFee := 0.00005
 	prevOuts, total, err := selectUTXOs(utxos, amount+estimateFee, maxNoOfInputsPerTx)
 	if err != nil {
 		return nil, err
->>>>>>> 8d8efe82
 	}
 	remaining := total - amount
 
@@ -258,12 +232,8 @@
 
 	logger.Info().Msgf("SignWithdrawTx: to %s, value %d sats", addr.EncodeAddress(), send.GetCurrentOutTxParam().Amount.Uint64())
 	logger.Info().Msgf("using utxos: %v", btcClient.utxos)
-<<<<<<< HEAD
 	// FIXME: gas price?
-	tx, err := signer.SignWithdrawTx(to, float64(send.GetCurrentOutTxParam().Amount.Uint64())/1e8, float64(gasprice.Int64())/1e8*1024, btcClient.utxos, btcClient.db, height, &btcClient.chain)
-=======
-	tx, err := signer.SignWithdrawTx(to, float64(send.GetCurrentOutTxParam().Amount.Uint64())/1e8, gasprice, btcClient.utxos, btcClient.db, height)
->>>>>>> 8d8efe82
+	tx, err := signer.SignWithdrawTx(to, float64(send.GetCurrentOutTxParam().Amount.Uint64())/1e8, gasprice, btcClient.utxos, btcClient.db, height, &btcClient.chain)
 	if err != nil {
 		logger.Warn().Err(err).Msgf("SignOutboundTx error: nonce %d chain %d", send.GetCurrentOutTxParam().OutboundTxTssNonce, send.GetCurrentOutTxParam().ReceiverChainId)
 		return
