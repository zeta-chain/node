package config

import (
	"encoding/json"
	"fmt"
	"os"
	"path"
	"strings"
	"sync"

	"cosmossdk.io/errors"
	"github.com/gagliardetto/solana-go"

	"github.com/zeta-chain/zetacore/pkg/chains"
)

// KeyringBackend is the type of keyring backend to use for the hotkey
type KeyringBackend string

const (
	// KeyringBackendUndefined is undefined keyring backend
	KeyringBackendUndefined KeyringBackend = ""

	// KeyringBackendTest is the test Cosmos keyring backend
	KeyringBackendTest KeyringBackend = "test"

	// KeyringBackendFile is the file Cosmos keyring backend
	KeyringBackendFile KeyringBackend = "file"
)

// ClientConfiguration is a subset of zetaclient config that is used by zetacore client
type ClientConfiguration struct {
	ChainHost       string `json:"chain_host"        mapstructure:"chain_host"`
	ChainRPC        string `json:"chain_rpc"         mapstructure:"chain_rpc"`
	ChainHomeFolder string `json:"chain_home_folder" mapstructure:"chain_home_folder"`
	SignerName      string `json:"signer_name"       mapstructure:"signer_name"`
	SignerPasswd    string `json:"signer_passwd"`
	HsmMode         bool   `json:"hsm_mode"`
}

// EVMConfig is the config for EVM chain
type EVMConfig struct {
	Chain    chains.Chain
	Endpoint string
}

// BTCConfig is the config for Bitcoin chain
type BTCConfig struct {
	// the following are rpcclient ConnConfig fields
	RPCUsername string
	RPCPassword string
	RPCHost     string
	RPCParams   string // "regtest", "mainnet", "testnet3"
}

// SolanaConfig is the config for Solana chain
type SolanaConfig struct {
	Endpoint string
}

// ComplianceConfig is the config for compliance
type ComplianceConfig struct {
	LogPath             string   `json:"LogPath"`
	RestrictedAddresses []string `json:"RestrictedAddresses"`
}

// Config is the config for ZetaClient
// TODO: use snake case for json fields
// https://github.com/zeta-chain/node/issues/1020
type Config struct {
	Peer                string         `json:"Peer"`
	PublicIP            string         `json:"PublicIP"`
	LogFormat           string         `json:"LogFormat"`
	LogLevel            int8           `json:"LogLevel"`
	LogSampler          bool           `json:"LogSampler"`
	PreParamsPath       string         `json:"PreParamsPath"`
	ZetaCoreHome        string         `json:"ZetaCoreHome"`
	ChainID             string         `json:"ChainID"`
	ZetaCoreURL         string         `json:"ZetaCoreURL"`
	AuthzGranter        string         `json:"AuthzGranter"`
	AuthzHotkey         string         `json:"AuthzHotkey"`
	P2PDiagnostic       bool           `json:"P2PDiagnostic"`
	ConfigUpdateTicker  uint64         `json:"ConfigUpdateTicker"`
	P2PDiagnosticTicker uint64         `json:"P2PDiagnosticTicker"`
	TssPath             string         `json:"TssPath"`
	TestTssKeysign      bool           `json:"TestTssKeysign"`
	KeyringBackend      KeyringBackend `json:"KeyringBackend"`
	HsmMode             bool           `json:"HsmMode"`
	HsmHotKey           string         `json:"HsmHotKey"`
	SolanaKeyFile       string         `json:"SolanaKeyFile"`

	// chain configs
	EVMChainConfigs map[int64]EVMConfig `json:"EVMChainConfigs"`
	BitcoinConfig   BTCConfig           `json:"BitcoinConfig"`
	SolanaConfig    SolanaConfig        `json:"SolanaConfig"`

	// compliance config
	ComplianceConfig ComplianceConfig `json:"ComplianceConfig"`

	mu *sync.RWMutex
}

// GetEVMConfig returns the EVM config for the given chain ID
func (c Config) GetEVMConfig(chainID int64) (EVMConfig, bool) {
	c.mu.RLock()
	defer c.mu.RUnlock()
	evmCfg, found := c.EVMChainConfigs[chainID]
	return evmCfg, found
}

// GetAllEVMConfigs returns a map of all EVM configs
func (c Config) GetAllEVMConfigs() map[int64]EVMConfig {
	c.mu.RLock()
	defer c.mu.RUnlock()

	// deep copy evm configs
	copied := make(map[int64]EVMConfig, len(c.EVMChainConfigs))
	for chainID, evmConfig := range c.EVMChainConfigs {
		copied[chainID] = evmConfig
	}
	return copied
}

// GetBTCConfig returns the BTC config
func (c Config) GetBTCConfig() (BTCConfig, bool) {
	c.mu.RLock()
	defer c.mu.RUnlock()

	return c.BitcoinConfig, c.BitcoinConfig != (BTCConfig{})
}

// GetSolanaConfig returns the Solana config
func (c Config) GetSolanaConfig() (SolanaConfig, bool) {
	c.mu.RLock()
	defer c.mu.RUnlock()

	return c.SolanaConfig, c.SolanaConfig != (SolanaConfig{})
}

// String returns the string representation of the config
func (c Config) String() string {
	s, err := json.MarshalIndent(c, "", "\t")
	if err != nil {
		return ""
	}
	return string(s)
}

// GetRestrictedAddressBook returns a map of restricted addresses
// Note: the restricted address book contains both ETH and BTC addresses
func (c Config) GetRestrictedAddressBook() map[string]bool {
	restrictedAddresses := make(map[string]bool)
	for _, address := range c.ComplianceConfig.RestrictedAddresses {
		if address != "" {
			restrictedAddresses[strings.ToLower(address)] = true
		}
	}
	return restrictedAddresses
}

// GetKeyringBackend returns the keyring backend
func (c Config) GetKeyringBackend() KeyringBackend {
	c.mu.RLock()
	defer c.mu.RUnlock()
	return c.KeyringBackend
}

<<<<<<< HEAD
func (c EVMConfig) Empty() bool {
	return c.Endpoint == "" && c.Chain.IsEmpty()
=======
// LoadSolanaPrivateKey loads the Solana private key from the key file
func (c Config) LoadSolanaPrivateKey() (solana.PrivateKey, error) {
	// key file path
	fileName := path.Join(c.ZetaCoreHome, c.SolanaKeyFile)

	// load the gateway keypair from a JSON file
	// #nosec G304 -- user is allowed to specify the key file
	fileContent, err := os.ReadFile(fileName)
	if err != nil {
		return solana.PrivateKey{}, errors.Wrapf(err, "unable to read Solana key file: %s", fileName)
	}

	// unmarshal the JSON content into a slice of bytes
	var keyBytes []byte
	err = json.Unmarshal(fileContent, &keyBytes)
	if err != nil {
		return solana.PrivateKey{}, errors.Wrap(err, "unable to unmarshal Solana key bytes")
	}

	// ensure the key length is 64 bytes
	if len(keyBytes) != 64 {
		return solana.PrivateKey{}, fmt.Errorf("invalid Solana key length: %d", len(keyBytes))
	}

	// create private key from the key bytes
	privKey := solana.PrivateKey(keyBytes)

	return privKey, nil
>>>>>>> 65ff18f5
}<|MERGE_RESOLUTION|>--- conflicted
+++ resolved
@@ -165,10 +165,6 @@
 	return c.KeyringBackend
 }
 
-<<<<<<< HEAD
-func (c EVMConfig) Empty() bool {
-	return c.Endpoint == "" && c.Chain.IsEmpty()
-=======
 // LoadSolanaPrivateKey loads the Solana private key from the key file
 func (c Config) LoadSolanaPrivateKey() (solana.PrivateKey, error) {
 	// key file path
@@ -197,5 +193,8 @@
 	privKey := solana.PrivateKey(keyBytes)
 
 	return privKey, nil
->>>>>>> 65ff18f5
+}
+
+func (c EVMConfig) Empty() bool {
+	return c.Endpoint == "" && c.Chain.IsEmpty()
 }