package config

import (
	"encoding/json"
	"fmt"
	"sort"
	"strings"
	"sync"

	ethcommon "github.com/ethereum/go-ethereum/common"
	"github.com/rs/zerolog"
	"github.com/zeta-chain/zetacore/common"
	observertypes "github.com/zeta-chain/zetacore/x/observer/types"
)

type ClientConfiguration struct {
	ChainHost       string `json:"chain_host" mapstructure:"chain_host"`
	ChainRPC        string `json:"chain_rpc" mapstructure:"chain_rpc"`
	ChainHomeFolder string `json:"chain_home_folder" mapstructure:"chain_home_folder"`
	SignerName      string `json:"signer_name" mapstructure:"signer_name"`
	SignerPasswd    string
}

type EVMConfig struct {
	observertypes.CoreParams
	Chain    common.Chain
	Endpoint string
}

type BTCConfig struct {
	observertypes.CoreParams

	// the following are rpcclient ConnConfig fields
	RPCUsername string
	RPCPassword string
	RPCHost     string
	RPCParams   string // "regtest", "mainnet", "testnet3"
}

// TODO: use snake case for json fields
type Config struct {
<<<<<<< HEAD
	Peer          string
	PublicIP      string
	LogFormat     string
	LogLevel      zerolog.Level
	LogSampler    bool
	PreParamsPath string
	Keygen        observertypes.Keygen
	ChainID       string
	ZetaCoreURL   string
	AuthzGranter  string
	AuthzHotkey   string

	ChainsEnabled       []common.Chain
	EVMChainConfigs     map[int64]*EVMConfig // TODO : chain to chain id
	BitcoinConfig       *BTCConfig
	P2PDiagnostic       bool
	ConfigUpdateTicker  uint64
	P2PDiagnosticTicker uint64
	TssPath             string
	TestTssKeysign      bool
=======
	Peer                string        `json:"Peer"`
	PublicIP            string        `json:"PublicIP"`
	LogFormat           string        `json:"LogFormat"`
	LogLevel            zerolog.Level `json:"LogLevel"`
	LogSampler          bool          `json:"LogSampler"`
	PreParamsPath       string        `json:"PreParamsPath"`
	ChainID             string        `json:"ChainID"`
	ZetaCoreURL         string        `json:"ZetaCoreURL"`
	AuthzGranter        string        `json:"AuthzGranter"`
	AuthzHotkey         string        `json:"AuthzHotkey"`
	P2PDiagnostic       bool          `json:"P2PDiagnostic"`
	ConfigUpdateTicker  uint64        `json:"ConfigUpdateTicker"`
	P2PDiagnosticTicker uint64        `json:"P2PDiagnosticTicker"`
	TssPath             string        `json:"TssPath"`
	TestTssKeysign      bool          `json:"TestTssKeysign"`

	// chain specific fields are updatable at runtime and shared across threads
	cfgLock         *sync.RWMutex        `json:"-"`
	Keygen          observertypes.Keygen `json:"Keygen"`
	ChainsEnabled   []common.Chain       `json:"ChainsEnabled"`
	EVMChainConfigs map[int64]*EVMConfig `json:"EVMChainConfigs"`
	BitcoinConfig   *BTCConfig           `json:"BitcoinConfig"`
>>>>>>> f78b9706
}

func NewConfig() *Config {
	return &Config{
		cfgLock: &sync.RWMutex{},
	}
}

func (c *Config) String() string {
	c.cfgLock.RLock()
	defer c.cfgLock.RUnlock()
	s, _ := json.MarshalIndent(c, "", "\t")
	return string(s)
}

<<<<<<< HEAD
func (cp *CoreParams) UpdateCoreParams(params *observertypes.CoreParams) {
	cp.ChainID = params.ChainId
	cp.GasPriceTicker = params.GasPriceTicker
	cp.InTxTicker = params.InTxTicker
	cp.OutTxTicker = params.OutTxTicker
	cp.WatchUTXOTicker = params.WatchUtxoTicker
	cp.ConfCount = params.ConfirmationCount
	cp.ConnectorContractAddress = params.ConnectorContractAddress
	cp.ZETATokenContractAddress = params.ZetaTokenContractAddress
	cp.ERC20CustodyContractAddress = params.Erc20CustodyContractAddress
	cp.OutboundTxScheduleInterval = params.OutboundTxScheduleInterval
	cp.OutboundTxScheduleLookahead = params.OutboundTxScheduleLookahead
=======
func (c *Config) GetKeygen() observertypes.Keygen {
	c.cfgLock.RLock()
	defer c.cfgLock.RUnlock()
	copiedPubkeys := make([]string, len(c.Keygen.GranteePubkeys))
	copy(copiedPubkeys, c.Keygen.GranteePubkeys)

	return observertypes.Keygen{
		Status:         c.Keygen.Status,
		GranteePubkeys: copiedPubkeys,
		BlockNumber:    c.Keygen.BlockNumber,
	}
}

func (c *Config) GetEnabledChains() []common.Chain {
	c.cfgLock.RLock()
	defer c.cfgLock.RUnlock()
	copiedChains := make([]common.Chain, len(c.ChainsEnabled))
	copy(copiedChains, c.ChainsEnabled)
	return copiedChains
}

func (c *Config) GetEVMConfig(chainID int64) (EVMConfig, bool) {
	c.cfgLock.RLock()
	defer c.cfgLock.RUnlock()
	evmCfg, found := c.EVMChainConfigs[chainID]
	return *evmCfg, found
}

func (c *Config) GetAllEVMConfigs() map[int64]*EVMConfig {
	c.cfgLock.RLock()
	defer c.cfgLock.RUnlock()

	// deep copy evm configs
	copied := make(map[int64]*EVMConfig, len(c.EVMChainConfigs))
	for chainID, evmConfig := range c.EVMChainConfigs {
		copied[chainID] = &EVMConfig{}
		*copied[chainID] = *evmConfig
	}
	return copied
}

func (c *Config) GetBTCConfig() (common.Chain, BTCConfig, bool) {
	c.cfgLock.RLock()
	defer c.cfgLock.RUnlock()

	if c.BitcoinConfig == nil { // bitcoin is not enabled
		return common.Chain{}, BTCConfig{}, false
	}
	chain := common.GetChainFromChainID(c.BitcoinConfig.ChainId)
	if chain == nil {
		panic(fmt.Sprintf("BTCChain is missing for chainID %d", c.BitcoinConfig.ChainId))
	}
	return *chain, *c.BitcoinConfig, true
}

// This is the ONLY function that writes to core params
func (c *Config) UpdateCoreParams(keygen *observertypes.Keygen, newChains []common.Chain, evmCoreParams map[int64]*observertypes.CoreParams, btcCoreParams *observertypes.CoreParams, init bool, logger zerolog.Logger) {
	c.cfgLock.Lock()
	defer c.cfgLock.Unlock()

	// Ignore whatever order zetacore organizes chain list in state
	sort.SliceStable(newChains, func(i, j int) bool {
		return newChains[i].ChainId < newChains[j].ChainId
	})
	if len(newChains) == 0 {
		logger.Warn().Msg("UpdateCoreParams: No chains enabled in ZeroCore")
	}

	// Add some warnings if chain list changes at runtime
	if !init {
		if len(c.ChainsEnabled) != len(newChains) {
			logger.Warn().Msgf("UpdateCoreParams: ChainsEnabled changed at runtime!! current: %v, new: %v", c.ChainsEnabled, newChains)
		}
		for i, chain := range newChains {
			if chain != c.ChainsEnabled[i] {
				logger.Warn().Msgf("UpdateCoreParams: ChainsEnabled changed at runtime!! current: %v, new: %v", c.ChainsEnabled, newChains)
			}
		}
	}
	c.Keygen = *keygen
	c.ChainsEnabled = newChains
	if c.BitcoinConfig != nil && btcCoreParams != nil { // update core params for bitcoin if it has config in file
		c.BitcoinConfig.CoreParams = *btcCoreParams
	}
	for _, params := range evmCoreParams { // update core params for evm chains we have configs in file
		curCfg, found := c.EVMChainConfigs[params.ChainId]
		if found {
			curCfg.CoreParams = *params
		}
	}
}

// Make a separate (deep) copy of the config
func (c *Config) Clone() *Config {
	c.cfgLock.RLock()
	defer c.cfgLock.RUnlock()
	copied := &Config{
		Peer:                c.Peer,
		PublicIP:            c.PublicIP,
		LogFormat:           c.LogFormat,
		LogLevel:            c.LogLevel,
		LogSampler:          c.LogSampler,
		PreParamsPath:       c.PreParamsPath,
		ChainID:             c.ChainID,
		ZetaCoreURL:         c.ZetaCoreURL,
		AuthzGranter:        c.AuthzGranter,
		AuthzHotkey:         c.AuthzHotkey,
		P2PDiagnostic:       c.P2PDiagnostic,
		ConfigUpdateTicker:  c.ConfigUpdateTicker,
		P2PDiagnosticTicker: c.P2PDiagnosticTicker,
		TssPath:             c.TssPath,
		TestTssKeysign:      c.TestTssKeysign,

		cfgLock:         &sync.RWMutex{},
		Keygen:          c.GetKeygen(),
		ChainsEnabled:   c.GetEnabledChains(),
		EVMChainConfigs: make(map[int64]*EVMConfig, len(c.EVMChainConfigs)),
		BitcoinConfig:   nil,
	}
	// deep copy evm & btc configs
	for chainID, evmConfig := range c.EVMChainConfigs {
		copied.EVMChainConfigs[chainID] = &EVMConfig{}
		*copied.EVMChainConfigs[chainID] = *evmConfig
	}
	if c.BitcoinConfig != nil {
		copied.BitcoinConfig = &BTCConfig{}
		*copied.BitcoinConfig = *c.BitcoinConfig
	}

	return copied
}

// ValidateCoreParams performs some basic checks on core params
func ValidateCoreParams(coreParams *observertypes.CoreParams) error {
	if coreParams == nil {
		return fmt.Errorf("invalid core params: nil")
	}
	chain := common.GetChainFromChainID(coreParams.ChainId)
	if chain == nil {
		return fmt.Errorf("invalid core params: chain %d not supported", coreParams.ChainId)
	}
	if coreParams.ConfirmationCount < 1 {
		return fmt.Errorf("invalid core params: ConfirmationCount %d", coreParams.ConfirmationCount)
	}
	// zeta chain skips the rest of the checks for now
	if chain.IsZetaChain() {
		return nil
	}

	// check tickers
	if coreParams.GasPriceTicker < 1 {
		return fmt.Errorf("invalid core params: GasPriceTicker %d", coreParams.GasPriceTicker)
	}
	if coreParams.InTxTicker < 1 {
		return fmt.Errorf("invalid core params: InTxTicker %d", coreParams.InTxTicker)
	}
	if coreParams.OutTxTicker < 1 {
		return fmt.Errorf("invalid core params: OutTxTicker %d", coreParams.OutTxTicker)
	}
	if coreParams.OutboundTxScheduleInterval < 1 {
		return fmt.Errorf("invalid core params: OutboundTxScheduleInterval %d", coreParams.OutboundTxScheduleInterval)
	}
	if coreParams.OutboundTxScheduleLookahead < 1 {
		return fmt.Errorf("invalid core params: OutboundTxScheduleLookahead %d", coreParams.OutboundTxScheduleLookahead)
	}

	// chain type specific checks
	if common.IsBitcoinChain(coreParams.ChainId) && coreParams.WatchUtxoTicker < 1 {
		return fmt.Errorf("invalid core params: watchUtxo ticker %d", coreParams.WatchUtxoTicker)
	}
	if common.IsEVMChain(coreParams.ChainId) {
		if !validCoreContractAddress(coreParams.ZetaTokenContractAddress) {
			return fmt.Errorf("invalid core params: zeta token contract address %s", coreParams.ZetaTokenContractAddress)
		}
		if !validCoreContractAddress(coreParams.ConnectorContractAddress) {
			return fmt.Errorf("invalid core params: connector contract address %s", coreParams.ConnectorContractAddress)
		}
		if !validCoreContractAddress(coreParams.Erc20CustodyContractAddress) {
			return fmt.Errorf("invalid core params: erc20 custody contract address %s", coreParams.Erc20CustodyContractAddress)
		}
	}
	return nil
}

func validCoreContractAddress(address string) bool {
	if !strings.HasPrefix(address, "0x") {
		return false
	}
	return ethcommon.IsHexAddress(address)
>>>>>>> f78b9706
}<|MERGE_RESOLUTION|>--- conflicted
+++ resolved
@@ -39,28 +39,6 @@
 
 // TODO: use snake case for json fields
 type Config struct {
-<<<<<<< HEAD
-	Peer          string
-	PublicIP      string
-	LogFormat     string
-	LogLevel      zerolog.Level
-	LogSampler    bool
-	PreParamsPath string
-	Keygen        observertypes.Keygen
-	ChainID       string
-	ZetaCoreURL   string
-	AuthzGranter  string
-	AuthzHotkey   string
-
-	ChainsEnabled       []common.Chain
-	EVMChainConfigs     map[int64]*EVMConfig // TODO : chain to chain id
-	BitcoinConfig       *BTCConfig
-	P2PDiagnostic       bool
-	ConfigUpdateTicker  uint64
-	P2PDiagnosticTicker uint64
-	TssPath             string
-	TestTssKeysign      bool
-=======
 	Peer                string        `json:"Peer"`
 	PublicIP            string        `json:"PublicIP"`
 	LogFormat           string        `json:"LogFormat"`
@@ -83,7 +61,6 @@
 	ChainsEnabled   []common.Chain       `json:"ChainsEnabled"`
 	EVMChainConfigs map[int64]*EVMConfig `json:"EVMChainConfigs"`
 	BitcoinConfig   *BTCConfig           `json:"BitcoinConfig"`
->>>>>>> f78b9706
 }
 
 func NewConfig() *Config {
@@ -99,20 +76,6 @@
 	return string(s)
 }
 
-<<<<<<< HEAD
-func (cp *CoreParams) UpdateCoreParams(params *observertypes.CoreParams) {
-	cp.ChainID = params.ChainId
-	cp.GasPriceTicker = params.GasPriceTicker
-	cp.InTxTicker = params.InTxTicker
-	cp.OutTxTicker = params.OutTxTicker
-	cp.WatchUTXOTicker = params.WatchUtxoTicker
-	cp.ConfCount = params.ConfirmationCount
-	cp.ConnectorContractAddress = params.ConnectorContractAddress
-	cp.ZETATokenContractAddress = params.ZetaTokenContractAddress
-	cp.ERC20CustodyContractAddress = params.Erc20CustodyContractAddress
-	cp.OutboundTxScheduleInterval = params.OutboundTxScheduleInterval
-	cp.OutboundTxScheduleLookahead = params.OutboundTxScheduleLookahead
-=======
 func (c *Config) GetKeygen() observertypes.Keygen {
 	c.cfgLock.RLock()
 	defer c.cfgLock.RUnlock()
@@ -302,5 +265,4 @@
 		return false
 	}
 	return ethcommon.IsHexAddress(address)
->>>>>>> f78b9706
 }