--- conflicted
+++ resolved
@@ -45,18 +45,11 @@
 // BTCConfig is the config for Bitcoin chain
 type BTCConfig struct {
 	// the following are rpcclient ConnConfig fields
-<<<<<<< HEAD
-	RPCUsername string
-	RPCPassword string
-	RPCHost     string
-	RPCParams   string // "regtest", "mainnet", "testnet3" , "signet"
-=======
 	RPCUsername     string
 	RPCPassword     string
 	RPCHost         string
-	RPCParams       string // "regtest", "mainnet", "testnet3"
+	RPCParams       string // "regtest", "mainnet", "testnet3" , "signet"
 	RPCAlertLatency int64
->>>>>>> 77cf6364
 }
 
 // SolanaConfig is the config for Solana chain
