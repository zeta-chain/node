package config

import (
	"encoding/json"
	"strings"
	"sync"

	"github.com/showa-93/go-mask"

	"github.com/zeta-chain/node/pkg/chains"
)

// KeyringBackend is the type of keyring backend to use for the hotkey
type KeyringBackend string

const (
	// KeyringBackendUndefined is undefined keyring backend
	KeyringBackendUndefined KeyringBackend = ""

	// KeyringBackendTest is the test Cosmos keyring backend
	KeyringBackendTest KeyringBackend = "test"

	// KeyringBackendFile is the file Cosmos keyring backend
	KeyringBackendFile KeyringBackend = "file"

	// DefaultRelayerKeyPath is the default path that relayer keys are stored
	DefaultRelayerKeyPath = "~/.zetacored/relayer-keys"
)

// ClientConfiguration is a subset of zetaclient config that is used by zetacore client
type ClientConfiguration struct {
	ChainHost       string `json:"chain_host"        mapstructure:"chain_host"`
	ChainRPC        string `json:"chain_rpc"         mapstructure:"chain_rpc"`
	ChainHomeFolder string `json:"chain_home_folder" mapstructure:"chain_home_folder"`
	SignerName      string `json:"signer_name"       mapstructure:"signer_name"`
	SignerPasswd    string `json:"signer_passwd"`
	HsmMode         bool   `json:"hsm_mode"`
}

// EVMConfig is the config for EVM chain
type EVMConfig struct {
	Chain           chains.Chain
	Endpoint        string `mask:"filled"`
	RPCAlertLatency int64
}

// BTCConfig is the config for Bitcoin chain
type BTCConfig struct {
	// the following are rpcclient ConnConfig fields
	RPCUsername     string `mask:"filled"`
	RPCPassword     string `mask:"filled"`
	RPCHost         string `mask:"filled"`
	RPCParams       string // "regtest", "mainnet", "testnet3" , "signet", "testnet4"
	RPCAlertLatency int64
}

// SolanaConfig is the config for Solana chain
type SolanaConfig struct {
	Endpoint        string `mask:"filled"`
	RPCAlertLatency int64
}

// TONConfig is the config for TON chain
type TONConfig struct {
	// Can be either URL of local file path
	LiteClientConfigURL string `json:"liteClientConfigURL"`
	RPCAlertLatency     int64  `json:"rpcAlertLatency"`
}

// ComplianceConfig is the config for compliance
type ComplianceConfig struct {
	LogPath             string   `json:"LogPath"`
	RestrictedAddresses []string `json:"RestrictedAddresses"`
}

// Config is the config for ZetaClient
// TODO: use snake case for json fields
// https://github.com/zeta-chain/node/issues/1020
type Config struct {
	Peer                string         `json:"Peer"`
	PublicIP            string         `json:"PublicIP"`
	LogFormat           string         `json:"LogFormat"`
	LogLevel            int8           `json:"LogLevel"`
	LogSampler          bool           `json:"LogSampler"`
	PreParamsPath       string         `json:"PreParamsPath"`
	ZetaCoreHome        string         `json:"ZetaCoreHome"`
	ChainID             string         `json:"ChainID"`
	ZetaCoreURL         string         `json:"ZetaCoreURL"`
	AuthzGranter        string         `json:"AuthzGranter"`
	AuthzHotkey         string         `json:"AuthzHotkey"`
	P2PDiagnostic       bool           `json:"P2PDiagnostic"`
	ConfigUpdateTicker  uint64         `json:"ConfigUpdateTicker"`
	P2PDiagnosticTicker uint64         `json:"P2PDiagnosticTicker"`
	TssPath             string         `json:"TssPath"`
	TestTssKeysign      bool           `json:"TestTssKeysign"`
	KeyringBackend      KeyringBackend `json:"KeyringBackend"`
	RelayerKeyPath      string         `json:"RelayerKeyPath"`
	HsmMode             bool           `json:"HsmMode"`
	HsmHotKey           string         `json:"HsmHotKey"`

	// chain configs
	EVMChainConfigs map[int64]EVMConfig `json:"EVMChainConfigs"`
<<<<<<< HEAD
	BitcoinConfig   BTCConfig           `json:"BitcoinConfig"`
	SolanaConfig    SolanaConfig        `json:"SolanaConfig"`
	TONConfig       TONConfig           `json:"TONConfig"`
=======
	BTCChainConfigs map[int64]BTCConfig `json:"BTCChainConfigs"`
	// Deprecated: the 'BitcoinConfig' will be removed once the 'BTCChainConfigs' is fully adopted
	BitcoinConfig BTCConfig    `json:"BitcoinConfig"`
	SolanaConfig  SolanaConfig `json:"SolanaConfig"`
>>>>>>> 49d641bb

	// compliance config
	ComplianceConfig ComplianceConfig `json:"ComplianceConfig"`

	mu *sync.RWMutex
}

// GetEVMConfig returns the EVM config for the given chain ID
func (c Config) GetEVMConfig(chainID int64) (EVMConfig, bool) {
	c.mu.RLock()
	defer c.mu.RUnlock()

	evmCfg := c.EVMChainConfigs[chainID]
	return evmCfg, !evmCfg.Empty()
}

// GetAllEVMConfigs returns a map of all EVM configs
func (c Config) GetAllEVMConfigs() map[int64]EVMConfig {
	c.mu.RLock()
	defer c.mu.RUnlock()

	// deep copy evm configs
	copied := make(map[int64]EVMConfig, len(c.EVMChainConfigs))
	for chainID, evmConfig := range c.EVMChainConfigs {
		copied[chainID] = evmConfig
	}
	return copied
}

// GetBTCConfig returns the BTC config for the given chain ID
func (c Config) GetBTCConfig(chainID int64) (BTCConfig, bool) {
	c.mu.RLock()
	defer c.mu.RUnlock()

	// we prefer 'BTCChainConfigs' over 'BitcoinConfig' but still fallback to be backward compatible
	// this will allow new 'zetaclientd' binary to work with old config file
	btcCfg, found := c.BTCChainConfigs[chainID]
	if !found || btcCfg.Empty() {
		btcCfg = c.BitcoinConfig
	}

	return btcCfg, !btcCfg.Empty()
}

// GetSolanaConfig returns the Solana config
func (c Config) GetSolanaConfig() (SolanaConfig, bool) {
	c.mu.RLock()
	defer c.mu.RUnlock()

	return c.SolanaConfig, c.SolanaConfig != (SolanaConfig{})
}

<<<<<<< HEAD
// GetTONConfig returns the TONConfig and a bool indicating if it's present.
func (c Config) GetTONConfig() (TONConfig, bool) {
	c.mu.RLock()
	defer c.mu.RUnlock()

	return c.TONConfig, c.TONConfig != TONConfig{}
}

// String returns the string representation of the config
func (c Config) String() string {
	s, err := json.MarshalIndent(c, "", "\t")
=======
// StringMasked returns the string representation of the config with sensitive fields masked.
// Currently only the endpoints and bitcoin credentials are masked.
func (c Config) StringMasked() string {
	// create a masker
	masker := mask.NewMasker()
	masker.RegisterMaskStringFunc(mask.MaskTypeFilled, masker.MaskFilledString)

	// mask the config
	masked, err := masker.Mask(c)
	if err != nil {
		return ""
	}

	s, err := json.MarshalIndent(masked, "", "\t")
>>>>>>> 49d641bb
	if err != nil {
		return ""
	}
	return string(s)
}

// GetRestrictedAddressBook returns a map of restricted addresses
// Note: the restricted address book contains both ETH and BTC addresses
func (c Config) GetRestrictedAddressBook() map[string]bool {
	restrictedAddresses := make(map[string]bool)
	for _, address := range c.ComplianceConfig.RestrictedAddresses {
		if address != "" {
			restrictedAddresses[strings.ToLower(address)] = true
		}
	}
	return restrictedAddresses
}

// GetKeyringBackend returns the keyring backend
func (c Config) GetKeyringBackend() KeyringBackend {
	c.mu.RLock()
	defer c.mu.RUnlock()
	return c.KeyringBackend
}

// GetRelayerKeyPath returns the relayer key path
func (c Config) GetRelayerKeyPath() string {
	c.mu.RLock()
	defer c.mu.RUnlock()

	// use default path if not configured
	if c.RelayerKeyPath == "" {
		return DefaultRelayerKeyPath
	}
	return c.RelayerKeyPath
}

func (c EVMConfig) Empty() bool {
	return c.Endpoint == "" || c.Chain.IsEmpty()
}

func (c BTCConfig) Empty() bool {
	return c.RPCHost == ""
}<|MERGE_RESOLUTION|>--- conflicted
+++ resolved
@@ -100,16 +100,11 @@
 
 	// chain configs
 	EVMChainConfigs map[int64]EVMConfig `json:"EVMChainConfigs"`
-<<<<<<< HEAD
-	BitcoinConfig   BTCConfig           `json:"BitcoinConfig"`
-	SolanaConfig    SolanaConfig        `json:"SolanaConfig"`
-	TONConfig       TONConfig           `json:"TONConfig"`
-=======
 	BTCChainConfigs map[int64]BTCConfig `json:"BTCChainConfigs"`
 	// Deprecated: the 'BitcoinConfig' will be removed once the 'BTCChainConfigs' is fully adopted
 	BitcoinConfig BTCConfig    `json:"BitcoinConfig"`
 	SolanaConfig  SolanaConfig `json:"SolanaConfig"`
->>>>>>> 49d641bb
+	TONConfig     TONConfig    `json:"TONConfig"`
 
 	// compliance config
 	ComplianceConfig ComplianceConfig `json:"ComplianceConfig"`
@@ -162,7 +157,6 @@
 	return c.SolanaConfig, c.SolanaConfig != (SolanaConfig{})
 }
 
-<<<<<<< HEAD
 // GetTONConfig returns the TONConfig and a bool indicating if it's present.
 func (c Config) GetTONConfig() (TONConfig, bool) {
 	c.mu.RLock()
@@ -171,10 +165,6 @@
 	return c.TONConfig, c.TONConfig != TONConfig{}
 }
 
-// String returns the string representation of the config
-func (c Config) String() string {
-	s, err := json.MarshalIndent(c, "", "\t")
-=======
 // StringMasked returns the string representation of the config with sensitive fields masked.
 // Currently only the endpoints and bitcoin credentials are masked.
 func (c Config) StringMasked() string {
@@ -189,7 +179,6 @@
 	}
 
 	s, err := json.MarshalIndent(masked, "", "\t")
->>>>>>> 49d641bb
 	if err != nil {
 		return ""
 	}
