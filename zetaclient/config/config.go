package config

import (
	"github.com/zeta-chain/zetacore/common"
	"github.com/zeta-chain/zetacore/zetaclient/types"
)

// ClientConfiguration
type ClientConfiguration struct {
	ChainHost       string `json:"chain_host" mapstructure:"chain_host"`
	ChainRPC        string `json:"chain_rpc" mapstructure:"chain_rpc"`
	ChainHomeFolder string `json:"chain_home_folder" mapstructure:"chain_home_folder"`
	SignerName      string `json:"signer_name" mapstructure:"signer_name"`
	SignerPasswd    string
}

const (
	ETH_CONFIRMATION_COUNT     = 3
	BSC_CONFIRMATION_COUNT     = 5
	POLYGON_CONFIRMATION_COUNT = 5
)

var (
	// API Endpoints
<<<<<<< HEAD
	//ETH_ENDPOINT  = "https://speedy-nodes-nyc.moralis.io/eb13a7dfda3e4b15212356f9/eth/goerli/archive"
	ETH_ENDPOINT  = "https://eth-goerli.alchemyapi.io/v2/J-W7M8JtqtQI3ckka76fz9kxX-Sa_CSK"
	POLY_ENDPOINT = "https://speedy-nodes-nyc.moralis.io/eb13a7dfda3e4b15212356f9/polygon/mumbai/archive"
	BSC_ENDPOINT  = "https://speedy-nodes-nyc.moralis.io/eb13a7dfda3e4b15212356f9/bsc/testnet/archive"
=======
	ETH_ENDPOINT  = "https://speedy-nodes-nyc.moralis.io/eb13a7dfda3e4b15212356f9/eth/goerli/archive"
	POLY_ENDPOINT = "https://speedy-nodes-nyc.moralis.io/eb13a7dfda3e4b15212356f9/polygon/mumbai/archive"
	BSC_ENDPOINT  = "https://speedy-nodes-nyc.moralis.io/eb13a7dfda3e4b15212356f9/bsc/testnet/archive"

	// MPI contract addresses
	ETH_MPI_ADDRESS     = "0xAA8e5c4b142d5c8ab75e7710E579C8e76cc15b85"
	POLYGON_MPI_ADDRESS = "0x6b8344F178CaaAc2068967c7ee6a067c3F9dC9AC"
	BSC_MPI_ADDRESS     = "0xdb9828f2bB2f9ab7C876768618768cC51fE10BAc"
>>>>>>> 4bef1585
)

const (
	TSS_TEST_PRIVKEY = "2082bc9775d6ee5a05ef221a9d1c00b3cc3ecb274a4317acc0a182bc1e05d1bb"
	TSS_TEST_ADDRESS = "0xE80B6467863EbF8865092544f441da8fD3cF6074"
	TEST_RECEIVER    = "0x566bF3b1993FFd4BA134c107A63bb2aebAcCdbA0"
)

// Constants
// #nosec G101
const (
<<<<<<< HEAD
	// Routers
	ETH_ZETALOCK_ADDRESS  = "0xAA8e5c4b142d5c8ab75e7710E579C8e76cc15b85"
	ETH_TOKEN_ADDRESS     = "0xf5e744B79337ed1D72DC51768c2022aA6ca60De1"
	POLYGON_TOKEN_ADDRESS = "0x6b8344F178CaaAc2068967c7ee6a067c3F9dC9AC"
	BSC_TOKEN_ADDRESS     = "0xdb9828f2bB2f9ab7C876768618768cC51fE10BAc"
=======
>>>>>>> 4bef1585

	// Ticker timers
	ETH_BLOCK_TIME  = 12
	POLY_BLOCK_TIME = 10
	BSC_BLOCK_TIME  = 10

	// to catch up:
<<<<<<< HEAD
	MAX_BLOCKS_PER_PERIOD       = 2000
=======
	MAX_BLOCKS_PER_PERIOD       = 64
>>>>>>> 4bef1585
	TIMEOUT_THRESHOLD_FOR_RETRY = 12 // 120 blocks for Zetachain; roughly 600s or 10min
)

const (
<<<<<<< HEAD
	NONETH_ZETA_ABI = `[
			{
				"inputs": [
					{
						"internalType": "uint256",
						"name": "initialSupply",
						"type": "uint256"
					},
					{
						"internalType": "string",
						"name": "name",
						"type": "string"
					},
					{
						"internalType": "string",
						"name": "symbol",
						"type": "string"
					},
					{
						"internalType": "address",
						"name": "oracleAddress",
						"type": "address"
					},
					{
						"internalType": "address",
						"name": "_TSSAddress",
						"type": "address"
					},
					{
						"internalType": "address",
						"name": "_TSSAddressUpdater",
						"type": "address"
					},
					{
						"internalType": "address",
						"name": "_OracleUpdater",
						"type": "address"
					}
				],
				"stateMutability": "nonpayable",
				"type": "constructor"
			},
			{
				"anonymous": false,
				"inputs": [
					{
						"indexed": true,
						"internalType": "address",
						"name": "owner",
						"type": "address"
					},
					{
						"indexed": true,
						"internalType": "address",
						"name": "spender",
						"type": "address"
					},
					{
						"indexed": false,
						"internalType": "uint256",
						"name": "value",
						"type": "uint256"
					}
				],
				"name": "Approval",
				"type": "event"
			},
			{
				"anonymous": false,
				"inputs": [
					{
						"indexed": true,
						"internalType": "address",
						"name": "sender",
						"type": "address"
					},
					{
						"indexed": false,
						"internalType": "string",
						"name": "receiver",
						"type": "string"
					},
					{
						"indexed": false,
						"internalType": "uint256",
						"name": "amount",
						"type": "uint256"
					},
					{
						"indexed": false,
						"internalType": "uint256",
						"name": "wanted",
						"type": "uint256"
					},
					{
						"indexed": false,
						"internalType": "string",
						"name": "chainid",
						"type": "string"
					},
					{
						"indexed": false,
						"internalType": "bytes",
						"name": "message",
						"type": "bytes"
					}
				],
				"name": "BurnSend",
				"type": "event"
			},
			{
				"anonymous": false,
				"inputs": [
					{
						"indexed": true,
						"internalType": "address",
						"name": "burnee",
						"type": "address"
					},
					{
						"indexed": false,
						"internalType": "uint256",
						"name": "amount",
						"type": "uint256"
					}
				],
				"name": "MBurnt",
				"type": "event"
			},
			{
				"anonymous": false,
				"inputs": [
					{
						"indexed": true,
						"internalType": "address",
						"name": "mintee",
						"type": "address"
					},
					{
						"indexed": false,
						"internalType": "uint256",
						"name": "amount",
						"type": "uint256"
					},
					{
						"indexed": true,
						"internalType": "bytes32",
						"name": "sendHash",
						"type": "bytes32"
					}
				],
				"name": "MMinted",
				"type": "event"
			},
			{
				"anonymous": false,
				"inputs": [
					{
						"indexed": true,
						"internalType": "address",
						"name": "from",
						"type": "address"
					},
					{
						"indexed": true,
						"internalType": "address",
						"name": "to",
						"type": "address"
					},
					{
						"indexed": false,
						"internalType": "uint256",
						"name": "value",
						"type": "uint256"
					}
				],
				"name": "Transfer",
				"type": "event"
			},
			{
				"inputs": [],
				"name": "BURN_TYPEHASH",
				"outputs": [
					{
						"internalType": "bytes32",
						"name": "",
						"type": "bytes32"
					}
				],
				"stateMutability": "view",
				"type": "function"
			},
			{
				"inputs": [],
				"name": "DOMAIN_SEPARATOR",
				"outputs": [
					{
						"internalType": "bytes32",
						"name": "",
						"type": "bytes32"
					}
				],
				"stateMutability": "view",
				"type": "function"
			},
			{
				"inputs": [],
				"name": "MAX_TOTAL_SUPPLY",
				"outputs": [
					{
						"internalType": "uint256",
						"name": "",
						"type": "uint256"
					}
				],
				"stateMutability": "view",
				"type": "function"
			},
			{
				"inputs": [],
				"name": "MINT_TYPEHASH",
				"outputs": [
					{
						"internalType": "bytes32",
						"name": "",
						"type": "bytes32"
					}
				],
				"stateMutability": "view",
				"type": "function"
			},
			{
				"inputs": [],
				"name": "OracleUpdater",
				"outputs": [
					{
						"internalType": "address",
						"name": "",
						"type": "address"
					}
				],
				"stateMutability": "view",
				"type": "function"
			},
			{
				"inputs": [],
				"name": "TSSAddress",
				"outputs": [
					{
						"internalType": "address",
						"name": "",
						"type": "address"
					}
				],
				"stateMutability": "view",
				"type": "function"
			},
			{
				"inputs": [],
				"name": "TSSAddressUpdater",
				"outputs": [
					{
						"internalType": "address",
						"name": "",
						"type": "address"
					}
				],
				"stateMutability": "view",
				"type": "function"
			},
			{
				"inputs": [
					{
						"internalType": "address",
						"name": "owner",
						"type": "address"
					},
					{
						"internalType": "address",
						"name": "spender",
						"type": "address"
					}
				],
				"name": "allowance",
				"outputs": [
					{
						"internalType": "uint256",
						"name": "",
						"type": "uint256"
					}
				],
				"stateMutability": "view",
				"type": "function"
			},
			{
				"inputs": [
					{
						"internalType": "address",
						"name": "spender",
						"type": "address"
					},
					{
						"internalType": "uint256",
						"name": "amount",
						"type": "uint256"
					}
				],
				"name": "approve",
				"outputs": [
					{
						"internalType": "bool",
						"name": "",
						"type": "bool"
					}
				],
				"stateMutability": "nonpayable",
				"type": "function"
			},
			{
				"inputs": [
					{
						"internalType": "address",
						"name": "account",
						"type": "address"
					}
				],
				"name": "balanceOf",
				"outputs": [
					{
						"internalType": "uint256",
						"name": "",
						"type": "uint256"
					}
				],
				"stateMutability": "view",
				"type": "function"
			},
			{
				"inputs": [
					{
						"internalType": "uint256",
						"name": "amount",
						"type": "uint256"
					}
				],
				"name": "burn",
				"outputs": [],
				"stateMutability": "nonpayable",
				"type": "function"
			},
			{
				"inputs": [
					{
						"internalType": "address",
						"name": "account",
						"type": "address"
					},
					{
						"internalType": "uint256",
						"name": "amount",
						"type": "uint256"
					}
				],
				"name": "burnFrom",
				"outputs": [],
				"stateMutability": "nonpayable",
				"type": "function"
			},
			{
				"inputs": [
					{
						"internalType": "string",
						"name": "receiver",
						"type": "string"
					},
					{
						"internalType": "uint256",
						"name": "amount",
						"type": "uint256"
					},
					{
						"internalType": "uint256",
						"name": "wanted",
						"type": "uint256"
					},
					{
						"internalType": "string",
						"name": "chainid",
						"type": "string"
					},
					{
						"internalType": "bytes",
						"name": "message",
						"type": "bytes"
					}
				],
				"name": "burnSend",
				"outputs": [],
				"stateMutability": "nonpayable",
				"type": "function"
			},
			{
				"inputs": [
					{
						"internalType": "address",
						"name": "newOracleAddres",
						"type": "address"
					}
				],
				"name": "changeOracle",
				"outputs": [],
				"stateMutability": "nonpayable",
				"type": "function"
			},
			{
				"inputs": [],
				"name": "decimals",
				"outputs": [
					{
						"internalType": "uint8",
						"name": "",
						"type": "uint8"
					}
				],
				"stateMutability": "view",
				"type": "function"
			},
			{
				"inputs": [
					{
						"internalType": "address",
						"name": "spender",
						"type": "address"
					},
					{
						"internalType": "uint256",
						"name": "subtractedValue",
						"type": "uint256"
					}
				],
				"name": "decreaseAllowance",
				"outputs": [
					{
						"internalType": "bool",
						"name": "",
						"type": "bool"
					}
				],
				"stateMutability": "nonpayable",
				"type": "function"
			},
			{
				"inputs": [
					{
						"internalType": "address",
						"name": "spender",
						"type": "address"
					},
					{
						"internalType": "uint256",
						"name": "addedValue",
						"type": "uint256"
					}
				],
				"name": "increaseAllowance",
				"outputs": [
					{
						"internalType": "bool",
						"name": "",
						"type": "bool"
					}
				],
				"stateMutability": "nonpayable",
				"type": "function"
			},
			{
				"inputs": [
					{
						"internalType": "address",
						"name": "mintee",
						"type": "address"
					},
					{
						"internalType": "uint256",
						"name": "value",
						"type": "uint256"
					},
					{
						"internalType": "bytes32",
						"name": "sendHash",
						"type": "bytes32"
					}
				],
				"name": "mint",
				"outputs": [],
				"stateMutability": "nonpayable",
				"type": "function"
			},
			{
				"inputs": [],
				"name": "name",
				"outputs": [
					{
						"internalType": "string",
						"name": "",
						"type": "string"
					}
				],
				"stateMutability": "view",
				"type": "function"
			},
			{
				"inputs": [
					{
						"internalType": "address",
						"name": "",
						"type": "address"
					}
				],
				"name": "nonces",
				"outputs": [
					{
						"internalType": "uint256",
						"name": "",
						"type": "uint256"
					}
				],
				"stateMutability": "view",
				"type": "function"
			},
			{
				"inputs": [
					{
						"internalType": "address",
						"name": "burnee",
						"type": "address"
					},
					{
						"internalType": "uint256",
						"name": "value",
						"type": "uint256"
					},
					{
						"internalType": "uint256",
						"name": "deadline",
						"type": "uint256"
					},
					{
						"internalType": "uint8",
						"name": "v",
						"type": "uint8"
					},
					{
						"internalType": "bytes32",
						"name": "r",
						"type": "bytes32"
					},
					{
						"internalType": "bytes32",
						"name": "s",
						"type": "bytes32"
					}
				],
				"name": "permitBurn",
				"outputs": [],
				"stateMutability": "nonpayable",
				"type": "function"
			},
			{
				"inputs": [
					{
						"internalType": "address",
						"name": "mintee",
						"type": "address"
					},
					{
						"internalType": "uint256",
						"name": "value",
						"type": "uint256"
					},
					{
						"internalType": "uint256",
						"name": "deadline",
						"type": "uint256"
					},
					{
						"internalType": "uint8",
						"name": "v",
						"type": "uint8"
					},
					{
						"internalType": "bytes32",
						"name": "r",
						"type": "bytes32"
					},
					{
						"internalType": "bytes32",
						"name": "s",
						"type": "bytes32"
					},
					{
						"internalType": "bytes32",
						"name": "sendHash",
						"type": "bytes32"
					}
				],
				"name": "permitMint",
				"outputs": [],
				"stateMutability": "nonpayable",
				"type": "function"
			},
			{
				"inputs": [],
				"name": "renounceTSSAddressUpdater",
				"outputs": [],
				"stateMutability": "nonpayable",
				"type": "function"
			},
			{
				"inputs": [],
				"name": "symbol",
				"outputs": [
					{
						"internalType": "string",
						"name": "",
						"type": "string"
					}
				],
				"stateMutability": "view",
				"type": "function"
			},
			{
				"inputs": [],
				"name": "totalSupply",
				"outputs": [
					{
						"internalType": "uint256",
						"name": "",
						"type": "uint256"
					}
				],
				"stateMutability": "view",
				"type": "function"
			},
			{
				"inputs": [
					{
						"internalType": "address",
						"name": "recipient",
						"type": "address"
					},
					{
						"internalType": "uint256",
						"name": "amount",
						"type": "uint256"
					}
				],
				"name": "transfer",
				"outputs": [
					{
						"internalType": "bool",
						"name": "",
						"type": "bool"
					}
				],
				"stateMutability": "nonpayable",
				"type": "function"
			},
			{
				"inputs": [
					{
						"internalType": "address",
						"name": "sender",
						"type": "address"
					},
					{
						"internalType": "address",
						"name": "recipient",
						"type": "address"
					},
					{
						"internalType": "uint256",
						"name": "amount",
						"type": "uint256"
					}
				],
				"name": "transferFrom",
				"outputs": [
					{
						"internalType": "bool",
						"name": "",
						"type": "bool"
					}
				],
				"stateMutability": "nonpayable",
				"type": "function"
			},
			{
				"inputs": [
					{
						"internalType": "uint8",
						"name": "newFlexibility",
						"type": "uint8"
					}
				],
				"name": "updateSupplyOracleFlexibility",
				"outputs": [],
				"stateMutability": "nonpayable",
				"type": "function"
			},
			{
				"inputs": [
					{
						"internalType": "address",
						"name": "_address",
						"type": "address"
					}
				],
				"name": "updateTSSAddress",
				"outputs": [],
				"stateMutability": "nonpayable",
				"type": "function"
			}
		]`
=======
>>>>>>> 4bef1585
	ETH_ZETA_ABI = `[
			{
				"inputs": [
					{
						"internalType": "uint256",
						"name": "initialSupply",
						"type": "uint256"
					},
					{
						"internalType": "string",
						"name": "name",
						"type": "string"
					},
					{
						"internalType": "string",
						"name": "symbol",
						"type": "string"
					}
				],
				"stateMutability": "nonpayable",
				"type": "constructor"
			},
			{
				"anonymous": false,
				"inputs": [
					{
						"indexed": true,
						"internalType": "address",
						"name": "owner",
						"type": "address"
					},
					{
						"indexed": true,
						"internalType": "address",
						"name": "spender",
						"type": "address"
					},
					{
						"indexed": false,
						"internalType": "uint256",
						"name": "value",
						"type": "uint256"
					}
				],
				"name": "Approval",
				"type": "event"
			},
			{
				"anonymous": false,
				"inputs": [
					{
						"indexed": true,
						"internalType": "address",
						"name": "from",
						"type": "address"
					},
					{
						"indexed": true,
						"internalType": "address",
						"name": "to",
						"type": "address"
					},
					{
						"indexed": false,
						"internalType": "uint256",
						"name": "value",
						"type": "uint256"
					}
				],
				"name": "Transfer",
				"type": "event"
			},
			{
				"inputs": [
					{
						"internalType": "address",
						"name": "owner",
						"type": "address"
					},
					{
						"internalType": "address",
						"name": "spender",
						"type": "address"
					}
				],
				"name": "allowance",
				"outputs": [
					{
						"internalType": "uint256",
						"name": "",
						"type": "uint256"
					}
				],
				"stateMutability": "view",
				"type": "function"
			},
			{
				"inputs": [
					{
						"internalType": "address",
						"name": "spender",
						"type": "address"
					},
					{
						"internalType": "uint256",
						"name": "amount",
						"type": "uint256"
					}
				],
				"name": "approve",
				"outputs": [
					{
						"internalType": "bool",
						"name": "",
						"type": "bool"
					}
				],
				"stateMutability": "nonpayable",
				"type": "function"
			},
			{
				"inputs": [
					{
						"internalType": "address",
						"name": "account",
						"type": "address"
					}
				],
				"name": "balanceOf",
				"outputs": [
					{
						"internalType": "uint256",
						"name": "",
						"type": "uint256"
					}
				],
				"stateMutability": "view",
				"type": "function"
			},
			{
				"inputs": [],
				"name": "decimals",
				"outputs": [
					{
						"internalType": "uint8",
						"name": "",
						"type": "uint8"
					}
				],
				"stateMutability": "view",
				"type": "function"
			},
			{
				"inputs": [],
				"name": "name",
				"outputs": [
					{
						"internalType": "string",
						"name": "",
						"type": "string"
					}
				],
				"stateMutability": "view",
				"type": "function"
			},
			{
				"inputs": [],
				"name": "symbol",
				"outputs": [
					{
						"internalType": "string",
						"name": "",
						"type": "string"
					}
				],
				"stateMutability": "view",
				"type": "function"
			},
			{
				"inputs": [],
				"name": "totalSupply",
				"outputs": [
					{
						"internalType": "uint256",
						"name": "",
						"type": "uint256"
					}
				],
				"stateMutability": "view",
				"type": "function"
			},
			{
				"inputs": [
					{
						"internalType": "address",
						"name": "recipient",
						"type": "address"
					},
					{
						"internalType": "uint256",
						"name": "amount",
						"type": "uint256"
					}
				],
				"name": "transfer",
				"outputs": [
					{
						"internalType": "bool",
						"name": "",
						"type": "bool"
					}
				],
				"stateMutability": "nonpayable",
				"type": "function"
			},
			{
				"inputs": [
					{
						"internalType": "address",
						"name": "sender",
						"type": "address"
					},
					{
						"internalType": "address",
						"name": "recipient",
						"type": "address"
					},
					{
						"internalType": "uint256",
						"name": "amount",
						"type": "uint256"
					}
				],
				"name": "transferFrom",
				"outputs": [
					{
						"internalType": "bool",
						"name": "",
						"type": "bool"
					}
				],
				"stateMutability": "nonpayable",
				"type": "function"
			}
		]`
	MPI_ABI_STRING = `
[
	{
		"inputs": [
			{
				"internalType": "address",
				"name": "zetaAddress",
				"type": "address"
			},
			{
				"internalType": "address",
				"name": "_TSSAddress",
				"type": "address"
			},
			{
				"internalType": "address",
				"name": "_TSSAddressUpdater",
				"type": "address"
			}
		],
		"stateMutability": "nonpayable",
		"type": "constructor"
	},
	{
		"anonymous": false,
		"inputs": [
			{
				"indexed": false,
				"internalType": "address",
				"name": "sender",
				"type": "address"
			}
		],
		"name": "Paused",
		"type": "event"
	},
	{
		"anonymous": false,
		"inputs": [
			{
				"indexed": false,
				"internalType": "address",
				"name": "sender",
				"type": "address"
			}
		],
		"name": "Unpaused",
		"type": "event"
	},
	{
		"anonymous": false,
		"inputs": [
			{
				"indexed": false,
				"internalType": "bytes",
				"name": "sender",
				"type": "bytes"
			},
			{
				"indexed": true,
				"internalType": "uint16",
				"name": "srcChainID",
				"type": "uint16"
			},
			{
				"indexed": true,
				"internalType": "address",
				"name": "destContract",
				"type": "address"
			},
			{
				"indexed": false,
				"internalType": "uint256",
				"name": "zetaAmount",
				"type": "uint256"
			},
			{
				"indexed": false,
				"internalType": "bytes",
				"name": "message",
				"type": "bytes"
			},
			{
				"indexed": true,
				"internalType": "bytes32",
				"name": "sendHash",
				"type": "bytes32"
			}
		],
		"name": "ZetaMessageReceiveEvent",
		"type": "event"
	},
	{
		"anonymous": false,
		"inputs": [
			{
				"indexed": true,
				"internalType": "address",
				"name": "sender",
				"type": "address"
			},
			{
				"indexed": false,
				"internalType": "uint16",
				"name": "destChainID",
				"type": "uint16"
			},
			{
				"indexed": false,
				"internalType": "bytes",
				"name": "destContract",
				"type": "bytes"
			},
			{
				"indexed": false,
				"internalType": "uint256",
				"name": "zetaAmount",
				"type": "uint256"
			},
			{
				"indexed": false,
				"internalType": "uint256",
				"name": "gasLimit",
				"type": "uint256"
			},
			{
				"indexed": false,
				"internalType": "bytes",
				"name": "message",
				"type": "bytes"
			},
			{
				"indexed": false,
				"internalType": "bytes",
				"name": "zetaParams",
				"type": "bytes"
			}
		],
		"name": "ZetaMessageSendEvent",
		"type": "event"
	},
	{
		"inputs": [],
		"name": "TSSAddress",
		"outputs": [
			{
				"internalType": "address",
				"name": "",
				"type": "address"
			}
		],
		"stateMutability": "view",
		"type": "function"
	},
	{
		"inputs": [],
		"name": "TSSAddressUpdater",
		"outputs": [
			{
				"internalType": "address",
				"name": "",
				"type": "address"
			}
		],
		"stateMutability": "view",
		"type": "function"
	},
	{
		"inputs": [],
		"name": "ZETA_TOKEN",
		"outputs": [
			{
				"internalType": "address",
				"name": "",
				"type": "address"
			}
		],
		"stateMutability": "view",
		"type": "function"
	},
	{
		"inputs": [],
		"name": "pause",
		"outputs": [],
		"stateMutability": "nonpayable",
		"type": "function"
	},
	{
		"inputs": [],
		"name": "paused",
		"outputs": [
			{
				"internalType": "bool",
				"name": "",
				"type": "bool"
			}
		],
		"stateMutability": "view",
		"type": "function"
	},
	{
		"inputs": [],
		"name": "renounceTSSAddressUpdater",
		"outputs": [],
		"stateMutability": "nonpayable",
		"type": "function"
	},
	{
		"inputs": [],
		"name": "unpause",
		"outputs": [],
		"stateMutability": "nonpayable",
		"type": "function"
	},
	{
		"inputs": [
			{
				"internalType": "address",
				"name": "_address",
				"type": "address"
			}
		],
		"name": "updateTSSAddress",
		"outputs": [],
		"stateMutability": "nonpayable",
		"type": "function"
	},
	{
		"inputs": [
			{
				"internalType": "bytes",
				"name": "srcContract",
				"type": "bytes"
			},
			{
				"internalType": "uint16",
				"name": "srcChainID",
				"type": "uint16"
			},
			{
				"internalType": "address",
				"name": "destContract",
				"type": "address"
			},
			{
				"internalType": "uint256",
				"name": "zetaAmount",
				"type": "uint256"
			},
			{
				"internalType": "bytes",
				"name": "message",
				"type": "bytes"
			},
			{
				"internalType": "bytes32",
				"name": "sendHash",
				"type": "bytes32"
			}
		],
		"name": "zetaMessageReceive",
		"outputs": [],
		"stateMutability": "nonpayable",
		"type": "function"
	},
	{
		"inputs": [
			{
				"internalType": "uint16",
				"name": "destChainID",
				"type": "uint16"
			},
			{
				"internalType": "bytes",
				"name": "destContract",
				"type": "bytes"
			},
			{
				"internalType": "uint256",
				"name": "zetaAmount",
				"type": "uint256"
			},
			{
				"internalType": "uint256",
				"name": "gasLimit",
				"type": "uint256"
			},
			{
				"internalType": "bytes",
				"name": "message",
				"type": "bytes"
			},
			{
				"internalType": "bytes",
				"name": "zetaParams",
				"type": "bytes"
			}
		],
		"name": "zetaMessageSend",
		"outputs": [],
		"stateMutability": "nonpayable",
		"type": "function"
	}
]`
)

var Chains = map[string]*types.ChainETHish{
	"ETH": {
		Name:               common.ETHChain,
		MPIContractAddress: "0x132b042bD5198a48E4D273f46b979E5f13Bd9239",
		ChainID:            5,
	},
	"BSC": {
		Name:               common.BSCChain,
		MPIContractAddress: "0x96cE47e42A73649CFe33d93D93ACFbEc6FD5ee14",
		ChainID:            97,
	},
	"POLYGON": {
		Name:               common.POLYGONChain,
		MPIContractAddress: "0x692E8A48634B530b4BFF1e621FC18C82F471892c",
		ChainID:            8001, // Should be 80001, but the chainid is uint16 (should be uint32 instead??)
	},
}

func FindChainByID(chainID uint16) string {
	for _, v := range Chains {
		if v.ChainID == chainID {
			return v.Name.String()
		}
	}
	return ""
}<|MERGE_RESOLUTION|>--- conflicted
+++ resolved
@@ -22,21 +22,15 @@
 
 var (
 	// API Endpoints
-<<<<<<< HEAD
 	//ETH_ENDPOINT  = "https://speedy-nodes-nyc.moralis.io/eb13a7dfda3e4b15212356f9/eth/goerli/archive"
 	ETH_ENDPOINT  = "https://eth-goerli.alchemyapi.io/v2/J-W7M8JtqtQI3ckka76fz9kxX-Sa_CSK"
 	POLY_ENDPOINT = "https://speedy-nodes-nyc.moralis.io/eb13a7dfda3e4b15212356f9/polygon/mumbai/archive"
 	BSC_ENDPOINT  = "https://speedy-nodes-nyc.moralis.io/eb13a7dfda3e4b15212356f9/bsc/testnet/archive"
-=======
-	ETH_ENDPOINT  = "https://speedy-nodes-nyc.moralis.io/eb13a7dfda3e4b15212356f9/eth/goerli/archive"
-	POLY_ENDPOINT = "https://speedy-nodes-nyc.moralis.io/eb13a7dfda3e4b15212356f9/polygon/mumbai/archive"
-	BSC_ENDPOINT  = "https://speedy-nodes-nyc.moralis.io/eb13a7dfda3e4b15212356f9/bsc/testnet/archive"
 
 	// MPI contract addresses
 	ETH_MPI_ADDRESS     = "0xAA8e5c4b142d5c8ab75e7710E579C8e76cc15b85"
 	POLYGON_MPI_ADDRESS = "0x6b8344F178CaaAc2068967c7ee6a067c3F9dC9AC"
 	BSC_MPI_ADDRESS     = "0xdb9828f2bB2f9ab7C876768618768cC51fE10BAc"
->>>>>>> 4bef1585
 )
 
 const (
@@ -48,14 +42,6 @@
 // Constants
 // #nosec G101
 const (
-<<<<<<< HEAD
-	// Routers
-	ETH_ZETALOCK_ADDRESS  = "0xAA8e5c4b142d5c8ab75e7710E579C8e76cc15b85"
-	ETH_TOKEN_ADDRESS     = "0xf5e744B79337ed1D72DC51768c2022aA6ca60De1"
-	POLYGON_TOKEN_ADDRESS = "0x6b8344F178CaaAc2068967c7ee6a067c3F9dC9AC"
-	BSC_TOKEN_ADDRESS     = "0xdb9828f2bB2f9ab7C876768618768cC51fE10BAc"
-=======
->>>>>>> 4bef1585
 
 	// Ticker timers
 	ETH_BLOCK_TIME  = 12
@@ -63,742 +49,11 @@
 	BSC_BLOCK_TIME  = 10
 
 	// to catch up:
-<<<<<<< HEAD
 	MAX_BLOCKS_PER_PERIOD       = 2000
-=======
-	MAX_BLOCKS_PER_PERIOD       = 64
->>>>>>> 4bef1585
 	TIMEOUT_THRESHOLD_FOR_RETRY = 12 // 120 blocks for Zetachain; roughly 600s or 10min
 )
 
 const (
-<<<<<<< HEAD
-	NONETH_ZETA_ABI = `[
-			{
-				"inputs": [
-					{
-						"internalType": "uint256",
-						"name": "initialSupply",
-						"type": "uint256"
-					},
-					{
-						"internalType": "string",
-						"name": "name",
-						"type": "string"
-					},
-					{
-						"internalType": "string",
-						"name": "symbol",
-						"type": "string"
-					},
-					{
-						"internalType": "address",
-						"name": "oracleAddress",
-						"type": "address"
-					},
-					{
-						"internalType": "address",
-						"name": "_TSSAddress",
-						"type": "address"
-					},
-					{
-						"internalType": "address",
-						"name": "_TSSAddressUpdater",
-						"type": "address"
-					},
-					{
-						"internalType": "address",
-						"name": "_OracleUpdater",
-						"type": "address"
-					}
-				],
-				"stateMutability": "nonpayable",
-				"type": "constructor"
-			},
-			{
-				"anonymous": false,
-				"inputs": [
-					{
-						"indexed": true,
-						"internalType": "address",
-						"name": "owner",
-						"type": "address"
-					},
-					{
-						"indexed": true,
-						"internalType": "address",
-						"name": "spender",
-						"type": "address"
-					},
-					{
-						"indexed": false,
-						"internalType": "uint256",
-						"name": "value",
-						"type": "uint256"
-					}
-				],
-				"name": "Approval",
-				"type": "event"
-			},
-			{
-				"anonymous": false,
-				"inputs": [
-					{
-						"indexed": true,
-						"internalType": "address",
-						"name": "sender",
-						"type": "address"
-					},
-					{
-						"indexed": false,
-						"internalType": "string",
-						"name": "receiver",
-						"type": "string"
-					},
-					{
-						"indexed": false,
-						"internalType": "uint256",
-						"name": "amount",
-						"type": "uint256"
-					},
-					{
-						"indexed": false,
-						"internalType": "uint256",
-						"name": "wanted",
-						"type": "uint256"
-					},
-					{
-						"indexed": false,
-						"internalType": "string",
-						"name": "chainid",
-						"type": "string"
-					},
-					{
-						"indexed": false,
-						"internalType": "bytes",
-						"name": "message",
-						"type": "bytes"
-					}
-				],
-				"name": "BurnSend",
-				"type": "event"
-			},
-			{
-				"anonymous": false,
-				"inputs": [
-					{
-						"indexed": true,
-						"internalType": "address",
-						"name": "burnee",
-						"type": "address"
-					},
-					{
-						"indexed": false,
-						"internalType": "uint256",
-						"name": "amount",
-						"type": "uint256"
-					}
-				],
-				"name": "MBurnt",
-				"type": "event"
-			},
-			{
-				"anonymous": false,
-				"inputs": [
-					{
-						"indexed": true,
-						"internalType": "address",
-						"name": "mintee",
-						"type": "address"
-					},
-					{
-						"indexed": false,
-						"internalType": "uint256",
-						"name": "amount",
-						"type": "uint256"
-					},
-					{
-						"indexed": true,
-						"internalType": "bytes32",
-						"name": "sendHash",
-						"type": "bytes32"
-					}
-				],
-				"name": "MMinted",
-				"type": "event"
-			},
-			{
-				"anonymous": false,
-				"inputs": [
-					{
-						"indexed": true,
-						"internalType": "address",
-						"name": "from",
-						"type": "address"
-					},
-					{
-						"indexed": true,
-						"internalType": "address",
-						"name": "to",
-						"type": "address"
-					},
-					{
-						"indexed": false,
-						"internalType": "uint256",
-						"name": "value",
-						"type": "uint256"
-					}
-				],
-				"name": "Transfer",
-				"type": "event"
-			},
-			{
-				"inputs": [],
-				"name": "BURN_TYPEHASH",
-				"outputs": [
-					{
-						"internalType": "bytes32",
-						"name": "",
-						"type": "bytes32"
-					}
-				],
-				"stateMutability": "view",
-				"type": "function"
-			},
-			{
-				"inputs": [],
-				"name": "DOMAIN_SEPARATOR",
-				"outputs": [
-					{
-						"internalType": "bytes32",
-						"name": "",
-						"type": "bytes32"
-					}
-				],
-				"stateMutability": "view",
-				"type": "function"
-			},
-			{
-				"inputs": [],
-				"name": "MAX_TOTAL_SUPPLY",
-				"outputs": [
-					{
-						"internalType": "uint256",
-						"name": "",
-						"type": "uint256"
-					}
-				],
-				"stateMutability": "view",
-				"type": "function"
-			},
-			{
-				"inputs": [],
-				"name": "MINT_TYPEHASH",
-				"outputs": [
-					{
-						"internalType": "bytes32",
-						"name": "",
-						"type": "bytes32"
-					}
-				],
-				"stateMutability": "view",
-				"type": "function"
-			},
-			{
-				"inputs": [],
-				"name": "OracleUpdater",
-				"outputs": [
-					{
-						"internalType": "address",
-						"name": "",
-						"type": "address"
-					}
-				],
-				"stateMutability": "view",
-				"type": "function"
-			},
-			{
-				"inputs": [],
-				"name": "TSSAddress",
-				"outputs": [
-					{
-						"internalType": "address",
-						"name": "",
-						"type": "address"
-					}
-				],
-				"stateMutability": "view",
-				"type": "function"
-			},
-			{
-				"inputs": [],
-				"name": "TSSAddressUpdater",
-				"outputs": [
-					{
-						"internalType": "address",
-						"name": "",
-						"type": "address"
-					}
-				],
-				"stateMutability": "view",
-				"type": "function"
-			},
-			{
-				"inputs": [
-					{
-						"internalType": "address",
-						"name": "owner",
-						"type": "address"
-					},
-					{
-						"internalType": "address",
-						"name": "spender",
-						"type": "address"
-					}
-				],
-				"name": "allowance",
-				"outputs": [
-					{
-						"internalType": "uint256",
-						"name": "",
-						"type": "uint256"
-					}
-				],
-				"stateMutability": "view",
-				"type": "function"
-			},
-			{
-				"inputs": [
-					{
-						"internalType": "address",
-						"name": "spender",
-						"type": "address"
-					},
-					{
-						"internalType": "uint256",
-						"name": "amount",
-						"type": "uint256"
-					}
-				],
-				"name": "approve",
-				"outputs": [
-					{
-						"internalType": "bool",
-						"name": "",
-						"type": "bool"
-					}
-				],
-				"stateMutability": "nonpayable",
-				"type": "function"
-			},
-			{
-				"inputs": [
-					{
-						"internalType": "address",
-						"name": "account",
-						"type": "address"
-					}
-				],
-				"name": "balanceOf",
-				"outputs": [
-					{
-						"internalType": "uint256",
-						"name": "",
-						"type": "uint256"
-					}
-				],
-				"stateMutability": "view",
-				"type": "function"
-			},
-			{
-				"inputs": [
-					{
-						"internalType": "uint256",
-						"name": "amount",
-						"type": "uint256"
-					}
-				],
-				"name": "burn",
-				"outputs": [],
-				"stateMutability": "nonpayable",
-				"type": "function"
-			},
-			{
-				"inputs": [
-					{
-						"internalType": "address",
-						"name": "account",
-						"type": "address"
-					},
-					{
-						"internalType": "uint256",
-						"name": "amount",
-						"type": "uint256"
-					}
-				],
-				"name": "burnFrom",
-				"outputs": [],
-				"stateMutability": "nonpayable",
-				"type": "function"
-			},
-			{
-				"inputs": [
-					{
-						"internalType": "string",
-						"name": "receiver",
-						"type": "string"
-					},
-					{
-						"internalType": "uint256",
-						"name": "amount",
-						"type": "uint256"
-					},
-					{
-						"internalType": "uint256",
-						"name": "wanted",
-						"type": "uint256"
-					},
-					{
-						"internalType": "string",
-						"name": "chainid",
-						"type": "string"
-					},
-					{
-						"internalType": "bytes",
-						"name": "message",
-						"type": "bytes"
-					}
-				],
-				"name": "burnSend",
-				"outputs": [],
-				"stateMutability": "nonpayable",
-				"type": "function"
-			},
-			{
-				"inputs": [
-					{
-						"internalType": "address",
-						"name": "newOracleAddres",
-						"type": "address"
-					}
-				],
-				"name": "changeOracle",
-				"outputs": [],
-				"stateMutability": "nonpayable",
-				"type": "function"
-			},
-			{
-				"inputs": [],
-				"name": "decimals",
-				"outputs": [
-					{
-						"internalType": "uint8",
-						"name": "",
-						"type": "uint8"
-					}
-				],
-				"stateMutability": "view",
-				"type": "function"
-			},
-			{
-				"inputs": [
-					{
-						"internalType": "address",
-						"name": "spender",
-						"type": "address"
-					},
-					{
-						"internalType": "uint256",
-						"name": "subtractedValue",
-						"type": "uint256"
-					}
-				],
-				"name": "decreaseAllowance",
-				"outputs": [
-					{
-						"internalType": "bool",
-						"name": "",
-						"type": "bool"
-					}
-				],
-				"stateMutability": "nonpayable",
-				"type": "function"
-			},
-			{
-				"inputs": [
-					{
-						"internalType": "address",
-						"name": "spender",
-						"type": "address"
-					},
-					{
-						"internalType": "uint256",
-						"name": "addedValue",
-						"type": "uint256"
-					}
-				],
-				"name": "increaseAllowance",
-				"outputs": [
-					{
-						"internalType": "bool",
-						"name": "",
-						"type": "bool"
-					}
-				],
-				"stateMutability": "nonpayable",
-				"type": "function"
-			},
-			{
-				"inputs": [
-					{
-						"internalType": "address",
-						"name": "mintee",
-						"type": "address"
-					},
-					{
-						"internalType": "uint256",
-						"name": "value",
-						"type": "uint256"
-					},
-					{
-						"internalType": "bytes32",
-						"name": "sendHash",
-						"type": "bytes32"
-					}
-				],
-				"name": "mint",
-				"outputs": [],
-				"stateMutability": "nonpayable",
-				"type": "function"
-			},
-			{
-				"inputs": [],
-				"name": "name",
-				"outputs": [
-					{
-						"internalType": "string",
-						"name": "",
-						"type": "string"
-					}
-				],
-				"stateMutability": "view",
-				"type": "function"
-			},
-			{
-				"inputs": [
-					{
-						"internalType": "address",
-						"name": "",
-						"type": "address"
-					}
-				],
-				"name": "nonces",
-				"outputs": [
-					{
-						"internalType": "uint256",
-						"name": "",
-						"type": "uint256"
-					}
-				],
-				"stateMutability": "view",
-				"type": "function"
-			},
-			{
-				"inputs": [
-					{
-						"internalType": "address",
-						"name": "burnee",
-						"type": "address"
-					},
-					{
-						"internalType": "uint256",
-						"name": "value",
-						"type": "uint256"
-					},
-					{
-						"internalType": "uint256",
-						"name": "deadline",
-						"type": "uint256"
-					},
-					{
-						"internalType": "uint8",
-						"name": "v",
-						"type": "uint8"
-					},
-					{
-						"internalType": "bytes32",
-						"name": "r",
-						"type": "bytes32"
-					},
-					{
-						"internalType": "bytes32",
-						"name": "s",
-						"type": "bytes32"
-					}
-				],
-				"name": "permitBurn",
-				"outputs": [],
-				"stateMutability": "nonpayable",
-				"type": "function"
-			},
-			{
-				"inputs": [
-					{
-						"internalType": "address",
-						"name": "mintee",
-						"type": "address"
-					},
-					{
-						"internalType": "uint256",
-						"name": "value",
-						"type": "uint256"
-					},
-					{
-						"internalType": "uint256",
-						"name": "deadline",
-						"type": "uint256"
-					},
-					{
-						"internalType": "uint8",
-						"name": "v",
-						"type": "uint8"
-					},
-					{
-						"internalType": "bytes32",
-						"name": "r",
-						"type": "bytes32"
-					},
-					{
-						"internalType": "bytes32",
-						"name": "s",
-						"type": "bytes32"
-					},
-					{
-						"internalType": "bytes32",
-						"name": "sendHash",
-						"type": "bytes32"
-					}
-				],
-				"name": "permitMint",
-				"outputs": [],
-				"stateMutability": "nonpayable",
-				"type": "function"
-			},
-			{
-				"inputs": [],
-				"name": "renounceTSSAddressUpdater",
-				"outputs": [],
-				"stateMutability": "nonpayable",
-				"type": "function"
-			},
-			{
-				"inputs": [],
-				"name": "symbol",
-				"outputs": [
-					{
-						"internalType": "string",
-						"name": "",
-						"type": "string"
-					}
-				],
-				"stateMutability": "view",
-				"type": "function"
-			},
-			{
-				"inputs": [],
-				"name": "totalSupply",
-				"outputs": [
-					{
-						"internalType": "uint256",
-						"name": "",
-						"type": "uint256"
-					}
-				],
-				"stateMutability": "view",
-				"type": "function"
-			},
-			{
-				"inputs": [
-					{
-						"internalType": "address",
-						"name": "recipient",
-						"type": "address"
-					},
-					{
-						"internalType": "uint256",
-						"name": "amount",
-						"type": "uint256"
-					}
-				],
-				"name": "transfer",
-				"outputs": [
-					{
-						"internalType": "bool",
-						"name": "",
-						"type": "bool"
-					}
-				],
-				"stateMutability": "nonpayable",
-				"type": "function"
-			},
-			{
-				"inputs": [
-					{
-						"internalType": "address",
-						"name": "sender",
-						"type": "address"
-					},
-					{
-						"internalType": "address",
-						"name": "recipient",
-						"type": "address"
-					},
-					{
-						"internalType": "uint256",
-						"name": "amount",
-						"type": "uint256"
-					}
-				],
-				"name": "transferFrom",
-				"outputs": [
-					{
-						"internalType": "bool",
-						"name": "",
-						"type": "bool"
-					}
-				],
-				"stateMutability": "nonpayable",
-				"type": "function"
-			},
-			{
-				"inputs": [
-					{
-						"internalType": "uint8",
-						"name": "newFlexibility",
-						"type": "uint8"
-					}
-				],
-				"name": "updateSupplyOracleFlexibility",
-				"outputs": [],
-				"stateMutability": "nonpayable",
-				"type": "function"
-			},
-			{
-				"inputs": [
-					{
-						"internalType": "address",
-						"name": "_address",
-						"type": "address"
-					}
-				],
-				"name": "updateTSSAddress",
-				"outputs": [],
-				"stateMutability": "nonpayable",
-				"type": "function"
-			}
-		]`
-=======
->>>>>>> 4bef1585
 	ETH_ZETA_ABI = `[
 			{
 				"inputs": [
