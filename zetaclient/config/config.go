// Package config provides functions to load and save ZetaClient config
package config

import (
	"encoding/json"
	"fmt"
	"os"
	"path/filepath"
	"strings"
)

<<<<<<< HEAD
=======
// restrictedAddressBook is a map of restricted addresses
var restrictedAddressBook = map[string]bool{}

// filename is config file name for ZetaClient
>>>>>>> 0bcb422e
const filename string = "zetaclient_config.json"

// folder is the folder name for ZetaClient config
const folder string = "config"

// Save saves ZetaClient config
func Save(config *Config, path string) error {
	folderPath := filepath.Join(path, folder)
	err := os.MkdirAll(folderPath, os.ModePerm)
	if err != nil {
		return err
	}

	file := filepath.Join(path, folder, filename)
	file = filepath.Clean(file)

	jsonFile, err := json.MarshalIndent(config, "", "    ")
	if err != nil {
		return err
	}

	err = os.WriteFile(file, jsonFile, 0600)
	if err != nil {
		return err
	}

	return nil
}

// Load loads ZetaClient config from a filepath
func Load(path string) (*Config, error) {
	// retrieve file
	file := filepath.Join(path, folder, filename)
	file, err := filepath.Abs(file)
	if err != nil {
		return nil, err
	}
	file = filepath.Clean(file)

	// read config
	cfg := NewConfig()
	input, err := os.ReadFile(file)
	if err != nil {
		return nil, err
	}
	err = json.Unmarshal(input, &cfg)
	if err != nil {
		return nil, err
	}

	// read keyring backend and use test by default
	if cfg.KeyringBackend == KeyringBackendUndefined {
		cfg.KeyringBackend = KeyringBackendTest
	}
	if cfg.KeyringBackend != KeyringBackendFile && cfg.KeyringBackend != KeyringBackendTest {
		return nil, fmt.Errorf("invalid keyring backend %s", cfg.KeyringBackend)
	}

	// fields sanitization
	cfg.TssPath = GetPath(cfg.TssPath)
	cfg.PreParamsPath = GetPath(cfg.PreParamsPath)
	cfg.ZetaCoreHome = path

	return cfg, nil
}

<<<<<<< HEAD
=======
// LoadComplianceConfig loads compliance data (restricted addresses) from config
func LoadComplianceConfig(cfg Config) {
	restrictedAddressBook = cfg.GetRestrictedAddressBook()
}

// GetPath returns the absolute path of the input path
>>>>>>> 0bcb422e
func GetPath(inputPath string) string {
	path := strings.Split(inputPath, "/")
	if len(path) > 0 {
		if path[0] == "~" {
			home, err := os.UserHomeDir()
			if err != nil {
				return ""
			}
			path[0] = home
			return filepath.Join(path...)
		}
	}

	return inputPath
}<|MERGE_RESOLUTION|>--- conflicted
+++ resolved
@@ -9,13 +9,7 @@
 	"strings"
 )
 
-<<<<<<< HEAD
-=======
-// restrictedAddressBook is a map of restricted addresses
-var restrictedAddressBook = map[string]bool{}
-
 // filename is config file name for ZetaClient
->>>>>>> 0bcb422e
 const filename string = "zetaclient_config.json"
 
 // folder is the folder name for ZetaClient config
@@ -82,15 +76,7 @@
 	return cfg, nil
 }
 
-<<<<<<< HEAD
-=======
-// LoadComplianceConfig loads compliance data (restricted addresses) from config
-func LoadComplianceConfig(cfg Config) {
-	restrictedAddressBook = cfg.GetRestrictedAddressBook()
-}
-
 // GetPath returns the absolute path of the input path
->>>>>>> 0bcb422e
 func GetPath(inputPath string) string {
 	path := strings.Split(inputPath, "/")
 	if len(path) > 0 {
