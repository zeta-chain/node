--- conflicted
+++ resolved
@@ -38,13 +38,8 @@
 	}
 }
 
-<<<<<<< HEAD
-var bitcoinConfigRegnet = &BTCConfig{
+var bitcoinConfigRegnet = BTCConfig{
 	RPCUsername: "smoketest", // smoketest is the previous name for E2E test, we keep this name for compatibility between client versions in upgrade test
-=======
-var bitcoinConfigRegnet = BTCConfig{
-	RPCUsername: "e2e",
->>>>>>> 58c3d438
 	RPCPassword: "123",
 	RPCHost:     "bitcoin:18443",
 	RPCParams:   "regtest",
