# CHANGELOG

## Unreleased

### Breaking Changes
* Observer param `ballot_maturity_blocks` is part of `emissions` module now. Observer `params` are deprecated and removed from `observer` module.

### Features
<<<<<<< HEAD
* [2039](https://github.com/zeta-chain/node/pull/2039) - cosmos v0.47 upgrade

### Refactor
* [2014](https://github.com/zeta-chain/node/pull/2014) - remove params module
* [2094](https://github.com/zeta-chain/node/pull/2094) - upgrade go-tss to use cosmos v0.47
=======
* [2032](https://github.com/zeta-chain/node/pull/2032) - improve some general structure of the ZetaClient codebase
* [2100](https://github.com/zeta-chain/node/pull/2100) - cosmos v0.47 upgrade
>>>>>>> 46623844

## Unreleased
### Breaking Changes

* Admin policies have been moved from `observer` to a new module `authority`.
  * Updating admin policies now requires to send a governance proposal executing the `UpdatePolicies` message in the `authority` module.
  * The `Policies` query of the `authority` module must be used to get the current admin policies.
  * `PolicyType_group1` has been renamed into `PolicyType_groupEmergency` and `PolicyType_group2` has been renamed into `PolicyType_groupAdmin`.

* A new module called `lightclient` has been created for the blocker header and proof functionality to add inbound and outbound trackers in a permissionless manner (currently deactivated on live networks)
  * The list of block headers are now stored in the `lightclient` module instead of the `observer` module.
    * The message to vote on new block headers is still in the `observer` module but has been renamed to `MsgVoteBlockHeader` instead of `MsgAddBlockHeader`.
    * The `GetAllBlockHeaders` query has been moved to the `lightclient` module and renamed to `BlockHeaderAll`.
    * The `GetBlockHeaderByHash` query has been moved to the `lightclient` module and renamed to `BlockHeader`.
    * The `GetBlockHeaderStateByChain` query has been moved to the `lightclient` module and renamed to `ChainState`.
    * The `Prove` query has been moved to the `lightclient` module.
    * The `BlockHeaderVerificationFlags` has been deprecated in `CrosschainFlags`, `VerificationFlags` should be used instead.

* `MsgGasPriceVoter` message in the `crosschain` module has been renamed to `MsgVoteGasPrice`.
  * The structure of the message remains the same.

* `MsgCreateTSSVoter` message in the `crosschain` module has been moved to the `observer` module and renamed to `MsgVoteTSS`.
  * The structure of the message remains the same.

### Refactor

* [1511](https://github.com/zeta-chain/node/pull/1511) - move ballot voting logic from `crosschain` to `observer`
* [1783](https://github.com/zeta-chain/node/pull/1783) - refactor zetaclient metrics naming and structure
* [1774](https://github.com/zeta-chain/node/pull/1774) - split params and config in zetaclient
* [1831](https://github.com/zeta-chain/node/pull/1831) - removing unnecessary pointers in context structure
* [1864](https://github.com/zeta-chain/node/pull/1864) - prevent panic in param management
* [1848](https://github.com/zeta-chain/node/issues/1848) - create a method to observe deposits to tss address in one evm block
* [1885](https://github.com/zeta-chain/node/pull/1885) - change important metrics on port 8123 to be prometheus compatible
* [1863](https://github.com/zeta-chain/node/pull/1863) - remove duplicate ValidateChainParams function
* [1914](https://github.com/zeta-chain/node/pull/1914) - move crosschain flags to core context in zetaclient
* [1948](https://github.com/zeta-chain/node/pull/1948) - remove deprecated GetTSSAddress query in crosschain module
* [1936](https://github.com/zeta-chain/node/pull/1936) - refactor common package into subpackages and rename to pkg
* [1966](https://github.com/zeta-chain/node/pull/1966) - move TSS vote message from crosschain to observer
* [1853](https://github.com/zeta-chain/node/pull/1853) - refactor vote inbound tx and vote outbound tx
* [1815](https://github.com/zeta-chain/node/pull/1815) - add authority module for authorized actions
* [1976](https://github.com/zeta-chain/node/pull/1976) - add lightclient module for header and proof functionality
* [2001](https://github.com/zeta-chain/node/pull/2001) - replace broadcast mode block with sync and remove fungible params
* [1989](https://github.com/zeta-chain/node/pull/1989) - simplify `IsSendOutTxProcessed` method and add unit tests
* [2013](https://github.com/zeta-chain/node/pull/2013) - rename `GasPriceVoter` message to `VoteGasPrice`
* [2059](https://github.com/zeta-chain/node/pull/2059) - Remove unused params from all functions in zetanode
* [2071](https://github.com/zeta-chain/node/pull/2071) - Modify chains struct to add all chain related information

### Features

* [1789](https://github.com/zeta-chain/node/issues/1789) - block cross-chain transactions that involve restricted addresses
* [1755](https://github.com/zeta-chain/node/issues/1755) - use evm JSON RPC for inbound tx (including blob tx) observation.
* [1884](https://github.com/zeta-chain/node/pull/1884) - added zetatool cmd, added subcommand to filter deposits
* [1942](https://github.com/zeta-chain/node/pull/1982) - support Bitcoin P2TR, P2WSH, P2SH, P2PKH addresses
* [1935](https://github.com/zeta-chain/node/pull/1935) - add an operational authority group
* [1954](https://github.com/zeta-chain/node/pull/1954) - add metric for concurrent keysigns
* [1979](https://github.com/zeta-chain/node/pull/1979) - add script to import genesis data into an existing genesis file
* [2006](https://github.com/zeta-chain/node/pull/2006) - add Amoy testnet static chain information
* [2045](https://github.com/zeta-chain/node/pull/2046) - add grpc query with outbound rate limit for zetaclient to use
* [2046](https://github.com/zeta-chain/node/pull/2046) - add state variable in crosschain for rate limiter flags
* [2034](https://github.com/zeta-chain/node/pull/2034) - add support for zEVM message passing

### Tests

* [1767](https://github.com/zeta-chain/node/pull/1767) - add unit tests for emissions module begin blocker
* [1816](https://github.com/zeta-chain/node/pull/1816) - add args to e2e tests
* [1791](https://github.com/zeta-chain/node/pull/1791) - add e2e tests for feature of restricted address
* [1787](https://github.com/zeta-chain/node/pull/1787) - add unit tests for cross-chain evm hooks and e2e test failed withdraw to BTC legacy address
* [1840](https://github.com/zeta-chain/node/pull/1840) - fix code coverage test failures ignored in CI
* [1870](https://github.com/zeta-chain/node/pull/1870) - enable emissions pool in local e2e testing
* [1868](https://github.com/zeta-chain/node/pull/1868) - run e2e btc tests locally
* [1851](https://github.com/zeta-chain/node/pull/1851) - rename usdt to erc20 in e2e tests
* [1872](https://github.com/zeta-chain/node/pull/1872) - remove usage of RPC in unit test
* [1805](https://github.com/zeta-chain/node/pull/1805) - add admin and performance test and fix upgrade test
* [1879](https://github.com/zeta-chain/node/pull/1879) - full coverage for messages in types packages
* [1899](https://github.com/zeta-chain/node/pull/1899) - add empty test files so packages are included in coverage
* [1900](https://github.com/zeta-chain/node/pull/1900) - add testing for external chain migration
* [1903](https://github.com/zeta-chain/node/pull/1903) - common package tests
* [1961](https://github.com/zeta-chain/node/pull/1961) - improve observer module coverage
* [1967](https://github.com/zeta-chain/node/pull/1967) - improve crosschain module coverage
* [1955](https://github.com/zeta-chain/node/pull/1955) - improve emissions module coverage
* [1941](https://github.com/zeta-chain/node/pull/1941) - add unit tests for zetabridge package
* [1985](https://github.com/zeta-chain/node/pull/1985) - improve fungible module coverage
* [1992](https://github.com/zeta-chain/node/pull/1992) - remove setupKeeper from crosschain module
* [2008](https://github.com/zeta-chain/node/pull/2008) - add test for connector bytecode update
* [2047](https://github.com/zeta-chain/node/pull/2047) - fix liquidity cap advanced test

### Fixes

* [1861](https://github.com/zeta-chain/node/pull/1861) - fix `ObserverSlashAmount` invalid read
* [1880](https://github.com/zeta-chain/node/issues/1880) - lower the gas price multiplier for EVM chains.
* [1883](https://github.com/zeta-chain/node/issues/1883) - zetaclient should check `IsSupported` flag to pause/unpause a specific chain
* [1633](https://github.com/zeta-chain/node/issues/1633) - zetaclient should be able to pick up new connector and erc20Custody addresses
* [1944](https://github.com/zeta-chain/node/pull/1944) - fix evm signer unit tests
* [1888](https://github.com/zeta-chain/node/issues/1888) - zetaclient should stop inbound/outbound txs according to cross-chain flags
* [1970](https://github.com/zeta-chain/node/issues/1970) - remove the timeout in the evm outtx tracker processing thread
* [1484](https://github.com/zeta-chain/node/issues/1484) - replaced hard-coded `MaxLookaheadNonce` with a default lookback factor

### Chores

* [1814](https://github.com/zeta-chain/node/pull/1814) - fix code coverage ignore for protobuf generated files

### CI

* [1958](https://github.com/zeta-chain/node/pull/1958) - Fix e2e advanced test debug checkbox.
* [1945](https://github.com/zeta-chain/node/pull/1945) - update advanced testing pipeline to not execute tests that weren't selected so they show skipped instead of skipping steps.
* [1940](https://github.com/zeta-chain/node/pull/1940) - adjust release pipeline to be created as pre-release instead of latest
* [1867](https://github.com/zeta-chain/node/pull/1867) - default restore_type for full node docker-compose to snapshot instead of statesync for reliability.
* [1891](https://github.com/zeta-chain/node/pull/1891) - fix typo that was introduced to docker-compose and a typo in start.sh for the docker start script for full nodes.
* [1894](https://github.com/zeta-chain/node/pull/1894) - added download binaries and configs to the start sequence so it will download binaries that don't exist
* [1953](https://github.com/zeta-chain/node/pull/1953) - run E2E tests for all PRs

## Version: v15.0.0

### Features
* [1912](https://github.com/zeta-chain/node/pull/1912) - add reset chain nonces msg

## Version: v14.0.1

- [1817](https://github.com/zeta-chain/node/pull/1817) - Add migration script to fix pending and chain nonces on testnet

## Version: v13.0.0

### Breaking Changes

* `zetaclientd start`: now requires 2 inputs from stdin: hotkey password and tss keyshare password
  Starting zetaclient now requires two passwords to be input; one for the hotkey and another for the tss key-share.

### Features

* [1698](https://github.com/zeta-chain/node/issues/1698) - bitcoin dynamic depositor fee
* [1811](https://github.com/zeta-chain/node/pull/1811) - add a message to withdraw emission rewards

### Docs

* [1731](https://github.com/zeta-chain/node/pull/1731) added doc for hotkey and tss key-share password prompts.

### Features

*[1728] (https://github.com/zeta-chain/node/pull/1728) - allow aborted transactions to be refunded by minting tokens to zEvm.

### Refactor

* [1766](https://github.com/zeta-chain/node/pull/1766) - Refactors the `PostTxProcessing` EVM hook functionality to deal with invalid withdraw events
* [1630](https://github.com/zeta-chain/node/pull/1630) - added password prompts for hotkey and tss keyshare in zetaclient
* [1760](https://github.com/zeta-chain/node/pull/1760) - Make staking keeper private in crosschain module
* [1809](https://github.com/zeta-chain/node/pull/1809) - Refactored tryprocessout function in evm signer

### Fixes

* [1678](https://github.com/zeta-chain/node/issues/1678) - clean cached stale block to fix evm outtx hash mismatch
* [1690](https://github.com/zeta-chain/node/issues/1690) - double watched gas prices and fix btc scheduler
* [1687](https://github.com/zeta-chain/node/pull/1687) - only use EVM supported chains for gas stability pool
* [1692](https://github.com/zeta-chain/node/pull/1692) - fix get params query for emissions module
* [1706](https://github.com/zeta-chain/node/pull/1706) - fix CLI crosschain show-out-tx-tracker
* [1707](https://github.com/zeta-chain/node/issues/1707) - fix bitcoin fee rate estimation
* [1712](https://github.com/zeta-chain/node/issues/1712) - increase EVM outtx inclusion timeout to 20 minutes
* [1733](https://github.com/zeta-chain/node/pull/1733) - remove the unnecessary 2x multiplier in the convertGasToZeta RPC
* [1721](https://github.com/zeta-chain/node/issues/1721) - zetaclient should provide bitcoin_chain_id when querying TSS address
* [1744](https://github.com/zeta-chain/node/pull/1744) - added cmd to encrypt tss keyshare file, allowing empty tss password for backward compatibility.

### Tests

* [1584](https://github.com/zeta-chain/node/pull/1584) - allow to run E2E tests on any networks
* [1746](https://github.com/zeta-chain/node/pull/1746) - rename smoke tests to e2e tests
* [1753](https://github.com/zeta-chain/node/pull/1753) - fix gosec errors on usage of rand package
* [1762](https://github.com/zeta-chain/node/pull/1762) - improve coverage for fungibile module
* [1782](https://github.com/zeta-chain/node/pull/1782) - improve coverage for fungibile module system contract

### CI

* Adjusted the release pipeline to be a manually executed pipeline with an approver step. The pipeline now executes all the required tests run before the approval step unless skipped. 
* Added pipeline to build and push docker images into dockerhub on release for ubuntu and macos.
* Adjusted the pipeline for building and pushing docker images for MacOS to install and run docker.
* Added docker-compose and make commands for launching full nodes. `make mainnet-zetarpc-node`  `make mainnet-bitcoind-node`
* Made adjustments to the docker-compose for launching mainnet full nodes to include examples of using the docker images build from the docker image build pipeline.
* [1736](https://github.com/zeta-chain/node/pull/1736) - chore: add Ethermint endpoints to OpenAPI
* Re-wrote Dockerfile for building Zetacored docker images. 
* Adjusted the docker-compose files for Zetacored nodes to utilize the new docker image.
* Added scripts for the new docker image that facilitate the start up automation.
* Adjusted the docker pipeline slightly to pull the version on PR from the app.go file.
* [1781](https://github.com/zeta-chain/node/pull/1781) - add codecov coverage report in CI
* fixed the download binary script to use relative pathing from binary_list file.

### Features

* [1425](https://github.com/zeta-chain/node/pull/1425) add `whitelist-erc20` command


### Chores

* [1729](https://github.com/zeta-chain/node/pull/1729) - add issue templates
* [1754](https://github.com/zeta-chain/node/pull/1754) - cleanup expected keepers

## Version: v12.2.4

### Fixes

* [1638](https://github.com/zeta-chain/node/issues/1638) - additional check to make sure external chain height always increases
* [1672](https://github.com/zeta-chain/node/pull/1672) - paying 50% more than base gas price to buffer EIP1559 gas price increase
* [1642](https://github.com/zeta-chain/node/pull/1642) - Change WhitelistERC20 authorization from group1 to group2
* [1610](https://github.com/zeta-chain/node/issues/1610) - add pending outtx hash to tracker after monitoring for 10 minutes
* [1656](https://github.com/zeta-chain/node/issues/1656) - schedule bitcoin keysign with intervals to avoid keysign failures
* [1662](https://github.com/zeta-chain/node/issues/1662) - skip Goerli BlobTxType transactions introduced in Dencun upgrade
* [1663](https://github.com/zeta-chain/node/issues/1663) - skip Mumbai empty block if ethclient sanity check fails
* [1661](https://github.com/zeta-chain/node/issues/1661) - use estimated SegWit tx size for Bitcoin gas fee calculation
* [1667](https://github.com/zeta-chain/node/issues/1667) - estimate SegWit tx size in uinit of vByte
* [1675](https://github.com/zeta-chain/node/issues/1675) - use chain param ConfirmationCount for bitcoin confirmation

## Chores

* [1694](https://github.com/zeta-chain/node/pull/1694) - remove standalone network, use require testing package for the entire node folder

## Version: v12.1.0

### Tests

* [1577](https://github.com/zeta-chain/node/pull/1577) - add chain header tests in E2E tests and fix admin tests

### Features
* [1658](https://github.com/zeta-chain/node/pull/1658) - modify emission distribution to use fixed block rewards

### Fixes

* [1535](https://github.com/zeta-chain/node/issues/1535) - Avoid voting on wrong ballots due to false blockNumber in EVM tx receipt
* [1588](https://github.com/zeta-chain/node/pull/1588) - fix chain params comparison logic
* [1650](https://github.com/zeta-chain/node/pull/1605) - exempt (discounted) *system txs* from min gas price check and gas fee deduction
* [1632](https://github.com/zeta-chain/node/pull/1632) - set keygen to `KeygenStatus_KeyGenSuccess` if its in `KeygenStatus_PendingKeygen`.
* [1576](https://github.com/zeta-chain/node/pull/1576) - Fix zetaclient crash due to out of bound integer conversion and log prints.
* [1575](https://github.com/zeta-chain/node/issues/1575) - Skip unsupported chain parameters by IsSupported flag

### CI

* [1580](https://github.com/zeta-chain/node/pull/1580) - Fix release pipelines cleanup step.

### Chores

* [1585](https://github.com/zeta-chain/node/pull/1585) - Updated release instructions
* [1615](https://github.com/zeta-chain/node/pull/1615) - Add upgrade handler for version v12.1.0


### Features

* [1591](https://github.com/zeta-chain/node/pull/1591) - support lower gas limit for voting on inbound and outbound transactions
* [1592](https://github.com/zeta-chain/node/issues/1592) - check inbound tracker tx hash against Tss address and some refactor on inTx observation

### Refactoring

* [1628](https://github.com/zeta-chain/node/pull/1628) optimize return and simplify code
* [1640](https://github.com/zeta-chain/node/pull/1640) reorganize zetaclient into subpackages

### Refactoring
* [1619](https://github.com/zeta-chain/node/pull/1619) - Add evm fee calculation to tss migration of evm chains

## Version: v12.0.0

### Breaking Changes

TSS and chain validation related queries have been moved from `crosschain` module to `observer` module:
* `PendingNonces` :Changed from `/zeta-chain/crosschain/pendingNonces/{chain_id}/{address}` to `/zeta-chain/observer/pendingNonces/{chain_id}/{address}` . It returns all the pending nonces for a chain id and address. This returns the current pending nonces for the chain.
* `ChainNonces` : Changed from `/zeta-chain/crosschain/chainNonces/{chain_id}` to`/zeta-chain/observer/chainNonces/{chain_id}` . It returns all the chain nonces for a chain id. This returns the current nonce of the TSS address for the chain.
* `ChainNoncesAll` :Changed from `/zeta-chain/crosschain/chainNonces` to `/zeta-chain/observer/chainNonces` . It returns all the chain nonces for all chains. This returns the current nonce of the TSS address for all chains.

All chains now have the same observer set:
* `ObserversByChain`: `/zeta-chain/observer/observers_by_chain/{observation_chain}` has been removed and replaced with `/zeta-chain/observer/observer_set`. All chains have the same observer set.
* `AllObserverMappers`: `/zeta-chain/observer/all_observer_mappers` has been removed. `/zeta-chain/observer/observer_set` should be used to get observers.

Observer params and core params have been merged into chain params:
* `Params`: `/zeta-chain/observer/params` no longer returns observer params. Observer params data have been moved to chain params described below.
* `GetCoreParams`: Renamed into `GetChainParams`. `/zeta-chain/observer/get_core_params` moved to `/zeta-chain/observer/get_chain_params`.
* `GetCoreParamsByChain`: Renamed into `GetChainParamsForChain`. `/zeta-chain/observer/get_core_params_by_chain` moved to `/zeta-chain/observer/get_chain_params_by_chain`.

Getting the correct TSS address for Bitcoin now requires proviidng the Bitcoin chain id:
* `GetTssAddress` : Changed from `/zeta-chain/observer/get_tss_address/` to `/zeta-chain/observer/getTssAddress/{bitcoin_chain_id}` . Optional bitcoin chain id can now be passed as a parameter to fetch the correct tss for required BTC chain. This parameter only affects the BTC tss address in the response.

### Features
* [1498](https://github.com/zeta-chain/node/pull/1498) - Add monitoring(grafana, prometheus, ethbalance) for localnet testing
* [1395](https://github.com/zeta-chain/node/pull/1395) - Add state variable to track aborted zeta amount
* [1410](https://github.com/zeta-chain/node/pull/1410) - `snapshots` commands
* enable zetaclients to use dynamic gas price on zetachain - enables >0 min_gas_price in feemarket module
* add static chain data for Sepolia testnet
* added metrics to track the burn rate of the hotkey in the telemetry server as well as prometheus

### Fixes

* [1554](https://github.com/zeta-chain/node/pull/1554) - Screen out unconfirmed UTXOs that are not created by TSS itself
* [1560](https://github.com/zeta-chain/node/issues/1560) - Zetaclient post evm-chain outtx hashes only when receipt is available
* [1516](https://github.com/zeta-chain/node/issues/1516) - Unprivileged outtx tracker removal
* [1537](https://github.com/zeta-chain/node/issues/1537) - Sanity check events of ZetaSent/ZetaReceived/ZetaRevertedWithdrawn/Deposited
* [1530](https://github.com/zeta-chain/node/pull/1530) - Outbound tx confirmation/inclusion enhancement
* [1496](https://github.com/zeta-chain/node/issues/1496) - post block header for enabled EVM chains only
* [1518](https://github.com/zeta-chain/node/pull/1518) - Avoid duplicate keysign if an outTx is already pending
* fix Code4rena issue - zetaclients potentially miss inTx when PostSend (or other RPC) fails
* fix go-staticcheck warnings for zetaclient
* fix Athens-3 issue - incorrect pending-tx inclusion and incorrect confirmation count
* masked zetaclient config at startup
* set limit for queried pending cctxs
* add check to verify new tss has been produced when triggering tss funds migration
* fix Athens-3 log print issue - avoid posting uncessary outtx confirmation
* fix docker build issues with version: golang:1.20-alpine3.18
* [1525](https://github.com/zeta-chain/node/pull/1525) - relax EVM chain block header length check 1024->4096
* [1522](https://github.com/zeta-chain/node/pull/1522/files) - block `distribution` module account from receiving zeta
* [1528](https://github.com/zeta-chain/node/pull/1528) - fix panic caused on decoding malformed BTC addresses
* [1536](https://github.com/zeta-chain/node/pull/1536) - add index to check previously finalized inbounds
* [1556](https://github.com/zeta-chain/node/pull/1556) - add emptiness check for topic array in event parsing
* [1546](https://github.com/zeta-chain/node/pull/1546) - fix reset of pending nonces on genesis import
* [1555](https://github.com/zeta-chain/node/pull/1555) - Reduce websocket message limit to 10MB
* [1567](https://github.com/zeta-chain/node/pull/1567) - add bitcoin chain id to fetch the tss address rpc endpoint
* [1501](https://github.com/zeta-chain/node/pull/1501) - fix stress test - use new refactored config file and smoketest runner
* [1589](https://github.com/zeta-chain/node/pull/1589) - add bitcoin chain id to `get tss address` and `get tss address historical` cli query

### Refactoring

* [1552](https://github.com/zeta-chain/node/pull/1552) - requires group2 to enable header verification
* [1211](https://github.com/zeta-chain/node/issues/1211) - use `grpc` and `msg` for query and message files
* refactor cctx scheduler - decouple evm cctx scheduler from btc cctx scheduler
* move tss state from crosschain to observer
* move pending nonces, chain nonces and nonce to cctx to observer
* move tss related cli from crosschain to observer
* reorganize smoke tests structure
* Add pagination to queries which iterate over large data sets InTxTrackerAll ,PendingNoncesAll ,AllBlameRecord ,TssHistory
* GetTssAddress now returns only the current tss address for ETH and BTC
* Add a new query GetTssAddressesByFinalizedBlockHeight to get any other tss addresses for a finalized block height
* Move observer params into core params
* Remove chain id from the index for observer mapper and rename it to observer set.
* Add logger to smoke tests
* [1521](https://github.com/zeta-chain/node/pull/1521) - replace go-tss lib version with one that reverts back to thorchain tss-lib
* [1558](https://github.com/zeta-chain/node/pull/1558) - change log level for gas stability pool iteration error
* Update --ledger flag hint

### Chores
* [1446](https://github.com/zeta-chain/node/pull/1446) - renamed file `zetaclientd/aux.go` to `zetaclientd/utils.go` to avoid complaints from go package resolver. 
* [1499](https://github.com/zeta-chain/node/pull/1499) - Add scripts to localnet to help test gov proposals
* [1442](https://github.com/zeta-chain/node/pull/1442) - remove build types in `.goreleaser.yaml`
* [1504](https://github.com/zeta-chain/node/pull/1504) - remove `-race` in the `make install` commmand
*  [1564](https://github.com/zeta-chain/node/pull/1564) - bump ti-actions/changed-files

### Tests

* [1538](https://github.com/zeta-chain/node/pull/1538) - improve stateful e2e testing

### CI
* Removed private runners and unused GitHub Action

## Version: v11.0.0

### Features

* [1387](https://github.com/zeta-chain/node/pull/1387) - Add HSM capability for zetaclient hot key
* add a new thread to zetaclient which checks zeta supply in all connected chains in every block
* add a new tx to update an observer, this can be either be run a tombstoned observer/validator or via admin_policy_group_2.

### Fixes

* Added check for redeployment of gas and asset token contracts
* [1372](https://github.com/zeta-chain/node/pull/1372) - Include Event Index as part for inbound tx digest
* [1367](https://github.com/zeta-chain/node/pull/1367) - fix minRelayTxFee issue and check misuse of bitcoin mainnet/testnet addresses
* [1358](https://github.com/zeta-chain/node/pull/1358) - add a new thread to zetaclient which checks zeta supply in all connected chains in every block
* prevent deposits for paused zrc20
* [1406](https://github.com/zeta-chain/node/pull/1406) - improve log prints and speed up evm outtx inclusion
* fix Athens-3 issue - include bitcoin outtx regardless of the cctx status

### Refactoring

* [1391](https://github.com/zeta-chain/node/pull/1391) - consolidate node builds
* update `MsgUpdateContractBytecode` to use code hash instead of contract address

### Chores

### Tests
- Add unit tests for adding votes to a ballot 

### CI

## Version: v10.1.2

### Features
* [1137](https://github.com/zeta-chain/node/pull/1137) - external stress testing
* [1205](https://github.com/zeta-chain/node/pull/1205) - allow setting liquidity cap for ZRC20
* [1260](https://github.com/zeta-chain/node/pull/1260) - add ability to update gas limit
* [1263](https://github.com/zeta-chain/node/pull/1263) - Bitcoin block header and merkle proof
* [1247](https://github.com/zeta-chain/node/pull/1247) - add query command to get all gas stability pool balances
* [1143](https://github.com/zeta-chain/node/pull/1143) - tss funds migration capability
* [1358](https://github.com/zeta-chain/node/pull/1358) - zetaclient thread for zeta supply checks
* [1384](https://github.com/zeta-chain/node/pull/1384) - tx to update an observer
### Fixes

* [1195](https://github.com/zeta-chain/node/pull/1195) - added upgrade name, and allow download. allows to test release
* [1153](https://github.com/zeta-chain/node/pull/1153) - address `cosmos-gosec` lint issues
* [1128](https://github.com/zeta-chain/node/pull/1228) - adding namespaces back in rpc
* [1245](https://github.com/zeta-chain/node/pull/1245) - set unique index for generate cctx
* [1250](https://github.com/zeta-chain/node/pull/1250) - remove error return in `IsAuthorized`
* [1261](https://github.com/zeta-chain/node/pull/1261) - Ethereum comparaison checksum/non-checksum format
* [1264](https://github.com/zeta-chain/node/pull/1264) - Blame index update
* [1243](https://github.com/zeta-chain/node/pull/1243) - feed sataoshi/B to zetacore and check actual outTx size
* [1235](https://github.com/zeta-chain/node/pull/1235) - cherry pick all hotfix from v10.0.x (zero-amount, precision, etc.)
* [1257](https://github.com/zeta-chain/node/pull/1257) - register emissions grpc server
* [1277](https://github.com/zeta-chain/node/pull/1277) - read gas limit from smart contract
* [1252](https://github.com/zeta-chain/node/pull/1252) - add CLI command to query system contract
* [1285](https://github.com/zeta-chain/node/pull/1285) - add notice when using `--ledger` with Ethereum HD path
* [1283](https://github.com/zeta-chain/node/pull/1283) - query outtx tracker by chain using prefixed store
* [1280](https://github.com/zeta-chain/node/pull/1280) - minor fixes to stateful upgrade
* [1304](https://github.com/zeta-chain/node/pull/1304) - remove check `gasObtained == outTxGasFee`
* [1308](https://github.com/zeta-chain/node/pull/1308) - begin blocker for mock mainnet

### Refactoring

* [1226](https://github.com/zeta-chain/node/pull/1226) - call `onCrossChainCall` when depositing to a contract
* [1238](https://github.com/zeta-chain/node/pull/1238) - change default mempool version in config 
* [1279](https://github.com/zeta-chain/node/pull/1279) - remove duplicate funtion name IsEthereum
* [1289](https://github.com/zeta-chain/node/pull/1289) - skip gas stability pool funding when gasLimit is equal gasUsed

### Chores

* [1193](https://github.com/zeta-chain/node/pull/1193) - switch back to `cosmos/cosmos-sdk`
* [1222](https://github.com/zeta-chain/node/pull/1222) - changed maxNestedMsgs
* [1265](https://github.com/zeta-chain/node/pull/1265) - sync from mockmain
* [1307](https://github.com/zeta-chain/node/pull/1307) - increment handler version

### Tests

* [1135](https://github.com/zeta-chain/node/pull/1135) - Stateful upgrade for smoke tests

### CI

* [1218](https://github.com/zeta-chain/node/pull/1218) - cross-compile release binaries and simplify PR testings
* [1302](https://github.com/zeta-chain/node/pull/1302) - add mainnet builds to goreleaser<|MERGE_RESOLUTION|>--- conflicted
+++ resolved
@@ -6,16 +6,11 @@
 * Observer param `ballot_maturity_blocks` is part of `emissions` module now. Observer `params` are deprecated and removed from `observer` module.
 
 ### Features
-<<<<<<< HEAD
-* [2039](https://github.com/zeta-chain/node/pull/2039) - cosmos v0.47 upgrade
-
-### Refactor
-* [2014](https://github.com/zeta-chain/node/pull/2014) - remove params module
-* [2094](https://github.com/zeta-chain/node/pull/2094) - upgrade go-tss to use cosmos v0.47
-=======
 * [2032](https://github.com/zeta-chain/node/pull/2032) - improve some general structure of the ZetaClient codebase
 * [2100](https://github.com/zeta-chain/node/pull/2100) - cosmos v0.47 upgrade
->>>>>>> 46623844
+
+### Refactor
+* [2094](https://github.com/zeta-chain/node/pull/2094) - upgrade go-tss to use cosmos v0.47
 
 ## Unreleased
 ### Breaking Changes
