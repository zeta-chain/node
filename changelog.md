--- conflicted
+++ resolved
@@ -12,6 +12,10 @@
 
 * [1535](https://github.com/zeta-chain/node/issues/1535) - Avoid voting on wrong ballots due to false blockNumber in EVM tx receipt
 * [1588](https://github.com/zeta-chain/node/pull/1588) - fix chain params comparison logic
+
+### CI
+
+* [1580](https://github.com/zeta-chain/node/pull/1580) - Fix release pipelines cleanup step.
 
 ### Chores
 
@@ -49,13 +53,9 @@
 * added metrics to track the burn rate of the hotkey in the telemetry server as well as prometheus
 
 ### Fixes
-<<<<<<< HEAD
-* Fix release pipelines cleanup step.
-=======
 
 * [1576](https://github.com/zeta-chain/node/pull/1576) - Fix zetaclient crash due to out of bound integer conversion and log prints.
 * [1575](https://github.com/zeta-chain/node/issues/1575) - Skip unsupported chain parameters by IsSupported flag
->>>>>>> da6f9e38
 * [1554](https://github.com/zeta-chain/node/pull/1554) - Screen out unconfirmed UTXOs that are not created by TSS itself
 * [1560](https://github.com/zeta-chain/node/issues/1560) - Zetaclient post evm-chain outtx hashes only when receipt is available
 * [1516](https://github.com/zeta-chain/node/issues/1516) - Unprivileged outtx tracker removal
