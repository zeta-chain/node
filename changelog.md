--- conflicted
+++ resolved
@@ -3,14 +3,11 @@
 ## Unreleased
 
 ### Features
-<<<<<<< HEAD
+
+* [2578](https://github.com/zeta-chain/node/pull/2578) - Add Gateway address in protocol contract list
 * [2538](https://github.com/zeta-chain/node/pull/2538) - add background worker routines to shutdown zetaclientd when needed for tss migration
-=======
-
-* [2578](https://github.com/zeta-chain/node/pull/2578) - Add Gateway address in protocol contract list
 
 ## v19.0.0
->>>>>>> b4251e17
 
 ### Breaking Changes
 
