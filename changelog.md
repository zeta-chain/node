--- conflicted
+++ resolved
@@ -1,20 +1,18 @@
 # CHANGELOG
 
-<<<<<<< HEAD
+## Unreleased
+
+### CI
+
+* [2070](https://github.com/zeta-chain/node/pull/2070) - Added commands to build binaries from the working branch as a live full node rpc to test non-governance changes.
+
+### Refactor
+
+* [2032](https://github.com/zeta-chain/node/pull/2032) - improve some general structure of the ZetaClient codebase
+
+
 ## v16.0.0
 
-=======
-## Unreleased
-
-### CI
-* [2070](https://github.com/zeta-chain/node/pull/2070) - Added commands to build binaries from the working branch as a live full node rpc to test non-governance changes.
-
-### Refactor
-
-* [2032](https://github.com/zeta-chain/node/pull/2032) - improve some general structure of the ZetaClient codebase
-
-## Unreleased
->>>>>>> c83f94a6
 ### Breaking Changes
 
 * Admin policies have been moved from `observer` to a new module `authority`.
@@ -58,11 +56,8 @@
 * [1989](https://github.com/zeta-chain/node/pull/1989) - simplify `IsSendOutTxProcessed` method and add unit tests
 * [2013](https://github.com/zeta-chain/node/pull/2013) - rename `GasPriceVoter` message to `VoteGasPrice`
 * [2059](https://github.com/zeta-chain/node/pull/2059) - Remove unused params from all functions in zetanode
-<<<<<<< HEAD
 * [2076](https://github.com/zeta-chain/node/pull/2076) - automatically deposit native zeta to an address if it doesn't exist on ZEVM.
-=======
 * [2071](https://github.com/zeta-chain/node/pull/2071) - Modify chains struct to add all chain related information
->>>>>>> c83f94a6
 
 ### Features
 
@@ -101,11 +96,8 @@
 * [1985](https://github.com/zeta-chain/node/pull/1985) - improve fungible module coverage
 * [1992](https://github.com/zeta-chain/node/pull/1992) - remove setupKeeper from crosschain module
 * [2008](https://github.com/zeta-chain/node/pull/2008) - add test for connector bytecode update
-<<<<<<< HEAD
 * [2060](https://github.com/zeta-chain/node/pull/2060) - add unit test for rate limiter query
-=======
 * [2047](https://github.com/zeta-chain/node/pull/2047) - fix liquidity cap advanced test
->>>>>>> c83f94a6
 
 ### Fixes
 
