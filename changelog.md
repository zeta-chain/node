# CHANGELOG

## Unreleased
### Breaking Changes

* Admin policies have been moved from `observer` to a new module `authority`.
  * Updating admin policies now requires to send a governance proposal executing the `UpdatePolicies` message in the `authority` module.
  * The `Policies` query of the `authority` module must be used to get the current admin policies.
  * `PolicyType_group1` has been renamed into `PolicyType_groupEmergency` and `PolicyType_group2` has been renamed into `PolicyType_groupAdmin`.

### Refactor

* [1511](https://github.com/zeta-chain/node/pull/1511) - move ballot voting logic from `crosschain` to `observer`
* [1783](https://github.com/zeta-chain/node/pull/1783) - refactor zetaclient metrics naming and structure
* [1774](https://github.com/zeta-chain/node/pull/1774) - split params and config in zetaclient
* [1831](https://github.com/zeta-chain/node/pull/1831) - removing unnecessary pointers in context structure
* [1864](https://github.com/zeta-chain/node/pull/1864) - prevent panic in param management
* [1848](https://github.com/zeta-chain/node/issues/1848) - create a method to observe deposits to tss address in one evm block
* [1885](https://github.com/zeta-chain/node/pull/1885) - change important metrics on port 8123 to be prometheus compatible
* [1863](https://github.com/zeta-chain/node/pull/1863) - remove duplicate ValidateChainParams function
* [1914](https://github.com/zeta-chain/node/pull/1914) - move crosschain flags to core context in zetaclient
* [1948](https://github.com/zeta-chain/node/pull/1948) - remove deprecated GetTSSAddress query in crosschain module
* [1936](https://github.com/zeta-chain/node/pull/1936) - refactor common package into subpackages and rename to pkg
<<<<<<< HEAD
* [1966](https://github.com/zeta-chain/node/pull/1966) - move TSS vote message from crosschain to observer
=======
* [1853](https://github.com/zeta-chain/node/pull/1853) - refactor vote inbound tx and vote outbound tx

>>>>>>> 62999f66

### Features

* [1789](https://github.com/zeta-chain/node/issues/1789) - block cross-chain transactions that involve restricted addresses
* [1755](https://github.com/zeta-chain/node/issues/1755) - use evm JSON RPC for inbound tx (including blob tx) observation.
* [1815](https://github.com/zeta-chain/node/pull/1815) - add authority module for authorized actions
* [1884](https://github.com/zeta-chain/node/pull/1884) - added zetatool cmd, added subcommand to filter deposits
* [1935](https://github.com/zeta-chain/node/pull/1935) - add an operational authority group
* [1954](https://github.com/zeta-chain/node/pull/1954) - add metric for concurrent keysigns

### Tests

* [1767](https://github.com/zeta-chain/node/pull/1767) - add unit tests for emissions module begin blocker
* [1816](https://github.com/zeta-chain/node/pull/1816) - add args to e2e tests
* [1791](https://github.com/zeta-chain/node/pull/1791) - add e2e tests for feature of restricted address
* [1787](https://github.com/zeta-chain/node/pull/1787) - add unit tests for cross-chain evm hooks and e2e test failed withdraw to BTC legacy address
* [1840](https://github.com/zeta-chain/node/pull/1840) - fix code coverage test failures ignored in CI
* [1870](https://github.com/zeta-chain/node/pull/1870) - enable emissions pool in local e2e testing
* [1868](https://github.com/zeta-chain/node/pull/1868) - run e2e btc tests locally
* [1851](https://github.com/zeta-chain/node/pull/1851) - rename usdt to erc20 in e2e tests
* [1872](https://github.com/zeta-chain/node/pull/1872) - remove usage of RPC in unit test
* [1805](https://github.com/zeta-chain/node/pull/1805) - add admin and performance test and fix upgrade test
* [1879](https://github.com/zeta-chain/node/pull/1879) - full coverage for messages in types packages
* [1899](https://github.com/zeta-chain/node/pull/1899) - add empty test files so packages are included in coverage
* [1903](https://github.com/zeta-chain/node/pull/1903) - common package tests
* [1955](https://github.com/zeta-chain/node/pull/1955) - improve emissions module coverage

### Fixes

* [1861](https://github.com/zeta-chain/node/pull/1861) - fix `ObserverSlashAmount` invalid read
* [1880](https://github.com/zeta-chain/node/issues/1880) - lower the gas price multiplier for EVM chains.
* [1633](https://github.com/zeta-chain/node/issues/1633) - zetaclient should be able to pick up new connector and erc20Custody addresses
* [1944](https://github.com/zeta-chain/node/pull/1944) - fix evm signer unit tests

### Chores

* [1814](https://github.com/zeta-chain/node/pull/1814) - fix code coverage ignore for protobuf generated files

### CI

* [1958](https://github.com/zeta-chain/node/pull/1958) - Fix e2e advanced test debug checkbox.
* [1945](https://github.com/zeta-chain/node/pull/1945) - update advanced testing pipeline to not execute tests that weren't selected so they show skipped instead of skipping steps.
* [1940](https://github.com/zeta-chain/node/pull/1940) - adjust release pipeline to be created as pre-release instead of latest
* [1867](https://github.com/zeta-chain/node/pull/1867) - default restore_type for full node docker-compose to snapshot instead of statesync for reliability.
* [1891](https://github.com/zeta-chain/node/pull/1891) - fix typo that was introduced to docker-compose and a typo in start.sh for the docker start script for full nodes.
* [1894](https://github.com/zeta-chain/node/pull/1894) - added download binaries and configs to the start sequence so it will download binaries that don't exist
* [1953](https://github.com/zeta-chain/node/pull/1953) - run E2E tests for all PRs

## Version: v15.0.0

### Features

*[1912](https://github.com/zeta-chain/node/pull/1912) - add reset chain nonces msg

## Version: v14.0.1

- [1817](https://github.com/zeta-chain/node/pull/1817) - Add migration script to fix pending and chain nonces on testnet

## Version: v13.0.0

### Breaking Changes

* `zetaclientd start`: now requires 2 inputs from stdin: hotkey password and tss keyshare password
  Starting zetaclient now requires two passwords to be input; one for the hotkey and another for the tss key-share.

### Features

* [1698](https://github.com/zeta-chain/node/issues/1698) - bitcoin dynamic depositor fee
* [1811](https://github.com/zeta-chain/node/pull/1811) - add a message to withdraw emission rewards

### Docs

* [1731](https://github.com/zeta-chain/node/pull/1731) added doc for hotkey and tss key-share password prompts.

### Features

*[1728] (https://github.com/zeta-chain/node/pull/1728) - allow aborted transactions to be refunded by minting tokens to zEvm.

### Refactor

* [1766](https://github.com/zeta-chain/node/pull/1766) - Refactors the `PostTxProcessing` EVM hook functionality to deal with invalid withdraw events
* [1630](https://github.com/zeta-chain/node/pull/1630) - added password prompts for hotkey and tss keyshare in zetaclient
* [1760](https://github.com/zeta-chain/node/pull/1760) - Make staking keeper private in crosschain module
* [1809](https://github.com/zeta-chain/node/pull/1809) - Refactored tryprocessout function in evm signer

### Fixes

* [1678](https://github.com/zeta-chain/node/issues/1678) - clean cached stale block to fix evm outtx hash mismatch
* [1690](https://github.com/zeta-chain/node/issues/1690) - double watched gas prices and fix btc scheduler
* [1687](https://github.com/zeta-chain/node/pull/1687) - only use EVM supported chains for gas stability pool
* [1692](https://github.com/zeta-chain/node/pull/1692) - fix get params query for emissions module
* [1706](https://github.com/zeta-chain/node/pull/1706) - fix CLI crosschain show-out-tx-tracker
* [1707](https://github.com/zeta-chain/node/issues/1707) - fix bitcoin fee rate estimation
* [1712](https://github.com/zeta-chain/node/issues/1712) - increase EVM outtx inclusion timeout to 20 minutes
* [1733](https://github.com/zeta-chain/node/pull/1733) - remove the unnecessary 2x multiplier in the convertGasToZeta RPC
* [1721](https://github.com/zeta-chain/node/issues/1721) - zetaclient should provide bitcoin_chain_id when querying TSS address
* [1744](https://github.com/zeta-chain/node/pull/1744) - added cmd to encrypt tss keyshare file, allowing empty tss password for backward compatibility.

### Tests

* [1584](https://github.com/zeta-chain/node/pull/1584) - allow to run E2E tests on any networks
* [1746](https://github.com/zeta-chain/node/pull/1746) - rename smoke tests to e2e tests
* [1753](https://github.com/zeta-chain/node/pull/1753) - fix gosec errors on usage of rand package
* [1762](https://github.com/zeta-chain/node/pull/1762) - improve coverage for fungibile module
* [1782](https://github.com/zeta-chain/node/pull/1782) - improve coverage for fungibile module system contract

### CI

* Adjusted the release pipeline to be a manually executed pipeline with an approver step. The pipeline now executes all the required tests run before the approval step unless skipped. 
* Added pipeline to build and push docker images into dockerhub on release for ubuntu and macos.
* Adjusted the pipeline for building and pushing docker images for MacOS to install and run docker.
* Added docker-compose and make commands for launching full nodes. `make mainnet-zetarpc-node`  `make mainnet-bitcoind-node`
* Made adjustments to the docker-compose for launching mainnet full nodes to include examples of using the docker images build from the docker image build pipeline.
* [1736](https://github.com/zeta-chain/node/pull/1736) - chore: add Ethermint endpoints to OpenAPI
* Re-wrote Dockerfile for building Zetacored docker images. 
* Adjusted the docker-compose files for Zetacored nodes to utilize the new docker image.
* Added scripts for the new docker image that facilitate the start up automation.
* Adjusted the docker pipeline slightly to pull the version on PR from the app.go file.
* [1781](https://github.com/zeta-chain/node/pull/1781) - add codecov coverage report in CI
* fixed the download binary script to use relative pathing from binary_list file.

### Features

* [1425](https://github.com/zeta-chain/node/pull/1425) add `whitelist-erc20` command


### Chores

* [1729](https://github.com/zeta-chain/node/pull/1729) - add issue templates
* [1754](https://github.com/zeta-chain/node/pull/1754) - cleanup expected keepers

## Version: v12.2.4

### Fixes

* [1638](https://github.com/zeta-chain/node/issues/1638) - additional check to make sure external chain height always increases
* [1672](https://github.com/zeta-chain/node/pull/1672) - paying 50% more than base gas price to buffer EIP1559 gas price increase
* [1642](https://github.com/zeta-chain/node/pull/1642) - Change WhitelistERC20 authorization from group1 to group2
* [1610](https://github.com/zeta-chain/node/issues/1610) - add pending outtx hash to tracker after monitoring for 10 minutes
* [1656](https://github.com/zeta-chain/node/issues/1656) - schedule bitcoin keysign with intervals to avoid keysign failures
* [1662](https://github.com/zeta-chain/node/issues/1662) - skip Goerli BlobTxType transactions introduced in Dencun upgrade
* [1663](https://github.com/zeta-chain/node/issues/1663) - skip Mumbai empty block if ethclient sanity check fails
* [1661](https://github.com/zeta-chain/node/issues/1661) - use estimated SegWit tx size for Bitcoin gas fee calculation
* [1667](https://github.com/zeta-chain/node/issues/1667) - estimate SegWit tx size in uinit of vByte
* [1675](https://github.com/zeta-chain/node/issues/1675) - use chain param ConfirmationCount for bitcoin confirmation

## Chores
* [1694](https://github.com/zeta-chain/node/pull/1694) - remove standalone network, use require testing package for the entire node folder

## Version: v12.1.0

### Tests

* [1577](https://github.com/zeta-chain/node/pull/1577) - add chain header tests in E2E tests and fix admin tests

### Features
* [1658](https://github.com/zeta-chain/node/pull/1658) - modify emission distribution to use fixed block rewards

### Fixes
* [1535](https://github.com/zeta-chain/node/issues/1535) - Avoid voting on wrong ballots due to false blockNumber in EVM tx receipt
* [1588](https://github.com/zeta-chain/node/pull/1588) - fix chain params comparison logic
* [1650](https://github.com/zeta-chain/node/pull/1605) - exempt (discounted) *system txs* from min gas price check and gas fee deduction
* [1632](https://github.com/zeta-chain/node/pull/1632) - set keygen to `KeygenStatus_KeyGenSuccess` if its in `KeygenStatus_PendingKeygen`.
* [1576](https://github.com/zeta-chain/node/pull/1576) - Fix zetaclient crash due to out of bound integer conversion and log prints.
* [1575](https://github.com/zeta-chain/node/issues/1575) - Skip unsupported chain parameters by IsSupported flag

### CI

* [1580](https://github.com/zeta-chain/node/pull/1580) - Fix release pipelines cleanup step.

### Chores

* [1585](https://github.com/zeta-chain/node/pull/1585) - Updated release instructions
* [1615](https://github.com/zeta-chain/node/pull/1615) - Add upgrade handler for version v12.1.0


### Features

* [1591](https://github.com/zeta-chain/node/pull/1591) - support lower gas limit for voting on inbound and outbound transactions
* [1592](https://github.com/zeta-chain/node/issues/1592) - check inbound tracker tx hash against Tss address and some refactor on inTx observation

### Refactoring

* [1628](https://github.com/zeta-chain/node/pull/1628) optimize return and simplify code
* [1640](https://github.com/zeta-chain/node/pull/1640) reorganize zetaclient into subpackages

### Refactoring
* [1619](https://github.com/zeta-chain/node/pull/1619) - Add evm fee calculation to tss migration of evm chains

## Version: v12.0.0

### Breaking Changes

TSS and chain validation related queries have been moved from `crosschain` module to `observer` module:
* `PendingNonces` :Changed from `/zeta-chain/crosschain/pendingNonces/{chain_id}/{address}` to `/zeta-chain/observer/pendingNonces/{chain_id}/{address}` . It returns all the pending nonces for a chain id and address. This returns the current pending nonces for the chain.
* `ChainNonces` : Changed from `/zeta-chain/crosschain/chainNonces/{chain_id}` to`/zeta-chain/observer/chainNonces/{chain_id}` . It returns all the chain nonces for a chain id. This returns the current nonce of the TSS address for the chain.
* `ChainNoncesAll` :Changed from `/zeta-chain/crosschain/chainNonces` to `/zeta-chain/observer/chainNonces` . It returns all the chain nonces for all chains. This returns the current nonce of the TSS address for all chains.

All chains now have the same observer set:
* `ObserversByChain`: `/zeta-chain/observer/observers_by_chain/{observation_chain}` has been removed and replaced with `/zeta-chain/observer/observer_set`. All chains have the same observer set.
* `AllObserverMappers`: `/zeta-chain/observer/all_observer_mappers` has been removed. `/zeta-chain/observer/observer_set` should be used to get observers.

Observer params and core params have been merged into chain params:
* `Params`: `/zeta-chain/observer/params` no longer returns observer params. Observer params data have been moved to chain params described below.
* `GetCoreParams`: Renamed into `GetChainParams`. `/zeta-chain/observer/get_core_params` moved to `/zeta-chain/observer/get_chain_params`.
* `GetCoreParamsByChain`: Renamed into `GetChainParamsForChain`. `/zeta-chain/observer/get_core_params_by_chain` moved to `/zeta-chain/observer/get_chain_params_by_chain`.

Getting the correct TSS address for Bitcoin now requires proviidng the Bitcoin chain id:
* `GetTssAddress` : Changed from `/zeta-chain/observer/get_tss_address/` to `/zeta-chain/observer/getTssAddress/{bitcoin_chain_id}` . Optional bitcoin chain id can now be passed as a parameter to fetch the correct tss for required BTC chain. This parameter only affects the BTC tss address in the response.

### Features
* [1498](https://github.com/zeta-chain/node/pull/1498) - Add monitoring(grafana, prometheus, ethbalance) for localnet testing
* [1395](https://github.com/zeta-chain/node/pull/1395) - Add state variable to track aborted zeta amount
* [1410](https://github.com/zeta-chain/node/pull/1410) - `snapshots` commands
* enable zetaclients to use dynamic gas price on zetachain - enables >0 min_gas_price in feemarket module
* add static chain data for Sepolia testnet
* added metrics to track the burn rate of the hotkey in the telemetry server as well as prometheus

### Fixes

* [1554](https://github.com/zeta-chain/node/pull/1554) - Screen out unconfirmed UTXOs that are not created by TSS itself
* [1560](https://github.com/zeta-chain/node/issues/1560) - Zetaclient post evm-chain outtx hashes only when receipt is available
* [1516](https://github.com/zeta-chain/node/issues/1516) - Unprivileged outtx tracker removal
* [1537](https://github.com/zeta-chain/node/issues/1537) - Sanity check events of ZetaSent/ZetaReceived/ZetaRevertedWithdrawn/Deposited
* [1530](https://github.com/zeta-chain/node/pull/1530) - Outbound tx confirmation/inclusion enhancement
* [1496](https://github.com/zeta-chain/node/issues/1496) - post block header for enabled EVM chains only
* [1518](https://github.com/zeta-chain/node/pull/1518) - Avoid duplicate keysign if an outTx is already pending
* fix Code4rena issue - zetaclients potentially miss inTx when PostSend (or other RPC) fails
* fix go-staticcheck warnings for zetaclient
* fix Athens-3 issue - incorrect pending-tx inclusion and incorrect confirmation count
* masked zetaclient config at startup
* set limit for queried pending cctxs
* add check to verify new tss has been produced when triggering tss funds migration
* fix Athens-3 log print issue - avoid posting uncessary outtx confirmation
* fix docker build issues with version: golang:1.20-alpine3.18
* [1525](https://github.com/zeta-chain/node/pull/1525) - relax EVM chain block header length check 1024->4096
* [1522](https://github.com/zeta-chain/node/pull/1522/files) - block `distribution` module account from receiving zeta
* [1528](https://github.com/zeta-chain/node/pull/1528) - fix panic caused on decoding malformed BTC addresses
* [1536](https://github.com/zeta-chain/node/pull/1536) - add index to check previously finalized inbounds
* [1556](https://github.com/zeta-chain/node/pull/1556) - add emptiness check for topic array in event parsing
* [1546](https://github.com/zeta-chain/node/pull/1546) - fix reset of pending nonces on genesis import
* [1555](https://github.com/zeta-chain/node/pull/1555) - Reduce websocket message limit to 10MB
* [1567](https://github.com/zeta-chain/node/pull/1567) - add bitcoin chain id to fetch the tss address rpc endpoint
* [1501](https://github.com/zeta-chain/node/pull/1501) - fix stress test - use new refactored config file and smoketest runner
* [1589](https://github.com/zeta-chain/node/pull/1589) - add bitcoin chain id to `get tss address` and `get tss address historical` cli query

### Refactoring

* [1552](https://github.com/zeta-chain/node/pull/1552) - requires group2 to enable header verification
* [1211](https://github.com/zeta-chain/node/issues/1211) - use `grpc` and `msg` for query and message files
* refactor cctx scheduler - decouple evm cctx scheduler from btc cctx scheduler
* move tss state from crosschain to observer
* move pending nonces, chain nonces and nonce to cctx to observer
* move tss related cli from crosschain to observer
* reorganize smoke tests structure
* Add pagination to queries which iterate over large data sets InTxTrackerAll ,PendingNoncesAll ,AllBlameRecord ,TssHistory
* GetTssAddress now returns only the current tss address for ETH and BTC
* Add a new query GetTssAddressesByFinalizedBlockHeight to get any other tss addresses for a finalized block height
* Move observer params into core params
* Remove chain id from the index for observer mapper and rename it to observer set.
* Add logger to smoke tests
* [1521](https://github.com/zeta-chain/node/pull/1521) - replace go-tss lib version with one that reverts back to thorchain tss-lib
* [1558](https://github.com/zeta-chain/node/pull/1558) - change log level for gas stability pool iteration error
* Update --ledger flag hint

### Chores
* [1446](https://github.com/zeta-chain/node/pull/1446) - renamed file `zetaclientd/aux.go` to `zetaclientd/utils.go` to avoid complaints from go package resolver. 
* [1499](https://github.com/zeta-chain/node/pull/1499) - Add scripts to localnet to help test gov proposals
* [1442](https://github.com/zeta-chain/node/pull/1442) - remove build types in `.goreleaser.yaml`
* [1504](https://github.com/zeta-chain/node/pull/1504) - remove `-race` in the `make install` commmand
*  [1564](https://github.com/zeta-chain/node/pull/1564) - bump ti-actions/changed-files

### Tests

* [1538](https://github.com/zeta-chain/node/pull/1538) - improve stateful e2e testing

### CI
* Removed private runners and unused GitHub Action

## Version: v11.0.0

### Features

* [1387](https://github.com/zeta-chain/node/pull/1387) - Add HSM capability for zetaclient hot key
* add a new thread to zetaclient which checks zeta supply in all connected chains in every block
* add a new tx to update an observer, this can be either be run a tombstoned observer/validator or via admin_policy_group_2.

### Fixes

* Added check for redeployment of gas and asset token contracts
* [1372](https://github.com/zeta-chain/node/pull/1372) - Include Event Index as part for inbound tx digest
* [1367](https://github.com/zeta-chain/node/pull/1367) - fix minRelayTxFee issue and check misuse of bitcoin mainnet/testnet addresses
* [1358](https://github.com/zeta-chain/node/pull/1358) - add a new thread to zetaclient which checks zeta supply in all connected chains in every block
* prevent deposits for paused zrc20
* [1406](https://github.com/zeta-chain/node/pull/1406) - improve log prints and speed up evm outtx inclusion
* fix Athens-3 issue - include bitcoin outtx regardless of the cctx status

### Refactoring

* [1391](https://github.com/zeta-chain/node/pull/1391) - consolidate node builds
* update `MsgUpdateContractBytecode` to use code hash instead of contract address

### Chores

### Tests
- Add unit tests for adding votes to a ballot 

### CI

## Version: v10.1.2

### Features
* [1137](https://github.com/zeta-chain/node/pull/1137) - external stress testing
* [1205](https://github.com/zeta-chain/node/pull/1205) - allow setting liquidity cap for ZRC20
* [1260](https://github.com/zeta-chain/node/pull/1260) - add ability to update gas limit
* [1263](https://github.com/zeta-chain/node/pull/1263) - Bitcoin block header and merkle proof
* [1247](https://github.com/zeta-chain/node/pull/1247) - add query command to get all gas stability pool balances
* [1143](https://github.com/zeta-chain/node/pull/1143) - tss funds migration capability
* [1358](https://github.com/zeta-chain/node/pull/1358) - zetaclient thread for zeta supply checks
* [1384](https://github.com/zeta-chain/node/pull/1384) - tx to update an observer
### Fixes

* [1195](https://github.com/zeta-chain/node/pull/1195) - added upgrade name, and allow download. allows to test release
* [1153](https://github.com/zeta-chain/node/pull/1153) - address `cosmos-gosec` lint issues
* [1128](https://github.com/zeta-chain/node/pull/1228) - adding namespaces back in rpc
* [1245](https://github.com/zeta-chain/node/pull/1245) - set unique index for generate cctx
* [1250](https://github.com/zeta-chain/node/pull/1250) - remove error return in `IsAuthorized`
* [1261](https://github.com/zeta-chain/node/pull/1261) - Ethereum comparaison checksum/non-checksum format
* [1264](https://github.com/zeta-chain/node/pull/1264) - Blame index update
* [1243](https://github.com/zeta-chain/node/pull/1243) - feed sataoshi/B to zetacore and check actual outTx size
* [1235](https://github.com/zeta-chain/node/pull/1235) - cherry pick all hotfix from v10.0.x (zero-amount, precision, etc.)
* [1257](https://github.com/zeta-chain/node/pull/1257) - register emissions grpc server
* [1277](https://github.com/zeta-chain/node/pull/1277) - read gas limit from smart contract
* [1252](https://github.com/zeta-chain/node/pull/1252) - add CLI command to query system contract
* [1285](https://github.com/zeta-chain/node/pull/1285) - add notice when using `--ledger` with Ethereum HD path
* [1283](https://github.com/zeta-chain/node/pull/1283) - query outtx tracker by chain using prefixed store
* [1280](https://github.com/zeta-chain/node/pull/1280) - minor fixes to stateful upgrade
* [1304](https://github.com/zeta-chain/node/pull/1304) - remove check `gasObtained == outTxGasFee`
* [1308](https://github.com/zeta-chain/node/pull/1308) - begin blocker for mock mainnet

### Refactoring

* [1226](https://github.com/zeta-chain/node/pull/1226) - call `onCrossChainCall` when depositing to a contract
* [1238](https://github.com/zeta-chain/node/pull/1238) - change default mempool version in config 
* [1279](https://github.com/zeta-chain/node/pull/1279) - remove duplicate funtion name IsEthereum
* [1289](https://github.com/zeta-chain/node/pull/1289) - skip gas stability pool funding when gasLimit is equal gasUsed

### Chores

* [1193](https://github.com/zeta-chain/node/pull/1193) - switch back to `cosmos/cosmos-sdk`
* [1222](https://github.com/zeta-chain/node/pull/1222) - changed maxNestedMsgs
* [1265](https://github.com/zeta-chain/node/pull/1265) - sync from mockmain
* [1307](https://github.com/zeta-chain/node/pull/1307) - increment handler version

### Tests

* [1135](https://github.com/zeta-chain/node/pull/1135) - Stateful upgrade for smoke tests

### CI

* [1218](https://github.com/zeta-chain/node/pull/1218) - cross-compile release binaries and simplify PR testings
* [1302](https://github.com/zeta-chain/node/pull/1302) - add mainnet builds to goreleaser<|MERGE_RESOLUTION|>--- conflicted
+++ resolved
@@ -7,6 +7,9 @@
   * Updating admin policies now requires to send a governance proposal executing the `UpdatePolicies` message in the `authority` module.
   * The `Policies` query of the `authority` module must be used to get the current admin policies.
   * `PolicyType_group1` has been renamed into `PolicyType_groupEmergency` and `PolicyType_group2` has been renamed into `PolicyType_groupAdmin`.
+
+* `MsgCreateTSSVoter` message in the `crosschain` module has been moved to the `observer` module and renamed to `MsgVoteTSS`.
+  * The structure of the message remains the same.
 
 ### Refactor
 
@@ -21,12 +24,8 @@
 * [1914](https://github.com/zeta-chain/node/pull/1914) - move crosschain flags to core context in zetaclient
 * [1948](https://github.com/zeta-chain/node/pull/1948) - remove deprecated GetTSSAddress query in crosschain module
 * [1936](https://github.com/zeta-chain/node/pull/1936) - refactor common package into subpackages and rename to pkg
-<<<<<<< HEAD
 * [1966](https://github.com/zeta-chain/node/pull/1966) - move TSS vote message from crosschain to observer
-=======
 * [1853](https://github.com/zeta-chain/node/pull/1853) - refactor vote inbound tx and vote outbound tx
-
->>>>>>> 62999f66
 
 ### Features
 
