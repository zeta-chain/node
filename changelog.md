--- conflicted
+++ resolved
@@ -77,11 +77,8 @@
 * [2368](https://github.com/zeta-chain/node/pull/2368) - eliminate panic usage across testing suite
 * [2369](https://github.com/zeta-chain/node/pull/2369) - fix random cross-chain swap failure caused by using tiny UTXO
 * [2549](https://github.com/zeta-chain/node/pull/2459) - add separate accounts for each policy in e2e tests
-<<<<<<< HEAD
+* [2415](https://github.com/zeta-chain/node/pull/2415) - add e2e test for upgrade and test admin functionalities
 * [2473](https://github.com/zeta-chain/node/pull/2473) - add e2e tests for most used admin transactions
-=======
-* [2415](https://github.com/zeta-chain/node/pull/2415) - add e2e test for upgrade and test admin functionalities
->>>>>>> 98a408f2
 
 ### Fixes
 
