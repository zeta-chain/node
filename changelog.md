--- conflicted
+++ resolved
@@ -3,11 +3,8 @@
 ## Unreleased
 
 ### Fixes
-<<<<<<< HEAD
 * [1638](https://github.com/zeta-chain/node/issues/1638) - additional check to make sure external chain height always increases
-=======
 * [1610](https://github.com/zeta-chain/node/issues/1610) - add pending outtx hash to tracker after monitoring for 10 minutes
->>>>>>> 64ed9b11
 
 ## Version: v12.1.0
 
