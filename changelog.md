# CHANGELOG

## Unreleased

### Features

* [2578](https://github.com/zeta-chain/node/pull/2578) - Add Gateway address in protocol contract list
* [2634](https://github.com/zeta-chain/node/pull/2634) - add support for EIP-1559 gas fees
* [2597](https://github.com/zeta-chain/node/pull/2597) - Add generic rpc metrics to zetaclient
* [2538](https://github.com/zeta-chain/node/pull/2538) - add background worker routines to shutdown zetaclientd when needed for tss migration

### Refactor

* [2615](https://github.com/zeta-chain/node/pull/2615) - Refactor cleanup of outbound trackers

### Fixes

<<<<<<< HEAD
* [2672](https://github.com/zeta-chain/node/pull/2672) - check observer set for duplicates when adding a new observer or updating an existing one
=======
* [2654](https://github.com/zeta-chain/node/pull/2654) - add validation for authorization list in when validating genesis state for authorization module
>>>>>>> faecf243

## v19.0.0

### Breaking Changes

* [2460](https://github.com/zeta-chain/node/pull/2460) - Upgrade to go 1.22. This required us to temporarily remove the QUIC backend from [go-libp2p](https://github.com/libp2p/go-libp2p). If you are a zetaclient operator and have configured quic peers, you need to switch to tcp peers.
* [List of the other breaking changes can be found in this document](docs/releases/v19_breaking_changes.md)

### Features

* [2032](https://github.com/zeta-chain/node/pull/2032) - improve some general structure of the ZetaClient codebase
* [2100](https://github.com/zeta-chain/node/pull/2100) - cosmos v0.47 upgrade
* [2145](https://github.com/zeta-chain/node/pull/2145) - add `ibc` and `ibc-transfer` modules
* [2135](https://github.com/zeta-chain/node/pull/2135) - add develop build version logic
* [2152](https://github.com/zeta-chain/node/pull/2152) - custom priority nonce mempool
* [2113](https://github.com/zeta-chain/node/pull/2113) - add zetaclientd-supervisor process
* [2154](https://github.com/zeta-chain/node/pull/2154) - add `ibccrosschain` module
* [2282](https://github.com/zeta-chain/node/pull/2282) - modify rpc methods to support synthetic txs
* [2258](https://github.com/zeta-chain/node/pull/2258) - add Optimism and Base in static chain information
* [2287](https://github.com/zeta-chain/node/pull/2287) - implement `MsgUpdateChainInfo` message
* [2279](https://github.com/zeta-chain/node/pull/2279) - add a CCTXGateway field to chain static data
* [2275](https://github.com/zeta-chain/node/pull/2275) - add ChainInfo singleton state variable in authority
* [2291](https://github.com/zeta-chain/node/pull/2291) - initialize cctx gateway interface
* [2289](https://github.com/zeta-chain/node/pull/2289) - add an authorization list to keep track of all authorizations on the chain
* [2305](https://github.com/zeta-chain/node/pull/2305) - add new messages `MsgAddAuthorization` and `MsgRemoveAuthorization` that can be used to update the authorization list
* [2313](https://github.com/zeta-chain/node/pull/2313) - add `CheckAuthorization` function to replace the `IsAuthorized` function. The new function uses the authorization list to verify the signer's authorization
* [2312](https://github.com/zeta-chain/node/pull/2312) - add queries `ShowAuthorization` and `ListAuthorizations`
* [2319](https://github.com/zeta-chain/node/pull/2319) - use `CheckAuthorization` function in all messages
* [2325](https://github.com/zeta-chain/node/pull/2325) - revert telemetry server changes
* [2339](https://github.com/zeta-chain/node/pull/2339) - add binaries related question to syncing issue form
* [2366](https://github.com/zeta-chain/node/pull/2366) - add migration script for adding authorizations table
* [2372](https://github.com/zeta-chain/node/pull/2372) - add queries for tss fund migration info
* [2416](https://github.com/zeta-chain/node/pull/2416) - add Solana chain information
* [2465](https://github.com/zeta-chain/node/pull/2465) - add Solana inbound SOL token observation
* [2497](https://github.com/zeta-chain/node/pull/2416) - support for runtime chain (de)provisioning
* [2518](https://github.com/zeta-chain/node/pull/2518) - add support for Solana address in zetacore
* [2483](https://github.com/zeta-chain/node/pull/2483) - add priorityFee (gasTipCap) gas to the state
* [2567](https://github.com/zeta-chain/node/pull/2567) - add sign latency metric to zetaclient (zetaclient_sign_latency)
* [2524](https://github.com/zeta-chain/node/pull/2524) - add inscription envelop parsing 
* [2560](https://github.com/zeta-chain/node/pull/2560) - add support for Solana SOL token withdraw
* [2533](https://github.com/zeta-chain/node/pull/2533) - parse memo from both OP_RETURN and inscription

### Refactor

* [2094](https://github.com/zeta-chain/node/pull/2094) - upgrade go-tss to use cosmos v0.47
* [2110](https://github.com/zeta-chain/node/pull/2110) - move non-query rate limiter logic to zetaclient side and code refactor
* [2032](https://github.com/zeta-chain/node/pull/2032) - improve some general structure of the ZetaClient codebase
* [2097](https://github.com/zeta-chain/node/pull/2097) - refactor lightclient verification flags to account for individual chains
* [2071](https://github.com/zeta-chain/node/pull/2071) - Modify chains struct to add all chain related information
* [2118](https://github.com/zeta-chain/node/pull/2118) - consolidate inbound and outbound naming
* [2124](https://github.com/zeta-chain/node/pull/2124) - removed unused variables and method
* [2150](https://github.com/zeta-chain/node/pull/2150) - created `chains` `zetacore` `orchestrator` packages in zetaclient and reorganized source files accordingly
* [2210](https://github.com/zeta-chain/node/pull/2210) - removed uncessary panics in the zetaclientd process
* [2205](https://github.com/zeta-chain/node/pull/2205) - remove deprecated variables pre-v17
* [2226](https://github.com/zeta-chain/node/pull/2226) - improve Go formatting with imports standardization and max line length to 120
* [2262](https://github.com/zeta-chain/node/pull/2262) - refactor MsgUpdateZRC20 into MsgPauseZrc20 and MsgUnPauseZRC20
* [2290](https://github.com/zeta-chain/node/pull/2290) - rename `MsgAddBlameVote` message to `MsgVoteBlame`
* [2269](https://github.com/zeta-chain/node/pull/2269) - refactor MsgUpdateCrosschainFlags into MsgEnableCCTX, MsgDisableCCTX and MsgUpdateGasPriceIncreaseFlags
* [2306](https://github.com/zeta-chain/node/pull/2306) - refactor zetaclient outbound transaction signing logic
* [2296](https://github.com/zeta-chain/node/pull/2296) - move `testdata` package to `testutil` to organize test-related utilities
* [2317](https://github.com/zeta-chain/node/pull/2317) - add ValidateOutbound method for cctx orchestrator
* [2340](https://github.com/zeta-chain/node/pull/2340) - add ValidateInbound method for cctx orchestrator
* [2344](https://github.com/zeta-chain/node/pull/2344) - group common data of EVM/Bitcoin signer and observer using base structs
* [2357](https://github.com/zeta-chain/node/pull/2357) - integrate base Signer structure into EVM/Bitcoin Signer
* [2359](https://github.com/zeta-chain/node/pull/2359) - integrate base Observer structure into EVM/Bitcoin Observer
* [2375](https://github.com/zeta-chain/node/pull/2375) - improve & speedup code formatting
* [2380](https://github.com/zeta-chain/node/pull/2380) - use `ChainInfo` in `authority` to allow dynamically support new chains
* [2395](https://github.com/zeta-chain/node/pull/2395) - converge AppContext with ZetaCoreContext in zetaclient
* [2428](https://github.com/zeta-chain/node/pull/2428) - propagate context across codebase & refactor zetacore client
* [2464](https://github.com/zeta-chain/node/pull/2464) - move common voting logic to voting.go and add new function VoteOnBallot
* [2515](https://github.com/zeta-chain/node/pull/2515) - replace chainName by chainID for ChainNonces indexing
* [2541](https://github.com/zeta-chain/node/pull/2541) - deprecate ChainName field in Chain object
* [2542](https://github.com/zeta-chain/node/pull/2542) - adjust permissions to be more restrictive
* [2572](https://github.com/zeta-chain/node/pull/2572) - turn off IBC modules
* [2556](https://github.com/zeta-chain/node/pull/2556) - refactor migrator length check to use consensus type
* [2568](https://github.com/zeta-chain/node/pull/2568) - improve AppContext by converging chains, chainParams, enabledChains, and additionalChains into a single zctx.Chain

### Tests

* [2047](https://github.com/zeta-chain/node/pull/2047) - fix liquidity cap advanced test
* [2181](https://github.com/zeta-chain/node/pull/2181) - add more assertion and test cases in ZEVM message passing E2E tests
* [2184](https://github.com/zeta-chain/node/pull/2184) - add tx priority checks to e2e tests
* [2199](https://github.com/zeta-chain/node/pull/2199) - custom priority mempool unit tests
* [2240](https://github.com/zeta-chain/node/pull/2240) - removed hard-coded Bitcoin regnet chainID in E2E withdraw tests
* [2266](https://github.com/zeta-chain/node/pull/2266) - try fixing E2E test `crosschain_swap` failure `btc transaction not signed`
* [2294](https://github.com/zeta-chain/node/pull/2294) - add and fix existing ethermint rpc unit test
* [2329](https://github.com/zeta-chain/node/pull/2329) - fix TODOs in rpc unit tests
* [2342](https://github.com/zeta-chain/node/pull/2342) - extend rpc unit tests with testing extension to include synthetic ethereum txs
* [2299](https://github.com/zeta-chain/node/pull/2299) - add `zetae2e` command to deploy test contracts
* [2364](https://github.com/zeta-chain/node/pull/2364) - add stateful upgrade test
* [2360](https://github.com/zeta-chain/node/pull/2360) - add stateful e2e tests.
* [2349](https://github.com/zeta-chain/node/pull/2349) - add TestBitcoinDepositRefund and WithdrawBitcoinMultipleTimes E2E tests
* [2368](https://github.com/zeta-chain/node/pull/2368) - eliminate panic usage across testing suite
* [2369](https://github.com/zeta-chain/node/pull/2369) - fix random cross-chain swap failure caused by using tiny UTXO
* [2549](https://github.com/zeta-chain/node/pull/2459) - add separate accounts for each policy in e2e tests
* [2415](https://github.com/zeta-chain/node/pull/2415) - add e2e test for upgrade and test admin functionalities
* [2440](https://github.com/zeta-chain/node/pull/2440) - Add e2e test for TSS migration
* [2473](https://github.com/zeta-chain/node/pull/2473) - add e2e tests for most used admin transactions

### Fixes

* [1484](https://github.com/zeta-chain/node/issues/1484) - replaced hard-coded `MaxLookaheadNonce` with a default lookback factor
* [2125](https://github.com/zeta-chain/node/pull/2125) - fix develop upgrade test
* [2222](https://github.com/zeta-chain/node/pull/2222) - removed `maxHeightDiff` to let observer scan from Bitcoin height where it left off
* [2233](https://github.com/zeta-chain/node/pull/2233) - fix `IsSupported` flag not properly updated in zetaclient's context
* [2243](https://github.com/zeta-chain/node/pull/2243) - fix incorrect bitcoin outbound height in the CCTX outbound parameter
* [2256](https://github.com/zeta-chain/node/pull/2256) - fix rate limiter falsely included reverted non-withdraw cctxs
* [2327](https://github.com/zeta-chain/node/pull/2327) - partially cherry picked the fix to Bitcoin outbound dust amount
* [2362](https://github.com/zeta-chain/node/pull/2362) - set 1000 satoshis as minimum BTC amount that can be withdrawn from zEVM
* [2382](https://github.com/zeta-chain/node/pull/2382) - add tx input and gas in rpc methods for synthetic eth txs
* [2396](https://github.com/zeta-chain/node/issues/2386) - special handle bitcoin testnet gas price estimator
* [2434](https://github.com/zeta-chain/node/pull/2434) - the default database when running `zetacored init` is now pebbledb
* [2481](https://github.com/zeta-chain/node/pull/2481) - increase gas limit inbound and outbound vote message to 500k
* [2545](https://github.com/zeta-chain/node/pull/2545) - check solana minimum rent exempt to avoid outbound failure
* [2547](https://github.com/zeta-chain/node/pull/2547) - limit max txs in priority mempool

### CI

* [2388](https://github.com/zeta-chain/node/pull/2388) - added GitHub attestations of binaries produced in the release workflow. 
* [2285](https://github.com/zeta-chain/node/pull/2285) - added nightly EVM performance testing pipeline, modified localnet testing docker image to utilitze debian:bookworm, removed build-jet runners where applicable, removed deprecated/removed upgrade path testing pipeline
* [2268](https://github.com/zeta-chain/node/pull/2268) - updated the publish-release pipeline to utilize the Github Actions Ubuntu 20.04 Runners
* [2070](https://github.com/zeta-chain/node/pull/2070) - Added commands to build binaries from the working branch as a live full node rpc to test non-governance changes
* [2119](https://github.com/zeta-chain/node/pull/2119) - Updated the release pipeline to only run on hotfix/ and release/ branches. Added option to only run pre-checks and not cut release as well. Switched approval steps to use environments
* [2189](https://github.com/zeta-chain/node/pull/2189) - Updated the docker tag when a release trigger runs to be the github event for the release name which should be the version. Removed mac specific build as the arm build should handle that
* [2191](https://github.com/zeta-chain/node/pull/2191) - Fixed conditional logic for the docker build step for non release builds to not overwrite the github tag
* [2192](https://github.com/zeta-chain/node/pull/2192) - Added release status checker and updater pipeline that will update release statuses when they go live on network
* [2335](https://github.com/zeta-chain/node/pull/2335) - ci: updated the artillery report to publish to artillery cloud
* [2377](https://github.com/zeta-chain/node/pull/2377) - ci: adjusted sast-linters.yml to not scan itself, nor alert on removal of nosec.
* [2400](https://github.com/zeta-chain/node/pull/2400) - ci: adjusted the performance test to pass or fail pipeline based on test results, alert slack, and launch network with state. Fixed connection issues as well.
* [2425](https://github.com/zeta-chain/node/pull/2425) - Added verification to performance testing pipeline to ensure p99 aren't above 2000ms and p50 aren't above 40ms, Tweaked the config to 400 users requests per second. 425 is the current max before it starts failing.

### Documentation

* [2321](https://github.com/zeta-chain/node/pull/2321) - improve documentation for ZetaClient functions and packages

### Performance

* [2482](https://github.com/zeta-chain/node/pull/2482) - increase the outbound tracker buffer length from 2 to 5

## v18.0.0

* [2470](https://github.com/zeta-chain/node/pull/2470) - add Polygon, Base and Base Sepolia in static chain info

## v17.0.1

### Fixes

* hotfix/v17.0.1 - modify the amount field in CCTXs that carry dust BTC amounts to avoid dust output error

## v17.0.0

### Fixes

* [2249](https://github.com/zeta-chain/node/pull/2249) - fix inbound and outbound validation for BSC chain
* [2265](https://github.com/zeta-chain/node/pull/2265) - fix rate limiter query for revert cctxs

## v16.0.0

### Breaking Changes

* Admin policies have been moved from `observer` to a new module `authority`
  * Updating admin policies now requires to send a governance proposal executing the `UpdatePolicies` message in the `authority` module
  * The `Policies` query of the `authority` module must be used to get the current admin policies
  * `PolicyType_group1` has been renamed into `PolicyType_groupEmergency` and `PolicyType_group2` has been renamed into `PolicyType_groupAdmin`

* A new module called `lightclient` has been created for the blocker header and proof functionality to add inbound and outbound trackers in a permissionless manner (currently deactivated on live networks)
  * The list of block headers are now stored in the `lightclient` module instead of the `observer` module
    * The message to vote on new block headers is still in the `observer` module but has been renamed to `MsgVoteBlockHeader` instead of `MsgAddBlockHeader`
    * The `GetAllBlockHeaders` query has been moved to the `lightclient` module and renamed to `BlockHeaderAll`
    * The `GetBlockHeaderByHash` query has been moved to the `lightclient` module and renamed to `BlockHeader`
    * The `GetBlockHeaderStateByChain` query has been moved to the `lightclient` module and renamed to `ChainState`
    * The `Prove` query has been moved to the `lightclient` module
    * The `BlockHeaderVerificationFlags` has been deprecated in `CrosschainFlags`, `VerificationFlags` should be used instead

* `MsgGasPriceVoter` message in the `crosschain` module has been renamed to `MsgVoteGasPrice`
  * The structure of the message remains the same

* `MsgCreateTSSVoter` message in the `crosschain` module has been moved to the `observer` module and renamed to `MsgVoteTSS`
  * The structure of the message remains the same

### Refactor

* [1511](https://github.com/zeta-chain/node/pull/1511) - move ballot voting logic from `crosschain` to `observer`
* [1783](https://github.com/zeta-chain/node/pull/1783) - refactor zetaclient metrics naming and structure
* [1774](https://github.com/zeta-chain/node/pull/1774) - split params and config in zetaclient
* [1831](https://github.com/zeta-chain/node/pull/1831) - removing unnecessary pointers in context structure
* [1864](https://github.com/zeta-chain/node/pull/1864) - prevent panic in param management
* [1848](https://github.com/zeta-chain/node/issues/1848) - create a method to observe deposits to tss address in one evm block
* [1885](https://github.com/zeta-chain/node/pull/1885) - change important metrics on port 8123 to be prometheus compatible
* [1863](https://github.com/zeta-chain/node/pull/1863) - remove duplicate ValidateChainParams function
* [1914](https://github.com/zeta-chain/node/pull/1914) - move crosschain flags to core context in zetaclient
* [1948](https://github.com/zeta-chain/node/pull/1948) - remove deprecated GetTSSAddress query in crosschain module
* [1936](https://github.com/zeta-chain/node/pull/1936) - refactor common package into subpackages and rename to pkg
* [1966](https://github.com/zeta-chain/node/pull/1966) - move TSS vote message from crosschain to observer
* [1853](https://github.com/zeta-chain/node/pull/1853) - refactor vote inbound tx and vote outbound tx
* [1815](https://github.com/zeta-chain/node/pull/1815) - add authority module for authorized actions
* [1976](https://github.com/zeta-chain/node/pull/1976) - add lightclient module for header and proof functionality
* [2001](https://github.com/zeta-chain/node/pull/2001) - replace broadcast mode block with sync and remove fungible params
* [1989](https://github.com/zeta-chain/node/pull/1989) - simplify `IsSendOutTxProcessed` method and add unit tests
* [2013](https://github.com/zeta-chain/node/pull/2013) - rename `GasPriceVoter` message to `VoteGasPrice`
* [2059](https://github.com/zeta-chain/node/pull/2059) - Remove unused params from all functions in zetanode
* [2071](https://github.com/zeta-chain/node/pull/2071) - Modify chains struct to add all chain related information
* [2076](https://github.com/zeta-chain/node/pull/2076) - automatically deposit native zeta to an address if it doesn't exist on ZEVM
* [2169](https://github.com/zeta-chain/node/pull/2169) - Limit zEVM revert transactions to coin type ZETA

### Features

* [1789](https://github.com/zeta-chain/node/issues/1789) - block cross-chain transactions that involve restricted addresses
* [1755](https://github.com/zeta-chain/node/issues/1755) - use evm JSON RPC for inbound tx (including blob tx) observation
* [1884](https://github.com/zeta-chain/node/pull/1884) - added zetatool cmd, added subcommand to filter deposits
* [1942](https://github.com/zeta-chain/node/pull/1982) - support Bitcoin P2TR, P2WSH, P2SH, P2PKH addresses
* [1935](https://github.com/zeta-chain/node/pull/1935) - add an operational authority group
* [1954](https://github.com/zeta-chain/node/pull/1954) - add metric for concurrent keysigns
* [1979](https://github.com/zeta-chain/node/pull/1979) - add script to import genesis data into an existing genesis file
* [2006](https://github.com/zeta-chain/node/pull/2006) - add Amoy testnet static chain information
* [2045](https://github.com/zeta-chain/node/pull/2046) - add grpc query with outbound rate limit for zetaclient to use
* [2046](https://github.com/zeta-chain/node/pull/2046) - add state variable in crosschain for rate limiter flags
* [2034](https://github.com/zeta-chain/node/pull/2034) - add support for zEVM message passing
* [1825](https://github.com/zeta-chain/node/pull/1825) - add a message to withdraw emission rewards

### Tests

* [1767](https://github.com/zeta-chain/node/pull/1767) - add unit tests for emissions module begin blocker
* [1816](https://github.com/zeta-chain/node/pull/1816) - add args to e2e tests
* [1791](https://github.com/zeta-chain/node/pull/1791) - add e2e tests for feature of restricted address
* [1787](https://github.com/zeta-chain/node/pull/1787) - add unit tests for cross-chain evm hooks and e2e test failed withdraw to BTC legacy address
* [1840](https://github.com/zeta-chain/node/pull/1840) - fix code coverage test failures ignored in CI
* [1870](https://github.com/zeta-chain/node/pull/1870) - enable emissions pool in local e2e testing
* [1868](https://github.com/zeta-chain/node/pull/1868) - run e2e btc tests locally
* [1851](https://github.com/zeta-chain/node/pull/1851) - rename usdt to erc20 in e2e tests
* [1872](https://github.com/zeta-chain/node/pull/1872) - remove usage of RPC in unit test
* [1805](https://github.com/zeta-chain/node/pull/1805) - add admin and performance test and fix upgrade test
* [1879](https://github.com/zeta-chain/node/pull/1879) - full coverage for messages in types packages
* [1899](https://github.com/zeta-chain/node/pull/1899) - add empty test files so packages are included in coverage
* [1900](https://github.com/zeta-chain/node/pull/1900) - add testing for external chain migration
* [1903](https://github.com/zeta-chain/node/pull/1903) - common package tests
* [1961](https://github.com/zeta-chain/node/pull/1961) - improve observer module coverage
* [1967](https://github.com/zeta-chain/node/pull/1967) - improve crosschain module coverage
* [1955](https://github.com/zeta-chain/node/pull/1955) - improve emissions module coverage
* [1941](https://github.com/zeta-chain/node/pull/1941) - add unit tests for zetacore package
* [1985](https://github.com/zeta-chain/node/pull/1985) - improve fungible module coverage
* [1992](https://github.com/zeta-chain/node/pull/1992) - remove setupKeeper from crosschain module
* [2008](https://github.com/zeta-chain/node/pull/2008) - add test for connector bytecode update
* [2047](https://github.com/zeta-chain/node/pull/2047) - fix liquidity cap advanced test
* [2076](https://github.com/zeta-chain/node/pull/2076) - automatically deposit native zeta to an address if it doesn't exist on ZEVM

### Fixes

* [1861](https://github.com/zeta-chain/node/pull/1861) - fix `ObserverSlashAmount` invalid read
* [1880](https://github.com/zeta-chain/node/issues/1880) - lower the gas price multiplier for EVM chains
* [1883](https://github.com/zeta-chain/node/issues/1883) - zetaclient should check 'IsSupported' flag to pause/unpause a specific chain
* [2076](https://github.com/zeta-chain/node/pull/2076) - automatically deposit native zeta to an address if it doesn't exist on ZEVM
* [1633](https://github.com/zeta-chain/node/issues/1633) - zetaclient should be able to pick up new connector and erc20Custody addresses
* [1944](https://github.com/zeta-chain/node/pull/1944) - fix evm signer unit tests
* [1888](https://github.com/zeta-chain/node/issues/1888) - zetaclient should stop inbound/outbound txs according to cross-chain flags
* [1970](https://github.com/zeta-chain/node/issues/1970) - remove the timeout in the evm outtx tracker processing thread

### Chores

* [1814](https://github.com/zeta-chain/node/pull/1814) - fix code coverage ignore for protobuf generated files

### CI

* [1958](https://github.com/zeta-chain/node/pull/1958) - Fix e2e advanced test debug checkbox
* [1945](https://github.com/zeta-chain/node/pull/1945) - update advanced testing pipeline to not execute tests that weren't selected so they show skipped instead of skipping steps
* [1940](https://github.com/zeta-chain/node/pull/1940) - adjust release pipeline to be created as pre-release instead of latest
* [1867](https://github.com/zeta-chain/node/pull/1867) - default restore_type for full node docker-compose to snapshot instead of statesync for reliability
* [1891](https://github.com/zeta-chain/node/pull/1891) - fix typo that was introduced to docker-compose and a typo in start.sh for the docker start script for full nodes
* [1894](https://github.com/zeta-chain/node/pull/1894) - added download binaries and configs to the start sequence so it will download binaries that don't exist
* [1953](https://github.com/zeta-chain/node/pull/1953) - run E2E tests for all PRs

## Version: v15.0.0

### Features

* [1912](https://github.com/zeta-chain/node/pull/1912) - add reset chain nonces msg

## Version: v14.0.1

* [1817](https://github.com/zeta-chain/node/pull/1817) - Add migration script to fix pending and chain nonces on testnet

## Version: v13.0.0

### Breaking Changes

* `zetaclientd start`: now requires 2 inputs from stdin: hotkey password and tss keyshare password
  Starting zetaclient now requires two passwords to be input; one for the hotkey and another for the tss key-share

### Features

* [1698](https://github.com/zeta-chain/node/issues/1698) - bitcoin dynamic depositor fee

### Docs

* [1731](https://github.com/zeta-chain/node/pull/1731) added doc for hotkey and tss key-share password prompts

### Features

* [1728] (https://github.com/zeta-chain/node/pull/1728) - allow aborted transactions to be refunded by minting tokens to zEvm

### Refactor

* [1766](https://github.com/zeta-chain/node/pull/1766) - Refactors the `PostTxProcessing` EVM hook functionality to deal with invalid withdraw events
* [1630](https://github.com/zeta-chain/node/pull/1630) - added password prompts for hotkey and tss keyshare in zetaclient
* [1760](https://github.com/zeta-chain/node/pull/1760) - Make staking keeper private in crosschain module
* [1809](https://github.com/zeta-chain/node/pull/1809) - Refactored tryprocessout function in evm signer

### Fixes

* [1678](https://github.com/zeta-chain/node/issues/1678) - clean cached stale block to fix evm outtx hash mismatch
* [1690](https://github.com/zeta-chain/node/issues/1690) - double watched gas prices and fix btc scheduler
* [1687](https://github.com/zeta-chain/node/pull/1687) - only use EVM supported chains for gas stability pool
* [1692](https://github.com/zeta-chain/node/pull/1692) - fix get params query for emissions module
* [1706](https://github.com/zeta-chain/node/pull/1706) - fix CLI crosschain show-out-tx-tracker
* [1707](https://github.com/zeta-chain/node/issues/1707) - fix bitcoin fee rate estimation
* [1712](https://github.com/zeta-chain/node/issues/1712) - increase EVM outtx inclusion timeout to 20 minutes
* [1733](https://github.com/zeta-chain/node/pull/1733) - remove the unnecessary 2x multiplier in the convertGasToZeta RPC
* [1721](https://github.com/zeta-chain/node/issues/1721) - zetaclient should provide bitcoin_chain_id when querying TSS address
* [1744](https://github.com/zeta-chain/node/pull/1744) - added cmd to encrypt tss keyshare file, allowing empty tss password for backward compatibility

### Tests

* [1584](https://github.com/zeta-chain/node/pull/1584) - allow to run E2E tests on any networks
* [1746](https://github.com/zeta-chain/node/pull/1746) - rename smoke tests to e2e tests
* [1753](https://github.com/zeta-chain/node/pull/1753) - fix gosec errors on usage of rand package
* [1762](https://github.com/zeta-chain/node/pull/1762) - improve coverage for fungibile module
* [1782](https://github.com/zeta-chain/node/pull/1782) - improve coverage for fungibile module system contract

### CI

* Adjusted the release pipeline to be a manually executed pipeline with an approver step. The pipeline now executes all the required tests run before the approval step unless skipped
* Added pipeline to build and push docker images into dockerhub on release for ubuntu and macos
* Adjusted the pipeline for building and pushing docker images for MacOS to install and run docker
* Added docker-compose and make commands for launching full nodes. `make mainnet-zetarpc-node`  `make mainnet-bitcoind-node`
* Made adjustments to the docker-compose for launching mainnet full nodes to include examples of using the docker images build from the docker image build pipeline
* [1736](https://github.com/zeta-chain/node/pull/1736) - chore: add Ethermint endpoints to OpenAPI
* Re-wrote Dockerfile for building Zetacored docker images
* Adjusted the docker-compose files for Zetacored nodes to utilize the new docker image
* Added scripts for the new docker image that facilitate the start up automation
* Adjusted the docker pipeline slightly to pull the version on PR from the app.go file
* [1781](https://github.com/zeta-chain/node/pull/1781) - add codecov coverage report in CI
* fixed the download binary script to use relative pathing from binary_list file

### Features

* [1425](https://github.com/zeta-chain/node/pull/1425) add `whitelist-erc20` command

### Chores

* [1729](https://github.com/zeta-chain/node/pull/1729) - add issue templates
* [1754](https://github.com/zeta-chain/node/pull/1754) - cleanup expected keepers

## Version: v12.2.4

### Fixes

* [1638](https://github.com/zeta-chain/node/issues/1638) - additional check to make sure external chain height always increases
* [1672](https://github.com/zeta-chain/node/pull/1672) - paying 50% more than base gas price to buffer EIP1559 gas price increase
* [1642](https://github.com/zeta-chain/node/pull/1642) - Change WhitelistERC20 authorization from group1 to group2
* [1610](https://github.com/zeta-chain/node/issues/1610) - add pending outtx hash to tracker after monitoring for 10 minutes
* [1656](https://github.com/zeta-chain/node/issues/1656) - schedule bitcoin keysign with intervals to avoid keysign failures
* [1662](https://github.com/zeta-chain/node/issues/1662) - skip Goerli BlobTxType transactions introduced in Dencun upgrade
* [1663](https://github.com/zeta-chain/node/issues/1663) - skip Mumbai empty block if ethclient sanity check fails
* [1661](https://github.com/zeta-chain/node/issues/1661) - use estimated SegWit tx size for Bitcoin gas fee calculation
* [1667](https://github.com/zeta-chain/node/issues/1667) - estimate SegWit tx size in uinit of vByte
* [1675](https://github.com/zeta-chain/node/issues/1675) - use chain param ConfirmationCount for bitcoin confirmation

## Chores

* [1694](https://github.com/zeta-chain/node/pull/1694) - remove standalone network, use require testing package for the entire node folder

## Version: v12.1.0

### Tests

* [1577](https://github.com/zeta-chain/node/pull/1577) - add chain header tests in E2E tests and fix admin tests

### Features

* [1658](https://github.com/zeta-chain/node/pull/1658) - modify emission distribution to use fixed block rewards

### Fixes

* [1535](https://github.com/zeta-chain/node/issues/1535) - Avoid voting on wrong ballots due to false blockNumber in EVM tx receipt
* [1588](https://github.com/zeta-chain/node/pull/1588) - fix chain params comparison logic
* [1650](https://github.com/zeta-chain/node/pull/1605) - exempt (discounted) *system txs* from min gas price check and gas fee deduction
* [1632](https://github.com/zeta-chain/node/pull/1632) - set keygen to `KeygenStatus_KeyGenSuccess` if its in `KeygenStatus_PendingKeygen`
* [1576](https://github.com/zeta-chain/node/pull/1576) - Fix zetaclient crash due to out of bound integer conversion and log prints
* [1575](https://github.com/zeta-chain/node/issues/1575) - Skip unsupported chain parameters by IsSupported flag

### CI

* [1580](https://github.com/zeta-chain/node/pull/1580) - Fix release pipelines cleanup step

### Chores

* [1585](https://github.com/zeta-chain/node/pull/1585) - Updated release instructions
* [1615](https://github.com/zeta-chain/node/pull/1615) - Add upgrade handler for version v12.1.0

### Features

* [1591](https://github.com/zeta-chain/node/pull/1591) - support lower gas limit for voting on inbound and outbound transactions
* [1592](https://github.com/zeta-chain/node/issues/1592) - check inbound tracker tx hash against Tss address and some refactor on inTx observation

### Refactoring

* [1628](https://github.com/zeta-chain/node/pull/1628) optimize return and simplify code
* [1640](https://github.com/zeta-chain/node/pull/1640) reorganize zetaclient into subpackages
* [1619](https://github.com/zeta-chain/node/pull/1619) - Add evm fee calculation to tss migration of evm chains

## Version: v12.0.0

### Breaking Changes

TSS and chain validation related queries have been moved from `crosschain` module to `observer` module:
* `PendingNonces` :Changed from `/zeta-chain/crosschain/pendingNonces/{chain_id}/{address}` to `/zeta-chain/observer/pendingNonces/{chain_id}/{address}` . It returns all the pending nonces for a chain id and address. This returns the current pending nonces for the chain
* `ChainNonces` : Changed from `/zeta-chain/crosschain/chainNonces/{chain_id}` to`/zeta-chain/observer/chainNonces/{chain_id}` . It returns all the chain nonces for a chain id. This returns the current nonce of the TSS address for the chain
* `ChainNoncesAll` :Changed from `/zeta-chain/crosschain/chainNonces` to `/zeta-chain/observer/chainNonces` . It returns all the chain nonces for all chains. This returns the current nonce of the TSS address for all chains

All chains now have the same observer set:
* `ObserversByChain`: `/zeta-chain/observer/observers_by_chain/{observation_chain}` has been removed and replaced with `/zeta-chain/observer/observer_set`. All chains have the same observer set
* `AllObserverMappers`: `/zeta-chain/observer/all_observer_mappers` has been removed. `/zeta-chain/observer/observer_set` should be used to get observers.

Observer params and core params have been merged into chain params:
* `Params`: `/zeta-chain/observer/params` no longer returns observer params. Observer params data have been moved to chain params described below.
* `GetCoreParams`: Renamed into `GetChainParams`. `/zeta-chain/observer/get_core_params` moved to `/zeta-chain/observer/get_chain_params`
* `GetCoreParamsByChain`: Renamed into `GetChainParamsForChain`. `/zeta-chain/observer/get_core_params_by_chain` moved to `/zeta-chain/observer/get_chain_params_by_chain`

Getting the correct TSS address for Bitcoin now requires proviidng the Bitcoin chain id:
* `GetTssAddress` : Changed from `/zeta-chain/observer/get_tss_address/` to `/zeta-chain/observer/getTssAddress/{bitcoin_chain_id}` . Optional bitcoin chain id can now be passed as a parameter to fetch the correct tss for required BTC chain. This parameter only affects the BTC tss address in the response

### Features

* [1498](https://github.com/zeta-chain/node/pull/1498) - Add monitoring(grafana, prometheus, ethbalance) for localnet testing
* [1395](https://github.com/zeta-chain/node/pull/1395) - Add state variable to track aborted zeta amount
* [1410](https://github.com/zeta-chain/node/pull/1410) - `snapshots` commands
* enable zetaclients to use dynamic gas price on zetachain - enables >0 min_gas_price in feemarket module
* add static chain data for Sepolia testnet
* added metrics to track the burn rate of the hotkey in the telemetry server as well as prometheus

### Fixes

* [1554](https://github.com/zeta-chain/node/pull/1554) - Screen out unconfirmed UTXOs that are not created by TSS itself
* [1560](https://github.com/zeta-chain/node/issues/1560) - Zetaclient post evm-chain outtx hashes only when receipt is available
* [1516](https://github.com/zeta-chain/node/issues/1516) - Unprivileged outtx tracker removal
* [1537](https://github.com/zeta-chain/node/issues/1537) - Sanity check events of ZetaSent/ZetaReceived/ZetaRevertedWithdrawn/Deposited
* [1530](https://github.com/zeta-chain/node/pull/1530) - Outbound tx confirmation/inclusion enhancement
* [1496](https://github.com/zeta-chain/node/issues/1496) - post block header for enabled EVM chains only
* [1518](https://github.com/zeta-chain/node/pull/1518) - Avoid duplicate keysign if an outTx is already pending
* fix Code4rena issue - zetaclients potentially miss inTx when PostSend (or other RPC) fails
* fix go-staticcheck warnings for zetaclient
* fix Athens-3 issue - incorrect pending-tx inclusion and incorrect confirmation count
* masked zetaclient config at startup
* set limit for queried pending cctxs
* add check to verify new tss has been produced when triggering tss funds migration
* fix Athens-3 log print issue - avoid posting uncessary outtx confirmation
* fix docker build issues with version: golang:1.20-alpine3.18
* [1525](https://github.com/zeta-chain/node/pull/1525) - relax EVM chain block header length check 1024->4096
* [1522](https://github.com/zeta-chain/node/pull/1522/files) - block `distribution` module account from receiving zeta
* [1528](https://github.com/zeta-chain/node/pull/1528) - fix panic caused on decoding malformed BTC addresses
* [1536](https://github.com/zeta-chain/node/pull/1536) - add index to check previously finalized inbounds
* [1556](https://github.com/zeta-chain/node/pull/1556) - add emptiness check for topic array in event parsing
* [1546](https://github.com/zeta-chain/node/pull/1546) - fix reset of pending nonces on genesis import
* [1555](https://github.com/zeta-chain/node/pull/1555) - Reduce websocket message limit to 10MB
* [1567](https://github.com/zeta-chain/node/pull/1567) - add bitcoin chain id to fetch the tss address rpc endpoint
* [1501](https://github.com/zeta-chain/node/pull/1501) - fix stress test - use new refactored config file and smoketest runner
* [1589](https://github.com/zeta-chain/node/pull/1589) - add bitcoin chain id to `get tss address` and `get tss address historical` cli query

### Refactoring

* [1552](https://github.com/zeta-chain/node/pull/1552) - requires group2 to enable header verification
* [1211](https://github.com/zeta-chain/node/issues/1211) - use `grpc` and `msg` for query and message files
* refactor cctx scheduler - decouple evm cctx scheduler from btc cctx scheduler
* move tss state from crosschain to observer
* move pending nonces, chain nonces and nonce to cctx to observer
* move tss related cli from crosschain to observer
* reorganize smoke tests structure
* Add pagination to queries which iterate over large data sets InTxTrackerAll ,PendingNoncesAll ,AllBlameRecord ,TssHistory
* GetTssAddress now returns only the current tss address for ETH and BTC
* Add a new query GetTssAddressesByFinalizedBlockHeight to get any other tss addresses for a finalized block height
* Move observer params into core params
* Remove chain id from the index for observer mapper and rename it to observer set.
* Add logger to smoke tests
* [1521](https://github.com/zeta-chain/node/pull/1521) - replace go-tss lib version with one that reverts back to thorchain tss-lib
* [1558](https://github.com/zeta-chain/node/pull/1558) - change log level for gas stability pool iteration error
* Update --ledger flag hint

### Chores

* [1446](https://github.com/zeta-chain/node/pull/1446) - renamed file `zetaclientd/aux.go` to `zetaclientd/utils.go` to avoid complaints from go package resolver
* [1499](https://github.com/zeta-chain/node/pull/1499) - Add scripts to localnet to help test gov proposals
* [1442](https://github.com/zeta-chain/node/pull/1442) - remove build types in `.goreleaser.yaml`
* [1504](https://github.com/zeta-chain/node/pull/1504) - remove `-race` in the `make install` commmand
* [1564](https://github.com/zeta-chain/node/pull/1564) - bump ti-actions/changed-files

### Tests

* [1538](https://github.com/zeta-chain/node/pull/1538) - improve stateful e2e testing

### CI

* Removed private runners and unused GitHub Action

## Version: v11.0.0

### Features

* [1387](https://github.com/zeta-chain/node/pull/1387) - Add HSM capability for zetaclient hot key
* add a new thread to zetaclient which checks zeta supply in all connected chains in every block
* add a new tx to update an observer, this can be either be run a tombstoned observer/validator or via admin_policy_group_2

### Fixes

* Added check for redeployment of gas and asset token contracts
* [1372](https://github.com/zeta-chain/node/pull/1372) - Include Event Index as part for inbound tx digest
* [1367](https://github.com/zeta-chain/node/pull/1367) - fix minRelayTxFee issue and check misuse of bitcoin mainnet/testnet addresses
* [1358](https://github.com/zeta-chain/node/pull/1358) - add a new thread to zetaclient which checks zeta supply in all connected chains in every block
* prevent deposits for paused zrc20
* [1406](https://github.com/zeta-chain/node/pull/1406) - improve log prints and speed up evm outtx inclusion
* fix Athens-3 issue - include bitcoin outtx regardless of the cctx status

### Refactoring

* [1391](https://github.com/zeta-chain/node/pull/1391) - consolidate node builds
* update `MsgUpdateContractBytecode` to use code hash instead of contract address

### Chores

### Tests

* Add unit tests for adding votes to a ballot 

### CI

## Version: v10.1.2

### Features

* [1137](https://github.com/zeta-chain/node/pull/1137) - external stress testing
* [1205](https://github.com/zeta-chain/node/pull/1205) - allow setting liquidity cap for ZRC20
* [1260](https://github.com/zeta-chain/node/pull/1260) - add ability to update gas limit
* [1263](https://github.com/zeta-chain/node/pull/1263) - Bitcoin block header and merkle proof
* [1247](https://github.com/zeta-chain/node/pull/1247) - add query command to get all gas stability pool balances
* [1143](https://github.com/zeta-chain/node/pull/1143) - tss funds migration capability
* [1358](https://github.com/zeta-chain/node/pull/1358) - zetaclient thread for zeta supply checks
* [1384](https://github.com/zeta-chain/node/pull/1384) - tx to update an observer

### Fixes

* [1195](https://github.com/zeta-chain/node/pull/1195) - added upgrade name, and allow download. allows to test release
* [1153](https://github.com/zeta-chain/node/pull/1153) - address `cosmos-gosec` lint issues
* [1128](https://github.com/zeta-chain/node/pull/1228) - adding namespaces back in rpc
* [1245](https://github.com/zeta-chain/node/pull/1245) - set unique index for generate cctx
* [1250](https://github.com/zeta-chain/node/pull/1250) - remove error return in `IsAuthorized`
* [1261](https://github.com/zeta-chain/node/pull/1261) - Ethereum comparaison checksum/non-checksum format
* [1264](https://github.com/zeta-chain/node/pull/1264) - Blame index update
* [1243](https://github.com/zeta-chain/node/pull/1243) - feed sataoshi/B to zetacore and check actual outTx size
* [1235](https://github.com/zeta-chain/node/pull/1235) - cherry pick all hotfix from v10.0.x (zero-amount, precision, etc.)
* [1257](https://github.com/zeta-chain/node/pull/1257) - register emissions grpc server
* [1277](https://github.com/zeta-chain/node/pull/1277) - read gas limit from smart contract
* [1252](https://github.com/zeta-chain/node/pull/1252) - add CLI command to query system contract
* [1285](https://github.com/zeta-chain/node/pull/1285) - add notice when using `--ledger` with Ethereum HD path
* [1283](https://github.com/zeta-chain/node/pull/1283) - query outtx tracker by chain using prefixed store
* [1280](https://github.com/zeta-chain/node/pull/1280) - minor fixes to stateful upgrade
* [1304](https://github.com/zeta-chain/node/pull/1304) - remove check `gasObtained == outTxGasFee`
* [1308](https://github.com/zeta-chain/node/pull/1308) - begin blocker for mock mainnet

### Refactoring

* [1226](https://github.com/zeta-chain/node/pull/1226) - call `onCrossChainCall` when depositing to a contract
* [1238](https://github.com/zeta-chain/node/pull/1238) - change default mempool version in config 
* [1279](https://github.com/zeta-chain/node/pull/1279) - remove duplicate funtion name IsEthereum
* [1289](https://github.com/zeta-chain/node/pull/1289) - skip gas stability pool funding when gasLimit is equal gasUsed

### Chores

* [1193](https://github.com/zeta-chain/node/pull/1193) - switch back to `cosmos/cosmos-sdk`
* [1222](https://github.com/zeta-chain/node/pull/1222) - changed maxNestedMsgs
* [1265](https://github.com/zeta-chain/node/pull/1265) - sync from mockmain
* [1307](https://github.com/zeta-chain/node/pull/1307) - increment handler version

### Tests

* [1135](https://github.com/zeta-chain/node/pull/1135) - Stateful upgrade for smoke tests

### CI

* [1218](https://github.com/zeta-chain/node/pull/1218) - cross-compile release binaries and simplify PR testings
* [1302](https://github.com/zeta-chain/node/pull/1302) - add mainnet builds to goreleaser<|MERGE_RESOLUTION|>--- conflicted
+++ resolved
@@ -15,11 +15,8 @@
 
 ### Fixes
 
-<<<<<<< HEAD
+* [2654](https://github.com/zeta-chain/node/pull/2654) - add validation for authorization list in when validating genesis state for authorization module
 * [2672](https://github.com/zeta-chain/node/pull/2672) - check observer set for duplicates when adding a new observer or updating an existing one
-=======
-* [2654](https://github.com/zeta-chain/node/pull/2654) - add validation for authorization list in when validating genesis state for authorization module
->>>>>>> faecf243
 
 ## v19.0.0
 
