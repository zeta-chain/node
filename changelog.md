--- conflicted
+++ resolved
@@ -11,11 +11,7 @@
 * ChainNoncesAll :Changed from `/zeta-chain/observer/chainNonces` to `/zeta-chain/observer/chainNonces` . It returns all the chain nonces for all chains. This returns the current nonce of the TSS address for all chains.
 
 ### Features
-<<<<<<< HEAD
 * [1498](https://github.com/zeta-chain/node/pull/1498) - Add monitoring(grafana, prometheus, ethbalance) for localnet testing
-=======
-
->>>>>>> 179799d8
 * [1395](https://github.com/zeta-chain/node/pull/1395) - Add state variable to track aborted zeta amount
 * [1410](https://github.com/zeta-chain/node/pull/1410) - `snapshots` commands
 * enable zetaclients to use dynamic gas price on zetachain - enables >0 min_gas_price in feemarket module
