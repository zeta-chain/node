--- conflicted
+++ resolved
@@ -25,12 +25,9 @@
 * [2305](https://github.com/zeta-chain/node/pull/2305) - add new messages `MsgAddAuthorization` and `MsgRemoveAuthorization` that can be used to update the authorization list
 * [2313](https://github.com/zeta-chain/node/pull/2313) - add `CheckAuthorization` function to replace the `IsAuthorized` function. The new function uses the authorization list to verify the signer's authorization
 * [2312](https://github.com/zeta-chain/node/pull/2312) - add queries `ShowAuthorization` and `ListAuthorizations`
-<<<<<<< HEAD
 * [2319](https://github.com/zeta-chain/node/pull/2319) - use `CheckAuthorization` function in all messages
-=======
 * [2325](https://github.com/zeta-chain/node/pull/2325) - revert telemetry server changes
 * [2339](https://github.com/zeta-chain/node/pull/2339) - add binaries related question to syncing issue form
->>>>>>> 5e3c3ba7
 
 ### Refactor
 
@@ -79,7 +76,6 @@
 
 ### CI
 
-<<<<<<< HEAD
 * [2285](https://github.com/zeta-chain/node/pull/2285) - added nightly EVM performance testing pipeline, modified localnet testing docker image to utilitze debian:bookworm, removed build-jet runners where applicable, removed deprecated/removed upgrade path testing pipeline
 * [2268](https://github.com/zeta-chain/node/pull/2268) - updated the publish-release pipeline to utilize the Github Actions Ubuntu 20.04 Runners
 * [2070](https://github.com/zeta-chain/node/pull/2070) - Added commands to build binaries from the working branch as a live full node rpc to test non-governance changes
@@ -87,16 +83,7 @@
 * [2189](https://github.com/zeta-chain/node/pull/2189) - Updated the docker tag when a release trigger runs to be the github event for the release name which should be the version. Removed mac specific build as the arm build should handle that
 * [2191](https://github.com/zeta-chain/node/pull/2191) - Fixed conditional logic for the docker build step for non release builds to not overwrite the github tag
 * [2192](https://github.com/zeta-chain/node/pull/2192) - Added release status checker and updater pipeline that will update release statuses when they go live on network
-=======
 * [2335](https://github.com/zeta-chain/node/pull/2335) - ci: updated the artillery report to publish to artillery cloud
-* [2285](https://github.com/zeta-chain/node/pull/2285) - added nightly EVM performance testing pipeline, modified localnet testing docker image to utilitze debian:bookworm, removed build-jet runners where applicable, removed deprecated/removed upgrade path testing pipeline.
-* [2268](https://github.com/zeta-chain/node/pull/2268) - updated the publish-release pipeline to utilize the Github Actions Ubuntu 20.04 Runners.
-* [2070](https://github.com/zeta-chain/node/pull/2070) - Added commands to build binaries from the working branch as a live full node rpc to test non-governance changes.
-* [2119](https://github.com/zeta-chain/node/pull/2119) - Updated the release pipeline to only run on hotfix/ and release/ branches. Added option to only run pre-checks and not cut release as well. Switched approval steps to use environments.
-* [2189](https://github.com/zeta-chain/node/pull/2189) - Updated the docker tag when a release trigger runs to be the github event for the release name which should be the version. Removed mac specific build as the arm build should handle that.
-* [2191](https://github.com/zeta-chain/node/pull/2191) - Fixed conditional logic for the docker build step for non release builds to not overwrite the github tag.
-* [2192](https://github.com/zeta-chain/node/pull/2192) - Added release status checker and updater pipeline that will update release statuses when they go live on network.
->>>>>>> 5e3c3ba7
 
 ## v17.0.0
 
