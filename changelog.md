# CHANGELOG

## Unreleased

### Features

* [2578](https://github.com/zeta-chain/node/pull/2578) - Add Gateway address in protocol contract list
* [2634](https://github.com/zeta-chain/node/pull/2634) - add support for EIP-1559 gas fees
* [2597](https://github.com/zeta-chain/node/pull/2597) - Add generic rpc metrics to zetaclient

<<<<<<< HEAD
### Refactor

* [2615](https://github.com/zeta-chain/node/pull/2615) - Refactor cleanup of outbound trackers
=======
>>>>>>> b56e7582

## v19.0.0

### Breaking Changes

* [2460](https://github.com/zeta-chain/node/pull/2460) - Upgrade to go 1.22. This required us to temporarily remove the QUIC backend from [go-libp2p](https://github.com/libp2p/go-libp2p). If you are a zetaclient operator and have configured quic peers, you need to switch to tcp peers.
* [List of the other breaking changes can be found in this document](docs/releases/v19_breaking_changes.md)

### Features

* [2032](https://github.com/zeta-chain/node/pull/2032) - improve some general structure of the ZetaClient codebase
* [2100](https://github.com/zeta-chain/node/pull/2100) - cosmos v0.47 upgrade
* [2145](https://github.com/zeta-chain/node/pull/2145) - add `ibc` and `ibc-transfer` modules
* [2135](https://github.com/zeta-chain/node/pull/2135) - add develop build version logic
* [2152](https://github.com/zeta-chain/node/pull/2152) - custom priority nonce mempool
* [2113](https://github.com/zeta-chain/node/pull/2113) - add zetaclientd-supervisor process
* [2154](https://github.com/zeta-chain/node/pull/2154) - add `ibccrosschain` module
* [2282](https://github.com/zeta-chain/node/pull/2282) - modify rpc methods to support synthetic txs
* [2258](https://github.com/zeta-chain/node/pull/2258) - add Optimism and Base in static chain information
* [2287](https://github.com/zeta-chain/node/pull/2287) - implement `MsgUpdateChainInfo` message
* [2279](https://github.com/zeta-chain/node/pull/2279) - add a CCTXGateway field to chain static data
* [2275](https://github.com/zeta-chain/node/pull/2275) - add ChainInfo singleton state variable in authority
* [2291](https://github.com/zeta-chain/node/pull/2291) - initialize cctx gateway interface
* [2289](https://github.com/zeta-chain/node/pull/2289) - add an authorization list to keep track of all authorizations on the chain
* [2305](https://github.com/zeta-chain/node/pull/2305) - add new messages `MsgAddAuthorization` and `MsgRemoveAuthorization` that can be used to update the authorization list
* [2313](https://github.com/zeta-chain/node/pull/2313) - add `CheckAuthorization` function to replace the `IsAuthorized` function. The new function uses the authorization list to verify the signer's authorization
* [2312](https://github.com/zeta-chain/node/pull/2312) - add queries `ShowAuthorization` and `ListAuthorizations`
* [2319](https://github.com/zeta-chain/node/pull/2319) - use `CheckAuthorization` function in all messages
* [2325](https://github.com/zeta-chain/node/pull/2325) - revert telemetry server changes
* [2339](https://github.com/zeta-chain/node/pull/2339) - add binaries related question to syncing issue form
* [2366](https://github.com/zeta-chain/node/pull/2366) - add migration script for adding authorizations table
* [2372](https://github.com/zeta-chain/node/pull/2372) - add queries for tss fund migration info
* [2416](https://github.com/zeta-chain/node/pull/2416) - add Solana chain information
* [2465](https://github.com/zeta-chain/node/pull/2465) - add Solana inbound SOL token observation
* [2497](https://github.com/zeta-chain/node/pull/2416) - support for runtime chain (de)provisioning
* [2518](https://github.com/zeta-chain/node/pull/2518) - add support for Solana address in zetacore
* [2483](https://github.com/zeta-chain/node/pull/2483) - add priorityFee (gasTipCap) gas to the state
* [2567](https://github.com/zeta-chain/node/pull/2567) - add sign latency metric to zetaclient (zetaclient_sign_latency)
* [2524](https://github.com/zeta-chain/node/pull/2524) - add inscription envelop parsing 
* [2560](https://github.com/zeta-chain/node/pull/2560) - add support for Solana SOL token withdraw
* [2533](https://github.com/zeta-chain/node/pull/2533) - parse memo from both OP_RETURN and inscription

### Refactor

* [2094](https://github.com/zeta-chain/node/pull/2094) - upgrade go-tss to use cosmos v0.47
* [2110](https://github.com/zeta-chain/node/pull/2110) - move non-query rate limiter logic to zetaclient side and code refactor
* [2032](https://github.com/zeta-chain/node/pull/2032) - improve some general structure of the ZetaClient codebase
* [2097](https://github.com/zeta-chain/node/pull/2097) - refactor lightclient verification flags to account for individual chains
* [2071](https://github.com/zeta-chain/node/pull/2071) - Modify chains struct to add all chain related information
* [2118](https://github.com/zeta-chain/node/pull/2118) - consolidate inbound and outbound naming
* [2124](https://github.com/zeta-chain/node/pull/2124) - removed unused variables and method
* [2150](https://github.com/zeta-chain/node/pull/2150) - created `chains` `zetacore` `orchestrator` packages in zetaclient and reorganized source files accordingly
* [2210](https://github.com/zeta-chain/node/pull/2210) - removed uncessary panics in the zetaclientd process
* [2205](https://github.com/zeta-chain/node/pull/2205) - remove deprecated variables pre-v17
* [2226](https://github.com/zeta-chain/node/pull/2226) - improve Go formatting with imports standardization and max line length to 120
* [2262](https://github.com/zeta-chain/node/pull/2262) - refactor MsgUpdateZRC20 into MsgPauseZrc20 and MsgUnPauseZRC20
* [2290](https://github.com/zeta-chain/node/pull/2290) - rename `MsgAddBlameVote` message to `MsgVoteBlame`
* [2269](https://github.com/zeta-chain/node/pull/2269) - refactor MsgUpdateCrosschainFlags into MsgEnableCCTX, MsgDisableCCTX and MsgUpdateGasPriceIncreaseFlags
* [2306](https://github.com/zeta-chain/node/pull/2306) - refactor zetaclient outbound transaction signing logic
* [2296](https://github.com/zeta-chain/node/pull/2296) - move `testdata` package to `testutil` to organize test-related utilities
* [2317](https://github.com/zeta-chain/node/pull/2317) - add ValidateOutbound method for cctx orchestrator
* [2340](https://github.com/zeta-chain/node/pull/2340) - add ValidateInbound method for cctx orchestrator
* [2344](https://github.com/zeta-chain/node/pull/2344) - group common data of EVM/Bitcoin signer and observer using base structs
* [2357](https://github.com/zeta-chain/node/pull/2357) - integrate base Signer structure into EVM/Bitcoin Signer
* [2359](https://github.com/zeta-chain/node/pull/2359) - integrate base Observer structure into EVM/Bitcoin Observer
* [2375](https://github.com/zeta-chain/node/pull/2375) - improve & speedup code formatting
* [2380](https://github.com/zeta-chain/node/pull/2380) - use `ChainInfo` in `authority` to allow dynamically support new chains
* [2395](https://github.com/zeta-chain/node/pull/2395) - converge AppContext with ZetaCoreContext in zetaclient
* [2428](https://github.com/zeta-chain/node/pull/2428) - propagate context across codebase & refactor zetacore client
* [2464](https://github.com/zeta-chain/node/pull/2464) - move common voting logic to voting.go and add new function VoteOnBallot
* [2515](https://github.com/zeta-chain/node/pull/2515) - replace chainName by chainID for ChainNonces indexing
* [2541](https://github.com/zeta-chain/node/pull/2541) - deprecate ChainName field in Chain object
* [2542](https://github.com/zeta-chain/node/pull/2542) - adjust permissions to be more restrictive
* [2572](https://github.com/zeta-chain/node/pull/2572) - turn off IBC modules
* [2556](https://github.com/zeta-chain/node/pull/2556) - refactor migrator length check to use consensus type
* [2568](https://github.com/zeta-chain/node/pull/2568) - improve AppContext by converging chains, chainParams, enabledChains, and additionalChains into a single zctx.Chain

### Tests

* [2047](https://github.com/zeta-chain/node/pull/2047) - fix liquidity cap advanced test
* [2181](https://github.com/zeta-chain/node/pull/2181) - add more assertion and test cases in ZEVM message passing E2E tests
* [2184](https://github.com/zeta-chain/node/pull/2184) - add tx priority checks to e2e tests
* [2199](https://github.com/zeta-chain/node/pull/2199) - custom priority mempool unit tests
* [2240](https://github.com/zeta-chain/node/pull/2240) - removed hard-coded Bitcoin regnet chainID in E2E withdraw tests
* [2266](https://github.com/zeta-chain/node/pull/2266) - try fixing E2E test `crosschain_swap` failure `btc transaction not signed`
* [2294](https://github.com/zeta-chain/node/pull/2294) - add and fix existing ethermint rpc unit test
* [2329](https://github.com/zeta-chain/node/pull/2329) - fix TODOs in rpc unit tests
* [2342](https://github.com/zeta-chain/node/pull/2342) - extend rpc unit tests with testing extension to include synthetic ethereum txs
* [2299](https://github.com/zeta-chain/node/pull/2299) - add `zetae2e` command to deploy test contracts
* [2364](https://github.com/zeta-chain/node/pull/2364) - add stateful upgrade test
* [2360](https://github.com/zeta-chain/node/pull/2360) - add stateful e2e tests.
* [2349](https://github.com/zeta-chain/node/pull/2349) - add TestBitcoinDepositRefund and WithdrawBitcoinMultipleTimes E2E tests
* [2368](https://github.com/zeta-chain/node/pull/2368) - eliminate panic usage across testing suite
* [2369](https://github.com/zeta-chain/node/pull/2369) - fix random cross-chain swap failure caused by using tiny UTXO
* [2549](https://github.com/zeta-chain/node/pull/2459) - add separate accounts for each policy in e2e tests
* [2415](https://github.com/zeta-chain/node/pull/2415) - add e2e test for upgrade and test admin functionalities
* [2440](https://github.com/zeta-chain/node/pull/2440) - Add e2e test for TSS migration
* [2473](https://github.com/zeta-chain/node/pull/2473) - add e2e tests for most used admin transactions

### Fixes

* [1484](https://github.com/zeta-chain/node/issues/1484) - replaced hard-coded `MaxLookaheadNonce` with a default lookback factor
* [2125](https://github.com/zeta-chain/node/pull/2125) - fix develop upgrade test
* [2222](https://github.com/zeta-chain/node/pull/2222) - removed `maxHeightDiff` to let observer scan from Bitcoin height where it left off
* [2233](https://github.com/zeta-chain/node/pull/2233) - fix `IsSupported` flag not properly updated in zetaclient's context
* [2243](https://github.com/zeta-chain/node/pull/2243) - fix incorrect bitcoin outbound height in the CCTX outbound parameter
* [2256](https://github.com/zeta-chain/node/pull/2256) - fix rate limiter falsely included reverted non-withdraw cctxs
* [2327](https://github.com/zeta-chain/node/pull/2327) - partially cherry picked the fix to Bitcoin outbound dust amount
* [2362](https://github.com/zeta-chain/node/pull/2362) - set 1000 satoshis as minimum BTC amount that can be withdrawn from zEVM
* [2382](https://github.com/zeta-chain/node/pull/2382) - add tx input and gas in rpc methods for synthetic eth txs
* [2396](https://github.com/zeta-chain/node/issues/2386) - special handle bitcoin testnet gas price estimator
* [2434](https://github.com/zeta-chain/node/pull/2434) - the default database when running `zetacored init` is now pebbledb
* [2481](https://github.com/zeta-chain/node/pull/2481) - increase gas limit inbound and outbound vote message to 500k
* [2545](https://github.com/zeta-chain/node/pull/2545) - check solana minimum rent exempt to avoid outbound failure
* [2547](https://github.com/zeta-chain/node/pull/2547) - limit max txs in priority mempool

### CI

* [2388](https://github.com/zeta-chain/node/pull/2388) - added GitHub attestations of binaries produced in the release workflow. 
* [2285](https://github.com/zeta-chain/node/pull/2285) - added nightly EVM performance testing pipeline, modified localnet testing docker image to utilitze debian:bookworm, removed build-jet runners where applicable, removed deprecated/removed upgrade path testing pipeline
* [2268](https://github.com/zeta-chain/node/pull/2268) - updated the publish-release pipeline to utilize the Github Actions Ubuntu 20.04 Runners
* [2070](https://github.com/zeta-chain/node/pull/2070) - Added commands to build binaries from the working branch as a live full node rpc to test non-governance changes
* [2119](https://github.com/zeta-chain/node/pull/2119) - Updated the release pipeline to only run on hotfix/ and release/ branches. Added option to only run pre-checks and not cut release as well. Switched approval steps to use environments
* [2189](https://github.com/zeta-chain/node/pull/2189) - Updated the docker tag when a release trigger runs to be the github event for the release name which should be the version. Removed mac specific build as the arm build should handle that
* [2191](https://github.com/zeta-chain/node/pull/2191) - Fixed conditional logic for the docker build step for non release builds to not overwrite the github tag
* [2192](https://github.com/zeta-chain/node/pull/2192) - Added release status checker and updater pipeline that will update release statuses when they go live on network
* [2335](https://github.com/zeta-chain/node/pull/2335) - ci: updated the artillery report to publish to artillery cloud
* [2377](https://github.com/zeta-chain/node/pull/2377) - ci: adjusted sast-linters.yml to not scan itself, nor alert on removal of nosec.
* [2400](https://github.com/zeta-chain/node/pull/2400) - ci: adjusted the performance test to pass or fail pipeline based on test results, alert slack, and launch network with state. Fixed connection issues as well.
* [2425](https://github.com/zeta-chain/node/pull/2425) - Added verification to performance testing pipeline to ensure p99 aren't above 2000ms and p50 aren't above 40ms, Tweaked the config to 400 users requests per second. 425 is the current max before it starts failing.

### Documentation

* [2321](https://github.com/zeta-chain/node/pull/2321) - improve documentation for ZetaClient functions and packages

### Performance

* [2482](https://github.com/zeta-chain/node/pull/2482) - increase the outbound tracker buffer length from 2 to 5

## v18.0.0

* [2470](https://github.com/zeta-chain/node/pull/2470) - add Polygon, Base and Base Sepolia in static chain info

## v17.0.1

### Fixes

* hotfix/v17.0.1 - modify the amount field in CCTXs that carry dust BTC amounts to avoid dust output error

## v17.0.0

### Fixes

* [2249](https://github.com/zeta-chain/node/pull/2249) - fix inbound and outbound validation for BSC chain
* [2265](https://github.com/zeta-chain/node/pull/2265) - fix rate limiter query for revert cctxs

## v16.0.0

### Breaking Changes

* Admin policies have been moved from `observer` to a new module `authority`
  * Updating admin policies now requires to send a governance proposal executing the `UpdatePolicies` message in the `authority` module
  * The `Policies` query of the `authority` module must be used to get the current admin policies
  * `PolicyType_group1` has been renamed into `PolicyType_groupEmergency` and `PolicyType_group2` has been renamed into `PolicyType_groupAdmin`

* A new module called `lightclient` has been created for the blocker header and proof functionality to add inbound and outbound trackers in a permissionless manner (currently deactivated on live networks)
  * The list of block headers are now stored in the `lightclient` module instead of the `observer` module
    * The message to vote on new block headers is still in the `observer` module but has been renamed to `MsgVoteBlockHeader` instead of `MsgAddBlockHeader`
    * The `GetAllBlockHeaders` query has been moved to the `lightclient` module and renamed to `BlockHeaderAll`
    * The `GetBlockHeaderByHash` query has been moved to the `lightclient` module and renamed to `BlockHeader`
    * The `GetBlockHeaderStateByChain` query has been moved to the `lightclient` module and renamed to `ChainState`
    * The `Prove` query has been moved to the `lightclient` module
    * The `BlockHeaderVerificationFlags` has been deprecated in `CrosschainFlags`, `VerificationFlags` should be used instead

* `MsgGasPriceVoter` message in the `crosschain` module has been renamed to `MsgVoteGasPrice`
  * The structure of the message remains the same

* `MsgCreateTSSVoter` message in the `crosschain` module has been moved to the `observer` module and renamed to `MsgVoteTSS`
  * The structure of the message remains the same

### Refactor

* [1511](https://github.com/zeta-chain/node/pull/1511) - move ballot voting logic from `crosschain` to `observer`
* [1783](https://github.com/zeta-chain/node/pull/1783) - refactor zetaclient metrics naming and structure
* [1774](https://github.com/zeta-chain/node/pull/1774) - split params and config in zetaclient
* [1831](https://github.com/zeta-chain/node/pull/1831) - removing unnecessary pointers in context structure
* [1864](https://github.com/zeta-chain/node/pull/1864) - prevent panic in param management
* [1848](https://github.com/zeta-chain/node/issues/1848) - create a method to observe deposits to tss address in one evm block
* [1885](https://github.com/zeta-chain/node/pull/1885) - change important metrics on port 8123 to be prometheus compatible
* [1863](https://github.com/zeta-chain/node/pull/1863) - remove duplicate ValidateChainParams function
* [1914](https://github.com/zeta-chain/node/pull/1914) - move crosschain flags to core context in zetaclient
* [1948](https://github.com/zeta-chain/node/pull/1948) - remove deprecated GetTSSAddress query in crosschain module
* [1936](https://github.com/zeta-chain/node/pull/1936) - refactor common package into subpackages and rename to pkg
* [1966](https://github.com/zeta-chain/node/pull/1966) - move TSS vote message from crosschain to observer
* [1853](https://github.com/zeta-chain/node/pull/1853) - refactor vote inbound tx and vote outbound tx
* [1815](https://github.com/zeta-chain/node/pull/1815) - add authority module for authorized actions
* [1976](https://github.com/zeta-chain/node/pull/1976) - add lightclient module for header and proof functionality
* [2001](https://github.com/zeta-chain/node/pull/2001) - replace broadcast mode block with sync and remove fungible params
* [1989](https://github.com/zeta-chain/node/pull/1989) - simplify `IsSendOutTxProcessed` method and add unit tests
* [2013](https://github.com/zeta-chain/node/pull/2013) - rename `GasPriceVoter` message to `VoteGasPrice`
* [2059](https://github.com/zeta-chain/node/pull/2059) - Remove unused params from all functions in zetanode
* [2071](https://github.com/zeta-chain/node/pull/2071) - Modify chains struct to add all chain related information
* [2076](https://github.com/zeta-chain/node/pull/2076) - automatically deposit native zeta to an address if it doesn't exist on ZEVM
* [2169](https://github.com/zeta-chain/node/pull/2169) - Limit zEVM revert transactions to coin type ZETA

### Features

* [1789](https://github.com/zeta-chain/node/issues/1789) - block cross-chain transactions that involve restricted addresses
* [1755](https://github.com/zeta-chain/node/issues/1755) - use evm JSON RPC for inbound tx (including blob tx) observation
* [1884](https://github.com/zeta-chain/node/pull/1884) - added zetatool cmd, added subcommand to filter deposits
* [1942](https://github.com/zeta-chain/node/pull/1982) - support Bitcoin P2TR, P2WSH, P2SH, P2PKH addresses
* [1935](https://github.com/zeta-chain/node/pull/1935) - add an operational authority group
* [1954](https://github.com/zeta-chain/node/pull/1954) - add metric for concurrent keysigns
* [1979](https://github.com/zeta-chain/node/pull/1979) - add script to import genesis data into an existing genesis file
* [2006](https://github.com/zeta-chain/node/pull/2006) - add Amoy testnet static chain information
* [2045](https://github.com/zeta-chain/node/pull/2046) - add grpc query with outbound rate limit for zetaclient to use
* [2046](https://github.com/zeta-chain/node/pull/2046) - add state variable in crosschain for rate limiter flags
* [2034](https://github.com/zeta-chain/node/pull/2034) - add support for zEVM message passing
* [1825](https://github.com/zeta-chain/node/pull/1825) - add a message to withdraw emission rewards

### Tests

* [1767](https://github.com/zeta-chain/node/pull/1767) - add unit tests for emissions module begin blocker
* [1816](https://github.com/zeta-chain/node/pull/1816) - add args to e2e tests
* [1791](https://github.com/zeta-chain/node/pull/1791) - add e2e tests for feature of restricted address
* [1787](https://github.com/zeta-chain/node/pull/1787) - add unit tests for cross-chain evm hooks and e2e test failed withdraw to BTC legacy address
* [1840](https://github.com/zeta-chain/node/pull/1840) - fix code coverage test failures ignored in CI
* [1870](https://github.com/zeta-chain/node/pull/1870) - enable emissions pool in local e2e testing
* [1868](https://github.com/zeta-chain/node/pull/1868) - run e2e btc tests locally
* [1851](https://github.com/zeta-chain/node/pull/1851) - rename usdt to erc20 in e2e tests
* [1872](https://github.com/zeta-chain/node/pull/1872) - remove usage of RPC in unit test
* [1805](https://github.com/zeta-chain/node/pull/1805) - add admin and performance test and fix upgrade test
* [1879](https://github.com/zeta-chain/node/pull/1879) - full coverage for messages in types packages
* [1899](https://github.com/zeta-chain/node/pull/1899) - add empty test files so packages are included in coverage
* [1900](https://github.com/zeta-chain/node/pull/1900) - add testing for external chain migration
* [1903](https://github.com/zeta-chain/node/pull/1903) - common package tests
* [1961](https://github.com/zeta-chain/node/pull/1961) - improve observer module coverage
* [1967](https://github.com/zeta-chain/node/pull/1967) - improve crosschain module coverage
* [1955](https://github.com/zeta-chain/node/pull/1955) - improve emissions module coverage
* [1941](https://github.com/zeta-chain/node/pull/1941) - add unit tests for zetacore package
* [1985](https://github.com/zeta-chain/node/pull/1985) - improve fungible module coverage
* [1992](https://github.com/zeta-chain/node/pull/1992) - remove setupKeeper from crosschain module
* [2008](https://github.com/zeta-chain/node/pull/2008) - add test for connector bytecode update
* [2047](https://github.com/zeta-chain/node/pull/2047) - fix liquidity cap advanced test
* [2076](https://github.com/zeta-chain/node/pull/2076) - automatically deposit native zeta to an address if it doesn't exist on ZEVM

### Fixes

* [1861](https://github.com/zeta-chain/node/pull/1861) - fix `ObserverSlashAmount` invalid read
* [1880](https://github.com/zeta-chain/node/issues/1880) - lower the gas price multiplier for EVM chains
* [1883](https://github.com/zeta-chain/node/issues/1883) - zetaclient should check 'IsSupported' flag to pause/unpause a specific chain
* [2076](https://github.com/zeta-chain/node/pull/2076) - automatically deposit native zeta to an address if it doesn't exist on ZEVM
* [1633](https://github.com/zeta-chain/node/issues/1633) - zetaclient should be able to pick up new connector and erc20Custody addresses
* [1944](https://github.com/zeta-chain/node/pull/1944) - fix evm signer unit tests
* [1888](https://github.com/zeta-chain/node/issues/1888) - zetaclient should stop inbound/outbound txs according to cross-chain flags
* [1970](https://github.com/zeta-chain/node/issues/1970) - remove the timeout in the evm outtx tracker processing thread

### Chores

* [1814](https://github.com/zeta-chain/node/pull/1814) - fix code coverage ignore for protobuf generated files

### CI

* [1958](https://github.com/zeta-chain/node/pull/1958) - Fix e2e advanced test debug checkbox
* [1945](https://github.com/zeta-chain/node/pull/1945) - update advanced testing pipeline to not execute tests that weren't selected so they show skipped instead of skipping steps
* [1940](https://github.com/zeta-chain/node/pull/1940) - adjust release pipeline to be created as pre-release instead of latest
* [1867](https://github.com/zeta-chain/node/pull/1867) - default restore_type for full node docker-compose to snapshot instead of statesync for reliability
* [1891](https://github.com/zeta-chain/node/pull/1891) - fix typo that was introduced to docker-compose and a typo in start.sh for the docker start script for full nodes
* [1894](https://github.com/zeta-chain/node/pull/1894) - added download binaries and configs to the start sequence so it will download binaries that don't exist
* [1953](https://github.com/zeta-chain/node/pull/1953) - run E2E tests for all PRs

## Version: v15.0.0

### Features

* [1912](https://github.com/zeta-chain/node/pull/1912) - add reset chain nonces msg

## Version: v14.0.1

* [1817](https://github.com/zeta-chain/node/pull/1817) - Add migration script to fix pending and chain nonces on testnet

## Version: v13.0.0

### Breaking Changes

* `zetaclientd start`: now requires 2 inputs from stdin: hotkey password and tss keyshare password
  Starting zetaclient now requires two passwords to be input; one for the hotkey and another for the tss key-share

### Features

* [1698](https://github.com/zeta-chain/node/issues/1698) - bitcoin dynamic depositor fee

### Docs

* [1731](https://github.com/zeta-chain/node/pull/1731) added doc for hotkey and tss key-share password prompts

### Features

* [1728] (https://github.com/zeta-chain/node/pull/1728) - allow aborted transactions to be refunded by minting tokens to zEvm

### Refactor

* [1766](https://github.com/zeta-chain/node/pull/1766) - Refactors the `PostTxProcessing` EVM hook functionality to deal with invalid withdraw events
* [1630](https://github.com/zeta-chain/node/pull/1630) - added password prompts for hotkey and tss keyshare in zetaclient
* [1760](https://github.com/zeta-chain/node/pull/1760) - Make staking keeper private in crosschain module
* [1809](https://github.com/zeta-chain/node/pull/1809) - Refactored tryprocessout function in evm signer

### Fixes

* [1678](https://github.com/zeta-chain/node/issues/1678) - clean cached stale block to fix evm outtx hash mismatch
* [1690](https://github.com/zeta-chain/node/issues/1690) - double watched gas prices and fix btc scheduler
* [1687](https://github.com/zeta-chain/node/pull/1687) - only use EVM supported chains for gas stability pool
* [1692](https://github.com/zeta-chain/node/pull/1692) - fix get params query for emissions module
* [1706](https://github.com/zeta-chain/node/pull/1706) - fix CLI crosschain show-out-tx-tracker
* [1707](https://github.com/zeta-chain/node/issues/1707) - fix bitcoin fee rate estimation
* [1712](https://github.com/zeta-chain/node/issues/1712) - increase EVM outtx inclusion timeout to 20 minutes
* [1733](https://github.com/zeta-chain/node/pull/1733) - remove the unnecessary 2x multiplier in the convertGasToZeta RPC
* [1721](https://github.com/zeta-chain/node/issues/1721) - zetaclient should provide bitcoin_chain_id when querying TSS address
* [1744](https://github.com/zeta-chain/node/pull/1744) - added cmd to encrypt tss keyshare file, allowing empty tss password for backward compatibility

### Tests

* [1584](https://github.com/zeta-chain/node/pull/1584) - allow to run E2E tests on any networks
* [1746](https://github.com/zeta-chain/node/pull/1746) - rename smoke tests to e2e tests
* [1753](https://github.com/zeta-chain/node/pull/1753) - fix gosec errors on usage of rand package
* [1762](https://github.com/zeta-chain/node/pull/1762) - improve coverage for fungibile module
* [1782](https://github.com/zeta-chain/node/pull/1782) - improve coverage for fungibile module system contract

### CI

* Adjusted the release pipeline to be a manually executed pipeline with an approver step. The pipeline now executes all the required tests run before the approval step unless skipped
* Added pipeline to build and push docker images into dockerhub on release for ubuntu and macos
* Adjusted the pipeline for building and pushing docker images for MacOS to install and run docker
* Added docker-compose and make commands for launching full nodes. `make mainnet-zetarpc-node`  `make mainnet-bitcoind-node`
* Made adjustments to the docker-compose for launching mainnet full nodes to include examples of using the docker images build from the docker image build pipeline
* [1736](https://github.com/zeta-chain/node/pull/1736) - chore: add Ethermint endpoints to OpenAPI
* Re-wrote Dockerfile for building Zetacored docker images
* Adjusted the docker-compose files for Zetacored nodes to utilize the new docker image
* Added scripts for the new docker image that facilitate the start up automation
* Adjusted the docker pipeline slightly to pull the version on PR from the app.go file
* [1781](https://github.com/zeta-chain/node/pull/1781) - add codecov coverage report in CI
* fixed the download binary script to use relative pathing from binary_list file

### Features

* [1425](https://github.com/zeta-chain/node/pull/1425) add `whitelist-erc20` command

### Chores

* [1729](https://github.com/zeta-chain/node/pull/1729) - add issue templates
* [1754](https://github.com/zeta-chain/node/pull/1754) - cleanup expected keepers

## Version: v12.2.4

### Fixes

* [1638](https://github.com/zeta-chain/node/issues/1638) - additional check to make sure external chain height always increases
* [1672](https://github.com/zeta-chain/node/pull/1672) - paying 50% more than base gas price to buffer EIP1559 gas price increase
* [1642](https://github.com/zeta-chain/node/pull/1642) - Change WhitelistERC20 authorization from group1 to group2
* [1610](https://github.com/zeta-chain/node/issues/1610) - add pending outtx hash to tracker after monitoring for 10 minutes
* [1656](https://github.com/zeta-chain/node/issues/1656) - schedule bitcoin keysign with intervals to avoid keysign failures
* [1662](https://github.com/zeta-chain/node/issues/1662) - skip Goerli BlobTxType transactions introduced in Dencun upgrade
* [1663](https://github.com/zeta-chain/node/issues/1663) - skip Mumbai empty block if ethclient sanity check fails
* [1661](https://github.com/zeta-chain/node/issues/1661) - use estimated SegWit tx size for Bitcoin gas fee calculation
* [1667](https://github.com/zeta-chain/node/issues/1667) - estimate SegWit tx size in uinit of vByte
* [1675](https://github.com/zeta-chain/node/issues/1675) - use chain param ConfirmationCount for bitcoin confirmation

## Chores

* [1694](https://github.com/zeta-chain/node/pull/1694) - remove standalone network, use require testing package for the entire node folder

## Version: v12.1.0

### Tests

* [1577](https://github.com/zeta-chain/node/pull/1577) - add chain header tests in E2E tests and fix admin tests

### Features

* [1658](https://github.com/zeta-chain/node/pull/1658) - modify emission distribution to use fixed block rewards

### Fixes

* [1535](https://github.com/zeta-chain/node/issues/1535) - Avoid voting on wrong ballots due to false blockNumber in EVM tx receipt
* [1588](https://github.com/zeta-chain/node/pull/1588) - fix chain params comparison logic
* [1650](https://github.com/zeta-chain/node/pull/1605) - exempt (discounted) *system txs* from min gas price check and gas fee deduction
* [1632](https://github.com/zeta-chain/node/pull/1632) - set keygen to `KeygenStatus_KeyGenSuccess` if its in `KeygenStatus_PendingKeygen`
* [1576](https://github.com/zeta-chain/node/pull/1576) - Fix zetaclient crash due to out of bound integer conversion and log prints
* [1575](https://github.com/zeta-chain/node/issues/1575) - Skip unsupported chain parameters by IsSupported flag

### CI

* [1580](https://github.com/zeta-chain/node/pull/1580) - Fix release pipelines cleanup step

### Chores

* [1585](https://github.com/zeta-chain/node/pull/1585) - Updated release instructions
* [1615](https://github.com/zeta-chain/node/pull/1615) - Add upgrade handler for version v12.1.0

### Features

* [1591](https://github.com/zeta-chain/node/pull/1591) - support lower gas limit for voting on inbound and outbound transactions
* [1592](https://github.com/zeta-chain/node/issues/1592) - check inbound tracker tx hash against Tss address and some refactor on inTx observation

### Refactoring

* [1628](https://github.com/zeta-chain/node/pull/1628) optimize return and simplify code
* [1640](https://github.com/zeta-chain/node/pull/1640) reorganize zetaclient into subpackages
* [1619](https://github.com/zeta-chain/node/pull/1619) - Add evm fee calculation to tss migration of evm chains

## Version: v12.0.0

### Breaking Changes

TSS and chain validation related queries have been moved from `crosschain` module to `observer` module:
* `PendingNonces` :Changed from `/zeta-chain/crosschain/pendingNonces/{chain_id}/{address}` to `/zeta-chain/observer/pendingNonces/{chain_id}/{address}` . It returns all the pending nonces for a chain id and address. This returns the current pending nonces for the chain
* `ChainNonces` : Changed from `/zeta-chain/crosschain/chainNonces/{chain_id}` to`/zeta-chain/observer/chainNonces/{chain_id}` . It returns all the chain nonces for a chain id. This returns the current nonce of the TSS address for the chain
* `ChainNoncesAll` :Changed from `/zeta-chain/crosschain/chainNonces` to `/zeta-chain/observer/chainNonces` . It returns all the chain nonces for all chains. This returns the current nonce of the TSS address for all chains

All chains now have the same observer set:
* `ObserversByChain`: `/zeta-chain/observer/observers_by_chain/{observation_chain}` has been removed and replaced with `/zeta-chain/observer/observer_set`. All chains have the same observer set
* `AllObserverMappers`: `/zeta-chain/observer/all_observer_mappers` has been removed. `/zeta-chain/observer/observer_set` should be used to get observers.

Observer params and core params have been merged into chain params:
* `Params`: `/zeta-chain/observer/params` no longer returns observer params. Observer params data have been moved to chain params described below.
* `GetCoreParams`: Renamed into `GetChainParams`. `/zeta-chain/observer/get_core_params` moved to `/zeta-chain/observer/get_chain_params`
* `GetCoreParamsByChain`: Renamed into `GetChainParamsForChain`. `/zeta-chain/observer/get_core_params_by_chain` moved to `/zeta-chain/observer/get_chain_params_by_chain`

Getting the correct TSS address for Bitcoin now requires proviidng the Bitcoin chain id:
* `GetTssAddress` : Changed from `/zeta-chain/observer/get_tss_address/` to `/zeta-chain/observer/getTssAddress/{bitcoin_chain_id}` . Optional bitcoin chain id can now be passed as a parameter to fetch the correct tss for required BTC chain. This parameter only affects the BTC tss address in the response

### Features

* [1498](https://github.com/zeta-chain/node/pull/1498) - Add monitoring(grafana, prometheus, ethbalance) for localnet testing
* [1395](https://github.com/zeta-chain/node/pull/1395) - Add state variable to track aborted zeta amount
* [1410](https://github.com/zeta-chain/node/pull/1410) - `snapshots` commands
* enable zetaclients to use dynamic gas price on zetachain - enables >0 min_gas_price in feemarket module
* add static chain data for Sepolia testnet
* added metrics to track the burn rate of the hotkey in the telemetry server as well as prometheus

### Fixes

* [1554](https://github.com/zeta-chain/node/pull/1554) - Screen out unconfirmed UTXOs that are not created by TSS itself
* [1560](https://github.com/zeta-chain/node/issues/1560) - Zetaclient post evm-chain outtx hashes only when receipt is available
* [1516](https://github.com/zeta-chain/node/issues/1516) - Unprivileged outtx tracker removal
* [1537](https://github.com/zeta-chain/node/issues/1537) - Sanity check events of ZetaSent/ZetaReceived/ZetaRevertedWithdrawn/Deposited
* [1530](https://github.com/zeta-chain/node/pull/1530) - Outbound tx confirmation/inclusion enhancement
* [1496](https://github.com/zeta-chain/node/issues/1496) - post block header for enabled EVM chains only
* [1518](https://github.com/zeta-chain/node/pull/1518) - Avoid duplicate keysign if an outTx is already pending
* fix Code4rena issue - zetaclients potentially miss inTx when PostSend (or other RPC) fails
* fix go-staticcheck warnings for zetaclient
* fix Athens-3 issue - incorrect pending-tx inclusion and incorrect confirmation count
* masked zetaclient config at startup
* set limit for queried pending cctxs
* add check to verify new tss has been produced when triggering tss funds migration
* fix Athens-3 log print issue - avoid posting uncessary outtx confirmation
* fix docker build issues with version: golang:1.20-alpine3.18
* [1525](https://github.com/zeta-chain/node/pull/1525) - relax EVM chain block header length check 1024->4096
* [1522](https://github.com/zeta-chain/node/pull/1522/files) - block `distribution` module account from receiving zeta
* [1528](https://github.com/zeta-chain/node/pull/1528) - fix panic caused on decoding malformed BTC addresses
* [1536](https://github.com/zeta-chain/node/pull/1536) - add index to check previously finalized inbounds
* [1556](https://github.com/zeta-chain/node/pull/1556) - add emptiness check for topic array in event parsing
* [1546](https://github.com/zeta-chain/node/pull/1546) - fix reset of pending nonces on genesis import
* [1555](https://github.com/zeta-chain/node/pull/1555) - Reduce websocket message limit to 10MB
* [1567](https://github.com/zeta-chain/node/pull/1567) - add bitcoin chain id to fetch the tss address rpc endpoint
* [1501](https://github.com/zeta-chain/node/pull/1501) - fix stress test - use new refactored config file and smoketest runner
* [1589](https://github.com/zeta-chain/node/pull/1589) - add bitcoin chain id to `get tss address` and `get tss address historical` cli query

### Refactoring

* [1552](https://github.com/zeta-chain/node/pull/1552) - requires group2 to enable header verification
* [1211](https://github.com/zeta-chain/node/issues/1211) - use `grpc` and `msg` for query and message files
* refactor cctx scheduler - decouple evm cctx scheduler from btc cctx scheduler
* move tss state from crosschain to observer
* move pending nonces, chain nonces and nonce to cctx to observer
* move tss related cli from crosschain to observer
* reorganize smoke tests structure
* Add pagination to queries which iterate over large data sets InTxTrackerAll ,PendingNoncesAll ,AllBlameRecord ,TssHistory
* GetTssAddress now returns only the current tss address for ETH and BTC
* Add a new query GetTssAddressesByFinalizedBlockHeight to get any other tss addresses for a finalized block height
* Move observer params into core params
* Remove chain id from the index for observer mapper and rename it to observer set.
* Add logger to smoke tests
* [1521](https://github.com/zeta-chain/node/pull/1521) - replace go-tss lib version with one that reverts back to thorchain tss-lib
* [1558](https://github.com/zeta-chain/node/pull/1558) - change log level for gas stability pool iteration error
* Update --ledger flag hint

### Chores

* [1446](https://github.com/zeta-chain/node/pull/1446) - renamed file `zetaclientd/aux.go` to `zetaclientd/utils.go` to avoid complaints from go package resolver
* [1499](https://github.com/zeta-chain/node/pull/1499) - Add scripts to localnet to help test gov proposals
* [1442](https://github.com/zeta-chain/node/pull/1442) - remove build types in `.goreleaser.yaml`
* [1504](https://github.com/zeta-chain/node/pull/1504) - remove `-race` in the `make install` commmand
* [1564](https://github.com/zeta-chain/node/pull/1564) - bump ti-actions/changed-files

### Tests

* [1538](https://github.com/zeta-chain/node/pull/1538) - improve stateful e2e testing

### CI

* Removed private runners and unused GitHub Action

## Version: v11.0.0

### Features

* [1387](https://github.com/zeta-chain/node/pull/1387) - Add HSM capability for zetaclient hot key
* add a new thread to zetaclient which checks zeta supply in all connected chains in every block
* add a new tx to update an observer, this can be either be run a tombstoned observer/validator or via admin_policy_group_2

### Fixes

* Added check for redeployment of gas and asset token contracts
* [1372](https://github.com/zeta-chain/node/pull/1372) - Include Event Index as part for inbound tx digest
* [1367](https://github.com/zeta-chain/node/pull/1367) - fix minRelayTxFee issue and check misuse of bitcoin mainnet/testnet addresses
* [1358](https://github.com/zeta-chain/node/pull/1358) - add a new thread to zetaclient which checks zeta supply in all connected chains in every block
* prevent deposits for paused zrc20
* [1406](https://github.com/zeta-chain/node/pull/1406) - improve log prints and speed up evm outtx inclusion
* fix Athens-3 issue - include bitcoin outtx regardless of the cctx status

### Refactoring

* [1391](https://github.com/zeta-chain/node/pull/1391) - consolidate node builds
* update `MsgUpdateContractBytecode` to use code hash instead of contract address

### Chores

### Tests

* Add unit tests for adding votes to a ballot 

### CI

## Version: v10.1.2

### Features

* [1137](https://github.com/zeta-chain/node/pull/1137) - external stress testing
* [1205](https://github.com/zeta-chain/node/pull/1205) - allow setting liquidity cap for ZRC20
* [1260](https://github.com/zeta-chain/node/pull/1260) - add ability to update gas limit
* [1263](https://github.com/zeta-chain/node/pull/1263) - Bitcoin block header and merkle proof
* [1247](https://github.com/zeta-chain/node/pull/1247) - add query command to get all gas stability pool balances
* [1143](https://github.com/zeta-chain/node/pull/1143) - tss funds migration capability
* [1358](https://github.com/zeta-chain/node/pull/1358) - zetaclient thread for zeta supply checks
* [1384](https://github.com/zeta-chain/node/pull/1384) - tx to update an observer

### Fixes

* [1195](https://github.com/zeta-chain/node/pull/1195) - added upgrade name, and allow download. allows to test release
* [1153](https://github.com/zeta-chain/node/pull/1153) - address `cosmos-gosec` lint issues
* [1128](https://github.com/zeta-chain/node/pull/1228) - adding namespaces back in rpc
* [1245](https://github.com/zeta-chain/node/pull/1245) - set unique index for generate cctx
* [1250](https://github.com/zeta-chain/node/pull/1250) - remove error return in `IsAuthorized`
* [1261](https://github.com/zeta-chain/node/pull/1261) - Ethereum comparaison checksum/non-checksum format
* [1264](https://github.com/zeta-chain/node/pull/1264) - Blame index update
* [1243](https://github.com/zeta-chain/node/pull/1243) - feed sataoshi/B to zetacore and check actual outTx size
* [1235](https://github.com/zeta-chain/node/pull/1235) - cherry pick all hotfix from v10.0.x (zero-amount, precision, etc.)
* [1257](https://github.com/zeta-chain/node/pull/1257) - register emissions grpc server
* [1277](https://github.com/zeta-chain/node/pull/1277) - read gas limit from smart contract
* [1252](https://github.com/zeta-chain/node/pull/1252) - add CLI command to query system contract
* [1285](https://github.com/zeta-chain/node/pull/1285) - add notice when using `--ledger` with Ethereum HD path
* [1283](https://github.com/zeta-chain/node/pull/1283) - query outtx tracker by chain using prefixed store
* [1280](https://github.com/zeta-chain/node/pull/1280) - minor fixes to stateful upgrade
* [1304](https://github.com/zeta-chain/node/pull/1304) - remove check `gasObtained == outTxGasFee`
* [1308](https://github.com/zeta-chain/node/pull/1308) - begin blocker for mock mainnet

### Refactoring

* [1226](https://github.com/zeta-chain/node/pull/1226) - call `onCrossChainCall` when depositing to a contract
* [1238](https://github.com/zeta-chain/node/pull/1238) - change default mempool version in config 
* [1279](https://github.com/zeta-chain/node/pull/1279) - remove duplicate funtion name IsEthereum
* [1289](https://github.com/zeta-chain/node/pull/1289) - skip gas stability pool funding when gasLimit is equal gasUsed

### Chores

* [1193](https://github.com/zeta-chain/node/pull/1193) - switch back to `cosmos/cosmos-sdk`
* [1222](https://github.com/zeta-chain/node/pull/1222) - changed maxNestedMsgs
* [1265](https://github.com/zeta-chain/node/pull/1265) - sync from mockmain
* [1307](https://github.com/zeta-chain/node/pull/1307) - increment handler version

### Tests

* [1135](https://github.com/zeta-chain/node/pull/1135) - Stateful upgrade for smoke tests

### CI

* [1218](https://github.com/zeta-chain/node/pull/1218) - cross-compile release binaries and simplify PR testings
* [1302](https://github.com/zeta-chain/node/pull/1302) - add mainnet builds to goreleaser<|MERGE_RESOLUTION|>--- conflicted
+++ resolved
@@ -8,12 +8,9 @@
 * [2634](https://github.com/zeta-chain/node/pull/2634) - add support for EIP-1559 gas fees
 * [2597](https://github.com/zeta-chain/node/pull/2597) - Add generic rpc metrics to zetaclient
 
-<<<<<<< HEAD
 ### Refactor
 
 * [2615](https://github.com/zeta-chain/node/pull/2615) - Refactor cleanup of outbound trackers
-=======
->>>>>>> b56e7582
 
 ## v19.0.0
 
