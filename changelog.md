--- conflicted
+++ resolved
@@ -39,12 +39,8 @@
 * Add logger to smoke tests
 
 ### Chores
-<<<<<<< HEAD
-* renamed file `zetaclientd/aux.go` to `zetaclientd/utils.go` to avoid complaints from go package resolver. 
-
-=======
+* [1446](https://github.com/zeta-chain/node/pull/1446) - renamed file `zetaclientd/aux.go` to `zetaclientd/utils.go` to avoid complaints from go package resolver. 
 * [1499](https://github.com/zeta-chain/node/pull/1499) - Add scripts to localnet to help test gov proposals
->>>>>>> 059f0a68
 * [1442](https://github.com/zeta-chain/node/pull/1442) - remove build types in `.goreleaser.yaml`
 * [1504](https://github.com/zeta-chain/node/pull/1504) - remove `-race` in the `make install` commmand
 
