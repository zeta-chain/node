--- conflicted
+++ resolved
@@ -22,11 +22,8 @@
 ### Features
 
 * [1789](https://github.com/zeta-chain/node/issues/1789) - block cross-chain transactions that involve restricted addresses
-<<<<<<< HEAD
 * [1755](https://github.com/zeta-chain/node/issues/1755) - use evm JSON RPC for inbound tx (including blob tx) observation.
-=======
 * [1815](https://github.com/zeta-chain/node/pull/1815) - add authority module for authorized actions
->>>>>>> 589e2289
 
 ### Tests
 
