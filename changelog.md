--- conflicted
+++ resolved
@@ -14,13 +14,8 @@
 ### Refactor
 
 * [2094](https://github.com/zeta-chain/node/pull/2094) - upgrade go-tss to use cosmos v0.47
-
-### Refactor
-
+* [2110](https://github.com/zeta-chain/node/pull/2110) - move non-query rate limiter logic to zetaclient side and code refactor.
 * [2032](https://github.com/zeta-chain/node/pull/2032) - improve some general structure of the ZetaClient codebase
-<<<<<<< HEAD
-* [2110](https://github.com/zeta-chain/node/pull/2110) - move non-query rate limiter logic to zetaclient side and code refactor.
-=======
 * [2071](https://github.com/zeta-chain/node/pull/2071) - Modify chains struct to add all chain related information
 
 ### Tests
@@ -34,7 +29,6 @@
 ### CI
 
 * [2070](https://github.com/zeta-chain/node/pull/2070) - Added commands to build binaries from the working branch as a live full node rpc to test non-governance changes.
->>>>>>> 6adfe6fb
 
 ## v16.0.0
 
