--- conflicted
+++ resolved
@@ -1,9 +1,5 @@
 # CHANGELOG
 
-<<<<<<< HEAD
-# Unreleased
-
-=======
 ## Unreleased
 
 ### Refactor
@@ -11,7 +7,6 @@
 * [2032](https://github.com/zeta-chain/node/pull/2032) - improve some general structure of the ZetaClient codebase
 
 ## Unreleased
->>>>>>> 3e8f2e66
 ### Breaking Changes
 
 * Admin policies have been moved from `observer` to a new module `authority`.
@@ -70,8 +65,6 @@
 * [2045](https://github.com/zeta-chain/node/pull/2046) - add grpc query with outbound rate limit for zetaclient to use
 * [2046](https://github.com/zeta-chain/node/pull/2046) - add state variable in crosschain for rate limiter flags
 * [2034](https://github.com/zeta-chain/node/pull/2034) - add support for zEVM message passing
-
-
 
 ### Tests
 
