# CHANGELOG

## Unreleased

### Breaking Changes

* [List of the breaking changes can be found in this document](docs/releases/v17_breaking_changes.md)

### Features

* [2032](https://github.com/zeta-chain/node/pull/2032) - improve some general structure of the ZetaClient codebase
* [2100](https://github.com/zeta-chain/node/pull/2100) - cosmos v0.47 upgrade
* [2145](https://github.com/zeta-chain/node/pull/2145) - add `ibc` and `ibc-transfer` modules
* [2135](https://github.com/zeta-chain/node/pull/2135) - add develop build version logic
* [2152](https://github.com/zeta-chain/node/pull/2152) - custom priority nonce mempool
* [2113](https://github.com/zeta-chain/node/pull/2113) - add zetaclientd-supervisor process
* [2154](https://github.com/zeta-chain/node/pull/2154) - add `ibccrosschain` module
* [2282](https://github.com/zeta-chain/node/pull/2282) - modify rpc methods to support synthetic txs
* [2258](https://github.com/zeta-chain/node/pull/2258) - add Optimism and Base in static chain information
* [2287](https://github.com/zeta-chain/node/pull/2287) - implement `MsgUpdateChainInfo` message
* [2279](https://github.com/zeta-chain/node/pull/2279) - add a CCTXGateway field to chain static data
* [2275](https://github.com/zeta-chain/node/pull/2275) - add ChainInfo singleton state variable in authority
* [2291](https://github.com/zeta-chain/node/pull/2291) - initialize cctx gateway interface
* [2289](https://github.com/zeta-chain/node/pull/2289) - add an authorization list to keep track of all authorizations on the chain
* [2305](https://github.com/zeta-chain/node/pull/2305) - add new messages `MsgAddAuthorization` and `MsgRemoveAuthorization` that can be used to update the authorization list

### Refactor

* [2094](https://github.com/zeta-chain/node/pull/2094) - upgrade go-tss to use cosmos v0.47
* [2110](https://github.com/zeta-chain/node/pull/2110) - move non-query rate limiter logic to zetaclient side and code refactor
* [2032](https://github.com/zeta-chain/node/pull/2032) - improve some general structure of the ZetaClient codebase
* [2097](https://github.com/zeta-chain/node/pull/2097) - refactor lightclient verification flags to account for individual chains
* [2071](https://github.com/zeta-chain/node/pull/2071) - Modify chains struct to add all chain related information
* [2118](https://github.com/zeta-chain/node/pull/2118) - consolidate inbound and outbound naming
* [2124](https://github.com/zeta-chain/node/pull/2124) - removed unused variables and method
* [2150](https://github.com/zeta-chain/node/pull/2150) - created `chains` `zetacore` `orchestrator` packages in zetaclient and reorganized source files accordingly
* [2210](https://github.com/zeta-chain/node/pull/2210) - removed uncessary panics in the zetaclientd process
* [2205](https://github.com/zeta-chain/node/pull/2205) - remove deprecated variables pre-v17
* [2226](https://github.com/zeta-chain/node/pull/2226) - improve Go formatting with imports standardization and max line length to 120
* [2262](https://github.com/zeta-chain/node/pull/2262) - refactor MsgUpdateZRC20 into MsgPauseZrc20 and MsgUnPauseZRC20
* [2290](https://github.com/zeta-chain/node/pull/2290) - rename `MsgAddBlameVote` message to `MsgVoteBlame`
* [2269](https://github.com/zeta-chain/node/pull/2269) - refactor MsgUpdateCrosschainFlags into MsgEnableCCTX, MsgDisableCCTX and MsgUpdateGasPriceIncreaseFlags
* [2306](https://github.com/zeta-chain/node/pull/2306) - refactor zetaclient outbound transaction signing logic
* [2296](https://github.com/zeta-chain/node/pull/2296) - move `testdata` package to `testutil` to organize test-related utilities

### Tests

* [2047](https://github.com/zeta-chain/node/pull/2047) - fix liquidity cap advanced test
* [2181](https://github.com/zeta-chain/node/pull/2181) - add more assertion and test cases in ZEVM message passing E2E tests
* [2184](https://github.com/zeta-chain/node/pull/2184) - add tx priority checks to e2e tests
* [2199](https://github.com/zeta-chain/node/pull/2199) - custom priority mempool unit tests
* [2240](https://github.com/zeta-chain/node/pull/2240) - removed hard-coded Bitcoin regnet chainID in E2E withdraw tests
* [2266](https://github.com/zeta-chain/node/pull/2266) - try fixing E2E test `crosschain_swap` failure `btc transaction not signed`
<<<<<<< HEAD
* [2294](https://github.com/zeta-chain/node/pull/2294) - add and fix existing ethermint rpc unit test
=======
* [2299](https://github.com/zeta-chain/node/pull/2299) - add `zetae2e` command to deploy test contracts
>>>>>>> a28d7e1d

### Fixes

* [1484](https://github.com/zeta-chain/node/issues/1484) - replaced hard-coded `MaxLookaheadNonce` with a default lookback factor
* [2125](https://github.com/zeta-chain/node/pull/2125) - fix develop upgrade test
* [2222](https://github.com/zeta-chain/node/pull/2222) - removed `maxHeightDiff` to let observer scan from Bitcoin height where it left off
* [2233](https://github.com/zeta-chain/node/pull/2233) - fix `IsSupported` flag not properly updated in zetaclient's context
* [2243](https://github.com/zeta-chain/node/pull/2243) - fix incorrect bitcoin outbound height in the CCTX outbound parameter
* [2256](https://github.com/zeta-chain/node/pull/2256) - fix rate limiter falsely included reverted non-withdraw cctxs

### CI

* [2285](https://github.com/zeta-chain/node/pull/2285) - added nightly EVM performance testing pipeline, modified localnet testing docker image to utilitze debian:bookworm, removed build-jet runners where applicable, removed deprecated/removed upgrade path testing pipeline.
* [2268](https://github.com/zeta-chain/node/pull/2268) - updated the publish-release pipeline to utilize the Github Actions Ubuntu 20.04 Runners.
* [2070](https://github.com/zeta-chain/node/pull/2070) - Added commands to build binaries from the working branch as a live full node rpc to test non-governance changes.
* [2119](https://github.com/zeta-chain/node/pull/2119) - Updated the release pipeline to only run on hotfix/ and release/ branches. Added option to only run pre-checks and not cut release as well. Switched approval steps to use environments.
* [2189](https://github.com/zeta-chain/node/pull/2189) - Updated the docker tag when a release trigger runs to be the github event for the release name which should be the version. Removed mac specific build as the arm build should handle that.
* [2191](https://github.com/zeta-chain/node/pull/2191) - Fixed conditional logic for the docker build step for non release builds to not overwrite the github tag.
* [2192](https://github.com/zeta-chain/node/pull/2192) - Added release status checker and updater pipeline that will update release statuses when they go live on network.

## v17.0.0

### Fixes

* [2249](https://github.com/zeta-chain/node/pull/2249) - fix inbound and outbound validation for BSC chain
* [2265](https://github.com/zeta-chain/node/pull/2265) - fix rate limiter query for revert cctxs

## v16.0.0

### Breaking Changes

* Admin policies have been moved from `observer` to a new module `authority`.
  * Updating admin policies now requires to send a governance proposal executing the `UpdatePolicies` message in the `authority` module.
  * The `Policies` query of the `authority` module must be used to get the current admin policies.
  * `PolicyType_group1` has been renamed into `PolicyType_groupEmergency` and `PolicyType_group2` has been renamed into `PolicyType_groupAdmin`.

* A new module called `lightclient` has been created for the blocker header and proof functionality to add inbound and outbound trackers in a permissionless manner (currently deactivated on live networks)
  * The list of block headers are now stored in the `lightclient` module instead of the `observer` module.
    * The message to vote on new block headers is still in the `observer` module but has been renamed to `MsgVoteBlockHeader` instead of `MsgAddBlockHeader`.
    * The `GetAllBlockHeaders` query has been moved to the `lightclient` module and renamed to `BlockHeaderAll`.
    * The `GetBlockHeaderByHash` query has been moved to the `lightclient` module and renamed to `BlockHeader`.
    * The `GetBlockHeaderStateByChain` query has been moved to the `lightclient` module and renamed to `ChainState`.
    * The `Prove` query has been moved to the `lightclient` module.
    * The `BlockHeaderVerificationFlags` has been deprecated in `CrosschainFlags`, `VerificationFlags` should be used instead.

* `MsgGasPriceVoter` message in the `crosschain` module has been renamed to `MsgVoteGasPrice`.
  * The structure of the message remains the same.

* `MsgCreateTSSVoter` message in the `crosschain` module has been moved to the `observer` module and renamed to `MsgVoteTSS`.
  * The structure of the message remains the same.

### Refactor

* [1511](https://github.com/zeta-chain/node/pull/1511) - move ballot voting logic from `crosschain` to `observer`
* [1783](https://github.com/zeta-chain/node/pull/1783) - refactor zetaclient metrics naming and structure
* [1774](https://github.com/zeta-chain/node/pull/1774) - split params and config in zetaclient
* [1831](https://github.com/zeta-chain/node/pull/1831) - removing unnecessary pointers in context structure
* [1864](https://github.com/zeta-chain/node/pull/1864) - prevent panic in param management
* [1848](https://github.com/zeta-chain/node/issues/1848) - create a method to observe deposits to tss address in one evm block
* [1885](https://github.com/zeta-chain/node/pull/1885) - change important metrics on port 8123 to be prometheus compatible
* [1863](https://github.com/zeta-chain/node/pull/1863) - remove duplicate ValidateChainParams function
* [1914](https://github.com/zeta-chain/node/pull/1914) - move crosschain flags to core context in zetaclient
* [1948](https://github.com/zeta-chain/node/pull/1948) - remove deprecated GetTSSAddress query in crosschain module
* [1936](https://github.com/zeta-chain/node/pull/1936) - refactor common package into subpackages and rename to pkg
* [1966](https://github.com/zeta-chain/node/pull/1966) - move TSS vote message from crosschain to observer
* [1853](https://github.com/zeta-chain/node/pull/1853) - refactor vote inbound tx and vote outbound tx
* [1815](https://github.com/zeta-chain/node/pull/1815) - add authority module for authorized actions
* [1976](https://github.com/zeta-chain/node/pull/1976) - add lightclient module for header and proof functionality
* [2001](https://github.com/zeta-chain/node/pull/2001) - replace broadcast mode block with sync and remove fungible params
* [1989](https://github.com/zeta-chain/node/pull/1989) - simplify `IsSendOutTxProcessed` method and add unit tests
* [2013](https://github.com/zeta-chain/node/pull/2013) - rename `GasPriceVoter` message to `VoteGasPrice`
* [2059](https://github.com/zeta-chain/node/pull/2059) - Remove unused params from all functions in zetanode
* [2071](https://github.com/zeta-chain/node/pull/2071) - Modify chains struct to add all chain related information
* [2076](https://github.com/zeta-chain/node/pull/2076) - automatically deposit native zeta to an address if it doesn't exist on ZEVM.
* [2169](https://github.com/zeta-chain/node/pull/2169) - Limit zEVM revert transactions to coin type ZETA

### Features

* [1789](https://github.com/zeta-chain/node/issues/1789) - block cross-chain transactions that involve restricted addresses
* [1755](https://github.com/zeta-chain/node/issues/1755) - use evm JSON RPC for inbound tx (including blob tx) observation.
* [1884](https://github.com/zeta-chain/node/pull/1884) - added zetatool cmd, added subcommand to filter deposits
* [1942](https://github.com/zeta-chain/node/pull/1982) - support Bitcoin P2TR, P2WSH, P2SH, P2PKH addresses
* [1935](https://github.com/zeta-chain/node/pull/1935) - add an operational authority group
* [1954](https://github.com/zeta-chain/node/pull/1954) - add metric for concurrent keysigns
* [1979](https://github.com/zeta-chain/node/pull/1979) - add script to import genesis data into an existing genesis file
* [2006](https://github.com/zeta-chain/node/pull/2006) - add Amoy testnet static chain information
* [2045](https://github.com/zeta-chain/node/pull/2046) - add grpc query with outbound rate limit for zetaclient to use
* [2046](https://github.com/zeta-chain/node/pull/2046) - add state variable in crosschain for rate limiter flags
* [2034](https://github.com/zeta-chain/node/pull/2034) - add support for zEVM message passing
* [1825](https://github.com/zeta-chain/node/pull/1825) - add a message to withdraw emission rewards

### Tests

* [1767](https://github.com/zeta-chain/node/pull/1767) - add unit tests for emissions module begin blocker
* [1816](https://github.com/zeta-chain/node/pull/1816) - add args to e2e tests
* [1791](https://github.com/zeta-chain/node/pull/1791) - add e2e tests for feature of restricted address
* [1787](https://github.com/zeta-chain/node/pull/1787) - add unit tests for cross-chain evm hooks and e2e test failed withdraw to BTC legacy address
* [1840](https://github.com/zeta-chain/node/pull/1840) - fix code coverage test failures ignored in CI
* [1870](https://github.com/zeta-chain/node/pull/1870) - enable emissions pool in local e2e testing
* [1868](https://github.com/zeta-chain/node/pull/1868) - run e2e btc tests locally
* [1851](https://github.com/zeta-chain/node/pull/1851) - rename usdt to erc20 in e2e tests
* [1872](https://github.com/zeta-chain/node/pull/1872) - remove usage of RPC in unit test
* [1805](https://github.com/zeta-chain/node/pull/1805) - add admin and performance test and fix upgrade test
* [1879](https://github.com/zeta-chain/node/pull/1879) - full coverage for messages in types packages
* [1899](https://github.com/zeta-chain/node/pull/1899) - add empty test files so packages are included in coverage
* [1900](https://github.com/zeta-chain/node/pull/1900) - add testing for external chain migration
* [1903](https://github.com/zeta-chain/node/pull/1903) - common package tests
* [1961](https://github.com/zeta-chain/node/pull/1961) - improve observer module coverage
* [1967](https://github.com/zeta-chain/node/pull/1967) - improve crosschain module coverage
* [1955](https://github.com/zeta-chain/node/pull/1955) - improve emissions module coverage
* [1941](https://github.com/zeta-chain/node/pull/1941) - add unit tests for zetacore package
* [1985](https://github.com/zeta-chain/node/pull/1985) - improve fungible module coverage
* [1992](https://github.com/zeta-chain/node/pull/1992) - remove setupKeeper from crosschain module
* [2008](https://github.com/zeta-chain/node/pull/2008) - add test for connector bytecode update
* [2047](https://github.com/zeta-chain/node/pull/2047) - fix liquidity cap advanced test
* [2076](https://github.com/zeta-chain/node/pull/2076) - automatically deposit native zeta to an address if it doesn't exist on ZEVM.

### Fixes

* [1861](https://github.com/zeta-chain/node/pull/1861) - fix `ObserverSlashAmount` invalid read
* [1880](https://github.com/zeta-chain/node/issues/1880) - lower the gas price multiplier for EVM chains.
* [1883](https://github.com/zeta-chain/node/issues/1883) - zetaclient should check 'IsSupported' flag to pause/unpause a specific chain
* * [2076](https://github.com/zeta-chain/node/pull/2076) - automatically deposit native zeta to an address if it doesn't exist on ZEVM.
* [1633](https://github.com/zeta-chain/node/issues/1633) - zetaclient should be able to pick up new connector and erc20Custody addresses
* [1944](https://github.com/zeta-chain/node/pull/1944) - fix evm signer unit tests
* [1888](https://github.com/zeta-chain/node/issues/1888) - zetaclient should stop inbound/outbound txs according to cross-chain flags
* [1970](https://github.com/zeta-chain/node/issues/1970) - remove the timeout in the evm outtx tracker processing thread

### Chores

* [1814](https://github.com/zeta-chain/node/pull/1814) - fix code coverage ignore for protobuf generated files

### CI

* [1958](https://github.com/zeta-chain/node/pull/1958) - Fix e2e advanced test debug checkbox.
* [1945](https://github.com/zeta-chain/node/pull/1945) - update advanced testing pipeline to not execute tests that weren't selected so they show skipped instead of skipping steps.
* [1940](https://github.com/zeta-chain/node/pull/1940) - adjust release pipeline to be created as pre-release instead of latest
* [1867](https://github.com/zeta-chain/node/pull/1867) - default restore_type for full node docker-compose to snapshot instead of statesync for reliability.
* [1891](https://github.com/zeta-chain/node/pull/1891) - fix typo that was introduced to docker-compose and a typo in start.sh for the docker start script for full nodes.
* [1894](https://github.com/zeta-chain/node/pull/1894) - added download binaries and configs to the start sequence so it will download binaries that don't exist
* [1953](https://github.com/zeta-chain/node/pull/1953) - run E2E tests for all PRs

## Version: v15.0.0

### Features
* [1912](https://github.com/zeta-chain/node/pull/1912) - add reset chain nonces msg

## Version: v14.0.1

- [1817](https://github.com/zeta-chain/node/pull/1817) - Add migration script to fix pending and chain nonces on testnet

## Version: v13.0.0

### Breaking Changes

* `zetaclientd start`: now requires 2 inputs from stdin: hotkey password and tss keyshare password
  Starting zetaclient now requires two passwords to be input; one for the hotkey and another for the tss key-share.

### Features

* [1698](https://github.com/zeta-chain/node/issues/1698) - bitcoin dynamic depositor fee

### Docs

* [1731](https://github.com/zeta-chain/node/pull/1731) added doc for hotkey and tss key-share password prompts.

### Features

* [1728] (https://github.com/zeta-chain/node/pull/1728) - allow aborted transactions to be refunded by minting tokens to zEvm.

### Refactor

* [1766](https://github.com/zeta-chain/node/pull/1766) - Refactors the `PostTxProcessing` EVM hook functionality to deal with invalid withdraw events
* [1630](https://github.com/zeta-chain/node/pull/1630) - added password prompts for hotkey and tss keyshare in zetaclient
* [1760](https://github.com/zeta-chain/node/pull/1760) - Make staking keeper private in crosschain module
* [1809](https://github.com/zeta-chain/node/pull/1809) - Refactored tryprocessout function in evm signer

### Fixes

* [1678](https://github.com/zeta-chain/node/issues/1678) - clean cached stale block to fix evm outtx hash mismatch
* [1690](https://github.com/zeta-chain/node/issues/1690) - double watched gas prices and fix btc scheduler
* [1687](https://github.com/zeta-chain/node/pull/1687) - only use EVM supported chains for gas stability pool
* [1692](https://github.com/zeta-chain/node/pull/1692) - fix get params query for emissions module
* [1706](https://github.com/zeta-chain/node/pull/1706) - fix CLI crosschain show-out-tx-tracker
* [1707](https://github.com/zeta-chain/node/issues/1707) - fix bitcoin fee rate estimation
* [1712](https://github.com/zeta-chain/node/issues/1712) - increase EVM outtx inclusion timeout to 20 minutes
* [1733](https://github.com/zeta-chain/node/pull/1733) - remove the unnecessary 2x multiplier in the convertGasToZeta RPC
* [1721](https://github.com/zeta-chain/node/issues/1721) - zetaclient should provide bitcoin_chain_id when querying TSS address
* [1744](https://github.com/zeta-chain/node/pull/1744) - added cmd to encrypt tss keyshare file, allowing empty tss password for backward compatibility.

### Tests

* [1584](https://github.com/zeta-chain/node/pull/1584) - allow to run E2E tests on any networks
* [1746](https://github.com/zeta-chain/node/pull/1746) - rename smoke tests to e2e tests
* [1753](https://github.com/zeta-chain/node/pull/1753) - fix gosec errors on usage of rand package
* [1762](https://github.com/zeta-chain/node/pull/1762) - improve coverage for fungibile module
* [1782](https://github.com/zeta-chain/node/pull/1782) - improve coverage for fungibile module system contract

### CI

* Adjusted the release pipeline to be a manually executed pipeline with an approver step. The pipeline now executes all the required tests run before the approval step unless skipped. 
* Added pipeline to build and push docker images into dockerhub on release for ubuntu and macos.
* Adjusted the pipeline for building and pushing docker images for MacOS to install and run docker.
* Added docker-compose and make commands for launching full nodes. `make mainnet-zetarpc-node`  `make mainnet-bitcoind-node`
* Made adjustments to the docker-compose for launching mainnet full nodes to include examples of using the docker images build from the docker image build pipeline.
* [1736](https://github.com/zeta-chain/node/pull/1736) - chore: add Ethermint endpoints to OpenAPI
* Re-wrote Dockerfile for building Zetacored docker images. 
* Adjusted the docker-compose files for Zetacored nodes to utilize the new docker image.
* Added scripts for the new docker image that facilitate the start up automation.
* Adjusted the docker pipeline slightly to pull the version on PR from the app.go file.
* [1781](https://github.com/zeta-chain/node/pull/1781) - add codecov coverage report in CI
* fixed the download binary script to use relative pathing from binary_list file.

### Features

* [1425](https://github.com/zeta-chain/node/pull/1425) add `whitelist-erc20` command

### Chores

* [1729](https://github.com/zeta-chain/node/pull/1729) - add issue templates
* [1754](https://github.com/zeta-chain/node/pull/1754) - cleanup expected keepers

## Version: v12.2.4

### Fixes

* [1638](https://github.com/zeta-chain/node/issues/1638) - additional check to make sure external chain height always increases
* [1672](https://github.com/zeta-chain/node/pull/1672) - paying 50% more than base gas price to buffer EIP1559 gas price increase
* [1642](https://github.com/zeta-chain/node/pull/1642) - Change WhitelistERC20 authorization from group1 to group2
* [1610](https://github.com/zeta-chain/node/issues/1610) - add pending outtx hash to tracker after monitoring for 10 minutes
* [1656](https://github.com/zeta-chain/node/issues/1656) - schedule bitcoin keysign with intervals to avoid keysign failures
* [1662](https://github.com/zeta-chain/node/issues/1662) - skip Goerli BlobTxType transactions introduced in Dencun upgrade
* [1663](https://github.com/zeta-chain/node/issues/1663) - skip Mumbai empty block if ethclient sanity check fails
* [1661](https://github.com/zeta-chain/node/issues/1661) - use estimated SegWit tx size for Bitcoin gas fee calculation
* [1667](https://github.com/zeta-chain/node/issues/1667) - estimate SegWit tx size in uinit of vByte
* [1675](https://github.com/zeta-chain/node/issues/1675) - use chain param ConfirmationCount for bitcoin confirmation

## Chores

* [1694](https://github.com/zeta-chain/node/pull/1694) - remove standalone network, use require testing package for the entire node folder

## Version: v12.1.0

### Tests

* [1577](https://github.com/zeta-chain/node/pull/1577) - add chain header tests in E2E tests and fix admin tests

### Features

* [1658](https://github.com/zeta-chain/node/pull/1658) - modify emission distribution to use fixed block rewards

### Fixes

* [1535](https://github.com/zeta-chain/node/issues/1535) - Avoid voting on wrong ballots due to false blockNumber in EVM tx receipt
* [1588](https://github.com/zeta-chain/node/pull/1588) - fix chain params comparison logic
* [1650](https://github.com/zeta-chain/node/pull/1605) - exempt (discounted) *system txs* from min gas price check and gas fee deduction
* [1632](https://github.com/zeta-chain/node/pull/1632) - set keygen to `KeygenStatus_KeyGenSuccess` if its in `KeygenStatus_PendingKeygen`.
* [1576](https://github.com/zeta-chain/node/pull/1576) - Fix zetaclient crash due to out of bound integer conversion and log prints.
* [1575](https://github.com/zeta-chain/node/issues/1575) - Skip unsupported chain parameters by IsSupported flag

### CI

* [1580](https://github.com/zeta-chain/node/pull/1580) - Fix release pipelines cleanup step.

### Chores

* [1585](https://github.com/zeta-chain/node/pull/1585) - Updated release instructions
* [1615](https://github.com/zeta-chain/node/pull/1615) - Add upgrade handler for version v12.1.0

### Features

* [1591](https://github.com/zeta-chain/node/pull/1591) - support lower gas limit for voting on inbound and outbound transactions
* [1592](https://github.com/zeta-chain/node/issues/1592) - check inbound tracker tx hash against Tss address and some refactor on inTx observation

### Refactoring

* [1628](https://github.com/zeta-chain/node/pull/1628) optimize return and simplify code
* [1640](https://github.com/zeta-chain/node/pull/1640) reorganize zetaclient into subpackages
* [1619](https://github.com/zeta-chain/node/pull/1619) - Add evm fee calculation to tss migration of evm chains

## Version: v12.0.0

### Breaking Changes

TSS and chain validation related queries have been moved from `crosschain` module to `observer` module:
* `PendingNonces` :Changed from `/zeta-chain/crosschain/pendingNonces/{chain_id}/{address}` to `/zeta-chain/observer/pendingNonces/{chain_id}/{address}` . It returns all the pending nonces for a chain id and address. This returns the current pending nonces for the chain.
* `ChainNonces` : Changed from `/zeta-chain/crosschain/chainNonces/{chain_id}` to`/zeta-chain/observer/chainNonces/{chain_id}` . It returns all the chain nonces for a chain id. This returns the current nonce of the TSS address for the chain.
* `ChainNoncesAll` :Changed from `/zeta-chain/crosschain/chainNonces` to `/zeta-chain/observer/chainNonces` . It returns all the chain nonces for all chains. This returns the current nonce of the TSS address for all chains.

All chains now have the same observer set:
* `ObserversByChain`: `/zeta-chain/observer/observers_by_chain/{observation_chain}` has been removed and replaced with `/zeta-chain/observer/observer_set`. All chains have the same observer set.
* `AllObserverMappers`: `/zeta-chain/observer/all_observer_mappers` has been removed. `/zeta-chain/observer/observer_set` should be used to get observers.

Observer params and core params have been merged into chain params:
* `Params`: `/zeta-chain/observer/params` no longer returns observer params. Observer params data have been moved to chain params described below.
* `GetCoreParams`: Renamed into `GetChainParams`. `/zeta-chain/observer/get_core_params` moved to `/zeta-chain/observer/get_chain_params`.
* `GetCoreParamsByChain`: Renamed into `GetChainParamsForChain`. `/zeta-chain/observer/get_core_params_by_chain` moved to `/zeta-chain/observer/get_chain_params_by_chain`.

Getting the correct TSS address for Bitcoin now requires proviidng the Bitcoin chain id:
* `GetTssAddress` : Changed from `/zeta-chain/observer/get_tss_address/` to `/zeta-chain/observer/getTssAddress/{bitcoin_chain_id}` . Optional bitcoin chain id can now be passed as a parameter to fetch the correct tss for required BTC chain. This parameter only affects the BTC tss address in the response.

### Features

* [1498](https://github.com/zeta-chain/node/pull/1498) - Add monitoring(grafana, prometheus, ethbalance) for localnet testing
* [1395](https://github.com/zeta-chain/node/pull/1395) - Add state variable to track aborted zeta amount
* [1410](https://github.com/zeta-chain/node/pull/1410) - `snapshots` commands
* enable zetaclients to use dynamic gas price on zetachain - enables >0 min_gas_price in feemarket module
* add static chain data for Sepolia testnet
* added metrics to track the burn rate of the hotkey in the telemetry server as well as prometheus

### Fixes

* [1554](https://github.com/zeta-chain/node/pull/1554) - Screen out unconfirmed UTXOs that are not created by TSS itself
* [1560](https://github.com/zeta-chain/node/issues/1560) - Zetaclient post evm-chain outtx hashes only when receipt is available
* [1516](https://github.com/zeta-chain/node/issues/1516) - Unprivileged outtx tracker removal
* [1537](https://github.com/zeta-chain/node/issues/1537) - Sanity check events of ZetaSent/ZetaReceived/ZetaRevertedWithdrawn/Deposited
* [1530](https://github.com/zeta-chain/node/pull/1530) - Outbound tx confirmation/inclusion enhancement
* [1496](https://github.com/zeta-chain/node/issues/1496) - post block header for enabled EVM chains only
* [1518](https://github.com/zeta-chain/node/pull/1518) - Avoid duplicate keysign if an outTx is already pending
* fix Code4rena issue - zetaclients potentially miss inTx when PostSend (or other RPC) fails
* fix go-staticcheck warnings for zetaclient
* fix Athens-3 issue - incorrect pending-tx inclusion and incorrect confirmation count
* masked zetaclient config at startup
* set limit for queried pending cctxs
* add check to verify new tss has been produced when triggering tss funds migration
* fix Athens-3 log print issue - avoid posting uncessary outtx confirmation
* fix docker build issues with version: golang:1.20-alpine3.18
* [1525](https://github.com/zeta-chain/node/pull/1525) - relax EVM chain block header length check 1024->4096
* [1522](https://github.com/zeta-chain/node/pull/1522/files) - block `distribution` module account from receiving zeta
* [1528](https://github.com/zeta-chain/node/pull/1528) - fix panic caused on decoding malformed BTC addresses
* [1536](https://github.com/zeta-chain/node/pull/1536) - add index to check previously finalized inbounds
* [1556](https://github.com/zeta-chain/node/pull/1556) - add emptiness check for topic array in event parsing
* [1546](https://github.com/zeta-chain/node/pull/1546) - fix reset of pending nonces on genesis import
* [1555](https://github.com/zeta-chain/node/pull/1555) - Reduce websocket message limit to 10MB
* [1567](https://github.com/zeta-chain/node/pull/1567) - add bitcoin chain id to fetch the tss address rpc endpoint
* [1501](https://github.com/zeta-chain/node/pull/1501) - fix stress test - use new refactored config file and smoketest runner
* [1589](https://github.com/zeta-chain/node/pull/1589) - add bitcoin chain id to `get tss address` and `get tss address historical` cli query

### Refactoring

* [1552](https://github.com/zeta-chain/node/pull/1552) - requires group2 to enable header verification
* [1211](https://github.com/zeta-chain/node/issues/1211) - use `grpc` and `msg` for query and message files
* refactor cctx scheduler - decouple evm cctx scheduler from btc cctx scheduler
* move tss state from crosschain to observer
* move pending nonces, chain nonces and nonce to cctx to observer
* move tss related cli from crosschain to observer
* reorganize smoke tests structure
* Add pagination to queries which iterate over large data sets InTxTrackerAll ,PendingNoncesAll ,AllBlameRecord ,TssHistory
* GetTssAddress now returns only the current tss address for ETH and BTC
* Add a new query GetTssAddressesByFinalizedBlockHeight to get any other tss addresses for a finalized block height
* Move observer params into core params
* Remove chain id from the index for observer mapper and rename it to observer set.
* Add logger to smoke tests
* [1521](https://github.com/zeta-chain/node/pull/1521) - replace go-tss lib version with one that reverts back to thorchain tss-lib
* [1558](https://github.com/zeta-chain/node/pull/1558) - change log level for gas stability pool iteration error
* Update --ledger flag hint

### Chores

* [1446](https://github.com/zeta-chain/node/pull/1446) - renamed file `zetaclientd/aux.go` to `zetaclientd/utils.go` to avoid complaints from go package resolver. 
* [1499](https://github.com/zeta-chain/node/pull/1499) - Add scripts to localnet to help test gov proposals
* [1442](https://github.com/zeta-chain/node/pull/1442) - remove build types in `.goreleaser.yaml`
* [1504](https://github.com/zeta-chain/node/pull/1504) - remove `-race` in the `make install` commmand
* [1564](https://github.com/zeta-chain/node/pull/1564) - bump ti-actions/changed-files

### Tests

* [1538](https://github.com/zeta-chain/node/pull/1538) - improve stateful e2e testing

### CI

* Removed private runners and unused GitHub Action

## Version: v11.0.0

### Features

* [1387](https://github.com/zeta-chain/node/pull/1387) - Add HSM capability for zetaclient hot key
* add a new thread to zetaclient which checks zeta supply in all connected chains in every block
* add a new tx to update an observer, this can be either be run a tombstoned observer/validator or via admin_policy_group_2.

### Fixes

* Added check for redeployment of gas and asset token contracts
* [1372](https://github.com/zeta-chain/node/pull/1372) - Include Event Index as part for inbound tx digest
* [1367](https://github.com/zeta-chain/node/pull/1367) - fix minRelayTxFee issue and check misuse of bitcoin mainnet/testnet addresses
* [1358](https://github.com/zeta-chain/node/pull/1358) - add a new thread to zetaclient which checks zeta supply in all connected chains in every block
* prevent deposits for paused zrc20
* [1406](https://github.com/zeta-chain/node/pull/1406) - improve log prints and speed up evm outtx inclusion
* fix Athens-3 issue - include bitcoin outtx regardless of the cctx status

### Refactoring

* [1391](https://github.com/zeta-chain/node/pull/1391) - consolidate node builds
* update `MsgUpdateContractBytecode` to use code hash instead of contract address

### Chores

### Tests

* Add unit tests for adding votes to a ballot 

### CI

## Version: v10.1.2

### Features

* [1137](https://github.com/zeta-chain/node/pull/1137) - external stress testing
* [1205](https://github.com/zeta-chain/node/pull/1205) - allow setting liquidity cap for ZRC20
* [1260](https://github.com/zeta-chain/node/pull/1260) - add ability to update gas limit
* [1263](https://github.com/zeta-chain/node/pull/1263) - Bitcoin block header and merkle proof
* [1247](https://github.com/zeta-chain/node/pull/1247) - add query command to get all gas stability pool balances
* [1143](https://github.com/zeta-chain/node/pull/1143) - tss funds migration capability
* [1358](https://github.com/zeta-chain/node/pull/1358) - zetaclient thread for zeta supply checks
* [1384](https://github.com/zeta-chain/node/pull/1384) - tx to update an observer

### Fixes

* [1195](https://github.com/zeta-chain/node/pull/1195) - added upgrade name, and allow download. allows to test release
* [1153](https://github.com/zeta-chain/node/pull/1153) - address `cosmos-gosec` lint issues
* [1128](https://github.com/zeta-chain/node/pull/1228) - adding namespaces back in rpc
* [1245](https://github.com/zeta-chain/node/pull/1245) - set unique index for generate cctx
* [1250](https://github.com/zeta-chain/node/pull/1250) - remove error return in `IsAuthorized`
* [1261](https://github.com/zeta-chain/node/pull/1261) - Ethereum comparaison checksum/non-checksum format
* [1264](https://github.com/zeta-chain/node/pull/1264) - Blame index update
* [1243](https://github.com/zeta-chain/node/pull/1243) - feed sataoshi/B to zetacore and check actual outTx size
* [1235](https://github.com/zeta-chain/node/pull/1235) - cherry pick all hotfix from v10.0.x (zero-amount, precision, etc.)
* [1257](https://github.com/zeta-chain/node/pull/1257) - register emissions grpc server
* [1277](https://github.com/zeta-chain/node/pull/1277) - read gas limit from smart contract
* [1252](https://github.com/zeta-chain/node/pull/1252) - add CLI command to query system contract
* [1285](https://github.com/zeta-chain/node/pull/1285) - add notice when using `--ledger` with Ethereum HD path
* [1283](https://github.com/zeta-chain/node/pull/1283) - query outtx tracker by chain using prefixed store
* [1280](https://github.com/zeta-chain/node/pull/1280) - minor fixes to stateful upgrade
* [1304](https://github.com/zeta-chain/node/pull/1304) - remove check `gasObtained == outTxGasFee`
* [1308](https://github.com/zeta-chain/node/pull/1308) - begin blocker for mock mainnet

### Refactoring

* [1226](https://github.com/zeta-chain/node/pull/1226) - call `onCrossChainCall` when depositing to a contract
* [1238](https://github.com/zeta-chain/node/pull/1238) - change default mempool version in config 
* [1279](https://github.com/zeta-chain/node/pull/1279) - remove duplicate funtion name IsEthereum
* [1289](https://github.com/zeta-chain/node/pull/1289) - skip gas stability pool funding when gasLimit is equal gasUsed

### Chores

* [1193](https://github.com/zeta-chain/node/pull/1193) - switch back to `cosmos/cosmos-sdk`
* [1222](https://github.com/zeta-chain/node/pull/1222) - changed maxNestedMsgs
* [1265](https://github.com/zeta-chain/node/pull/1265) - sync from mockmain
* [1307](https://github.com/zeta-chain/node/pull/1307) - increment handler version

### Tests

* [1135](https://github.com/zeta-chain/node/pull/1135) - Stateful upgrade for smoke tests

### CI

* [1218](https://github.com/zeta-chain/node/pull/1218) - cross-compile release binaries and simplify PR testings
* [1302](https://github.com/zeta-chain/node/pull/1302) - add mainnet builds to goreleaser<|MERGE_RESOLUTION|>--- conflicted
+++ resolved
@@ -51,11 +51,8 @@
 * [2199](https://github.com/zeta-chain/node/pull/2199) - custom priority mempool unit tests
 * [2240](https://github.com/zeta-chain/node/pull/2240) - removed hard-coded Bitcoin regnet chainID in E2E withdraw tests
 * [2266](https://github.com/zeta-chain/node/pull/2266) - try fixing E2E test `crosschain_swap` failure `btc transaction not signed`
-<<<<<<< HEAD
 * [2294](https://github.com/zeta-chain/node/pull/2294) - add and fix existing ethermint rpc unit test
-=======
 * [2299](https://github.com/zeta-chain/node/pull/2299) - add `zetae2e` command to deploy test contracts
->>>>>>> a28d7e1d
 
 ### Fixes
 
