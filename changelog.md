--- conflicted
+++ resolved
@@ -81,11 +81,8 @@
 * [1546](https://github.com/zeta-chain/node/pull/1546) - fix reset of pending nonces on genesis import
 * [1555](https://github.com/zeta-chain/node/pull/1555) - Reduce websocket message limit to 10MB
 * [1567](https://github.com/zeta-chain/node/pull/1567) - add bitcoin chain id to fetch the tss address rpc endpoint
-<<<<<<< HEAD
 * [1501](https://github.com/zeta-chain/node/pull/1501) - fix stress test - use new refactored config file and smoketest runner
-=======
 * [1589](https://github.com/zeta-chain/node/pull/1589) - add bitcoin chain id to `get tss address` and `get tss address historical` cli query
->>>>>>> dfc2314e
 
 ### Refactoring
 
