--- conflicted
+++ resolved
@@ -84,11 +84,8 @@
 * [1985](https://github.com/zeta-chain/node/pull/1985) - improve fungible module coverage
 * [1992](https://github.com/zeta-chain/node/pull/1992) - remove setupKeeper from crosschain module
 * [2008](https://github.com/zeta-chain/node/pull/2008) - add test for connector bytecode update
-<<<<<<< HEAD
+* [2060](https://github.com/zeta-chain/node/pull/2060) - add unit test for rate limiter query
 * [2127](https://github.com/zeta-chain/node/pull/2127) - add import data to e2e test
-=======
-* [2060](https://github.com/zeta-chain/node/pull/2060) - add unit test for rate limiter query
->>>>>>> 181ba7ff
 
 ### Fixes
 
