# CHANGELOG

## Unreleased

### Features

<<<<<<< HEAD
* [2578](https://github.com/zeta-chain/node/pull/2578) - add Gateway address in protocol contract list
* [2630](https://github.com/zeta-chain/node/pull/2630) - implement `MsgMigrateERC20CustodyFunds` to migrate the funds from the ERC20Custody to a new contracts (to be used for the new ERC20Custody contract for smart contract V2)
=======
* [2578](https://github.com/zeta-chain/node/pull/2578) - Add Gateway address in protocol contract list
* [2634](https://github.com/zeta-chain/node/pull/2634) - add support for EIP-1559 gas fees
* [2597](https://github.com/zeta-chain/node/pull/2597) - Add generic rpc metrics to zetaclient
* [2538](https://github.com/zeta-chain/node/pull/2538) - add background worker routines to shutdown zetaclientd when needed for tss migration

### Refactor

* [2615](https://github.com/zeta-chain/node/pull/2615) - Refactor cleanup of outbound trackers

### Fixes

* [2654](https://github.com/zeta-chain/node/pull/2654) - add validation for authorization list in when validating genesis state for authorization module
>>>>>>> f78ff55a

## v19.0.0

### Breaking Changes

* [2460](https://github.com/zeta-chain/node/pull/2460) - Upgrade to go 1.22. This required us to temporarily remove the QUIC backend from [go-libp2p](https://github.com/libp2p/go-libp2p). If you are a zetaclient operator and have configured quic peers, you need to switch to tcp peers.
* [List of the other breaking changes can be found in this document](docs/releases/v19_breaking_changes.md)

### Features

* [2032](https://github.com/zeta-chain/node/pull/2032) - improve some general structure of the ZetaClient codebase
* [2100](https://github.com/zeta-chain/node/pull/2100) - cosmos v0.47 upgrade
* [2145](https://github.com/zeta-chain/node/pull/2145) - add `ibc` and `ibc-transfer` modules
* [2135](https://github.com/zeta-chain/node/pull/2135) - add develop build version logic
* [2152](https://github.com/zeta-chain/node/pull/2152) - custom priority nonce mempool
* [2113](https://github.com/zeta-chain/node/pull/2113) - add zetaclientd-supervisor process
* [2154](https://github.com/zeta-chain/node/pull/2154) - add `ibccrosschain` module
* [2282](https://github.com/zeta-chain/node/pull/2282) - modify rpc methods to support synthetic txs
* [2258](https://github.com/zeta-chain/node/pull/2258) - add Optimism and Base in static chain information
* [2287](https://github.com/zeta-chain/node/pull/2287) - implement `MsgUpdateChainInfo` message
* [2279](https://github.com/zeta-chain/node/pull/2279) - add a CCTXGateway field to chain static data
* [2275](https://github.com/zeta-chain/node/pull/2275) - add ChainInfo singleton state variable in authority
* [2291](https://github.com/zeta-chain/node/pull/2291) - initialize cctx gateway interface
* [2289](https://github.com/zeta-chain/node/pull/2289) - add an authorization list to keep track of all authorizations on the chain
* [2305](https://github.com/zeta-chain/node/pull/2305) - add new messages `MsgAddAuthorization` and `MsgRemoveAuthorization` that can be used to update the authorization list
* [2313](https://github.com/zeta-chain/node/pull/2313) - add `CheckAuthorization` function to replace the `IsAuthorized` function. The new function uses the authorization list to verify the signer's authorization
* [2312](https://github.com/zeta-chain/node/pull/2312) - add queries `ShowAuthorization` and `ListAuthorizations`
* [2319](https://github.com/zeta-chain/node/pull/2319) - use `CheckAuthorization` function in all messages
* [2325](https://github.com/zeta-chain/node/pull/2325) - revert telemetry server changes
* [2339](https://github.com/zeta-chain/node/pull/2339) - add binaries related question to syncing issue form
* [2366](https://github.com/zeta-chain/node/pull/2366) - add migration script for adding authorizations table
* [2372](https://github.com/zeta-chain/node/pull/2372) - add queries for tss fund migration info
* [2416](https://github.com/zeta-chain/node/pull/2416) - add Solana chain information
* [2465](https://github.com/zeta-chain/node/pull/2465) - add Solana inbound SOL token observation
* [2497](https://github.com/zeta-chain/node/pull/2416) - support for runtime chain (de)provisioning
* [2518](https://github.com/zeta-chain/node/pull/2518) - add support for Solana address in zetacore
* [2483](https://github.com/zeta-chain/node/pull/2483) - add priorityFee (gasTipCap) gas to the state
* [2567](https://github.com/zeta-chain/node/pull/2567) - add sign latency metric to zetaclient (zetaclient_sign_latency)
* [2524](https://github.com/zeta-chain/node/pull/2524) - add inscription envelop parsing 
* [2560](https://github.com/zeta-chain/node/pull/2560) - add support for Solana SOL token withdraw
* [2533](https://github.com/zeta-chain/node/pull/2533) - parse memo from both OP_RETURN and inscription

### Refactor

* [2094](https://github.com/zeta-chain/node/pull/2094) - upgrade go-tss to use cosmos v0.47
* [2110](https://github.com/zeta-chain/node/pull/2110) - move non-query rate limiter logic to zetaclient side and code refactor
* [2032](https://github.com/zeta-chain/node/pull/2032) - improve some general structure of the ZetaClient codebase
* [2097](https://github.com/zeta-chain/node/pull/2097) - refactor lightclient verification flags to account for individual chains
* [2071](https://github.com/zeta-chain/node/pull/2071) - Modify chains struct to add all chain related information
* [2118](https://github.com/zeta-chain/node/pull/2118) - consolidate inbound and outbound naming
* [2124](https://github.com/zeta-chain/node/pull/2124) - removed unused variables and method
* [2150](https://github.com/zeta-chain/node/pull/2150) - created `chains` `zetacore` `orchestrator` packages in zetaclient and reorganized source files accordingly
* [2210](https://github.com/zeta-chain/node/pull/2210) - removed uncessary panics in the zetaclientd process
* [2205](https://github.com/zeta-chain/node/pull/2205) - remove deprecated variables pre-v17
* [2226](https://github.com/zeta-chain/node/pull/2226) - improve Go formatting with imports standardization and max line length to 120
* [2262](https://github.com/zeta-chain/node/pull/2262) - refactor MsgUpdateZRC20 into MsgPauseZrc20 and MsgUnPauseZRC20
* [2290](https://github.com/zeta-chain/node/pull/2290) - rename `MsgAddBlameVote` message to `MsgVoteBlame`
* [2269](https://github.com/zeta-chain/node/pull/2269) - refactor MsgUpdateCrosschainFlags into MsgEnableCCTX, MsgDisableCCTX and MsgUpdateGasPriceIncreaseFlags
* [2306](https://github.com/zeta-chain/node/pull/2306) - refactor zetaclient outbound transaction signing logic
* [2296](https://github.com/zeta-chain/node/pull/2296) - move `testdata` package to `testutil` to organize test-related utilities
* [2317](https://github.com/zeta-chain/node/pull/2317) - add ValidateOutbound method for cctx orchestrator
* [2340](https://github.com/zeta-chain/node/pull/2340) - add ValidateInbound method for cctx orchestrator
* [2344](https://github.com/zeta-chain/node/pull/2344) - group common data of EVM/Bitcoin signer and observer using base structs
* [2357](https://github.com/zeta-chain/node/pull/2357) - integrate base Signer structure into EVM/Bitcoin Signer
* [2359](https://github.com/zeta-chain/node/pull/2359) - integrate base Observer structure into EVM/Bitcoin Observer
* [2375](https://github.com/zeta-chain/node/pull/2375) - improve & speedup code formatting
* [2380](https://github.com/zeta-chain/node/pull/2380) - use `ChainInfo` in `authority` to allow dynamically support new chains
* [2395](https://github.com/zeta-chain/node/pull/2395) - converge AppContext with ZetaCoreContext in zetaclient
* [2428](https://github.com/zeta-chain/node/pull/2428) - propagate context across codebase & refactor zetacore client
* [2464](https://github.com/zeta-chain/node/pull/2464) - move common voting logic to voting.go and add new function VoteOnBallot
* [2515](https://github.com/zeta-chain/node/pull/2515) - replace chainName by chainID for ChainNonces indexing
* [2541](https://github.com/zeta-chain/node/pull/2541) - deprecate ChainName field in Chain object
* [2542](https://github.com/zeta-chain/node/pull/2542) - adjust permissions to be more restrictive
* [2572](https://github.com/zeta-chain/node/pull/2572) - turn off IBC modules
* [2556](https://github.com/zeta-chain/node/pull/2556) - refactor migrator length check to use consensus type
* [2568](https://github.com/zeta-chain/node/pull/2568) - improve AppContext by converging chains, chainParams, enabledChains, and additionalChains into a single zctx.Chain

### Tests

* [2047](https://github.com/zeta-chain/node/pull/2047) - fix liquidity cap advanced test
* [2181](https://github.com/zeta-chain/node/pull/2181) - add more assertion and test cases in ZEVM message passing E2E tests
* [2184](https://github.com/zeta-chain/node/pull/2184) - add tx priority checks to e2e tests
* [2199](https://github.com/zeta-chain/node/pull/2199) - custom priority mempool unit tests
* [2240](https://github.com/zeta-chain/node/pull/2240) - removed hard-coded Bitcoin regnet chainID in E2E withdraw tests
* [2266](https://github.com/zeta-chain/node/pull/2266) - try fixing E2E test `crosschain_swap` failure `btc transaction not signed`
* [2294](https://github.com/zeta-chain/node/pull/2294) - add and fix existing ethermint rpc unit test
* [2329](https://github.com/zeta-chain/node/pull/2329) - fix TODOs in rpc unit tests
* [2342](https://github.com/zeta-chain/node/pull/2342) - extend rpc unit tests with testing extension to include synthetic ethereum txs
* [2299](https://github.com/zeta-chain/node/pull/2299) - add `zetae2e` command to deploy test contracts
* [2364](https://github.com/zeta-chain/node/pull/2364) - add stateful upgrade test
* [2360](https://github.com/zeta-chain/node/pull/2360) - add stateful e2e tests.
* [2349](https://github.com/zeta-chain/node/pull/2349) - add TestBitcoinDepositRefund and WithdrawBitcoinMultipleTimes E2E tests
* [2368](https://github.com/zeta-chain/node/pull/2368) - eliminate panic usage across testing suite
* [2369](https://github.com/zeta-chain/node/pull/2369) - fix random cross-chain swap failure caused by using tiny UTXO
* [2549](https://github.com/zeta-chain/node/pull/2459) - add separate accounts for each policy in e2e tests
* [2415](https://github.com/zeta-chain/node/pull/2415) - add e2e test for upgrade and test admin functionalities
* [2440](https://github.com/zeta-chain/node/pull/2440) - Add e2e test for TSS migration
* [2473](https://github.com/zeta-chain/node/pull/2473) - add e2e tests for most used admin transactions

### Fixes

* [1484](https://github.com/zeta-chain/node/issues/1484) - replaced hard-coded `MaxLookaheadNonce` with a default lookback factor
* [2125](https://github.com/zeta-chain/node/pull/2125) - fix develop upgrade test
* [2222](https://github.com/zeta-chain/node/pull/2222) - removed `maxHeightDiff` to let observer scan from Bitcoin height where it left off
* [2233](https://github.com/zeta-chain/node/pull/2233) - fix `IsSupported` flag not properly updated in zetaclient's context
* [2243](https://github.com/zeta-chain/node/pull/2243) - fix incorrect bitcoin outbound height in the CCTX outbound parameter
* [2256](https://github.com/zeta-chain/node/pull/2256) - fix rate limiter falsely included reverted non-withdraw cctxs
* [2327](https://github.com/zeta-chain/node/pull/2327) - partially cherry picked the fix to Bitcoin outbound dust amount
* [2362](https://github.com/zeta-chain/node/pull/2362) - set 1000 satoshis as minimum BTC amount that can be withdrawn from zEVM
* [2382](https://github.com/zeta-chain/node/pull/2382) - add tx input and gas in rpc methods for synthetic eth txs
* [2396](https://github.com/zeta-chain/node/issues/2386) - special handle bitcoin testnet gas price estimator
* [2434](https://github.com/zeta-chain/node/pull/2434) - the default database when running `zetacored init` is now pebbledb
* [2481](https://github.com/zeta-chain/node/pull/2481) - increase gas limit inbound and outbound vote message to 500k
* [2545](https://github.com/zeta-chain/node/pull/2545) - check solana minimum rent exempt to avoid outbound failure
* [2547](https://github.com/zeta-chain/node/pull/2547) - limit max txs in priority mempool

### CI

* [2388](https://github.com/zeta-chain/node/pull/2388) - added GitHub attestations of binaries produced in the release workflow. 
* [2285](https://github.com/zeta-chain/node/pull/2285) - added nightly EVM performance testing pipeline, modified localnet testing docker image to utilitze debian:bookworm, removed build-jet runners where applicable, removed deprecated/removed upgrade path testing pipeline
* [2268](https://github.com/zeta-chain/node/pull/2268) - updated the publish-release pipeline to utilize the Github Actions Ubuntu 20.04 Runners
* [2070](https://github.com/zeta-chain/node/pull/2070) - Added commands to build binaries from the working branch as a live full node rpc to test non-governance changes
* [2119](https://github.com/zeta-chain/node/pull/2119) - Updated the release pipeline to only run on hotfix/ and release/ branches. Added option to only run pre-checks and not cut release as well. Switched approval steps to use environments
* [2189](https://github.com/zeta-chain/node/pull/2189) - Updated the docker tag when a release trigger runs to be the github event for the release name which should be the version. Removed mac specific build as the arm build should handle that
* [2191](https://github.com/zeta-chain/node/pull/2191) - Fixed conditional logic for the docker build step for non release builds to not overwrite the github tag
* [2192](https://github.com/zeta-chain/node/pull/2192) - Added release status checker and updater pipeline that will update release statuses when they go live on network
* [2335](https://github.com/zeta-chain/node/pull/2335) - ci: updated the artillery report to publish to artillery cloud
* [2377](https://github.com/zeta-chain/node/pull/2377) - ci: adjusted sast-linters.yml to not scan itself, nor alert on removal of nosec.
* [2400](https://github.com/zeta-chain/node/pull/2400) - ci: adjusted the performance test to pass or fail pipeline based on test results, alert slack, and launch network with state. Fixed connection issues as well.
* [2425](https://github.com/zeta-chain/node/pull/2425) - Added verification to performance testing pipeline to ensure p99 aren't above 2000ms and p50 aren't above 40ms, Tweaked the config to 400 users requests per second. 425 is the current max before it starts failing.

### Documentation

* [2321](https://github.com/zeta-chain/node/pull/2321) - improve documentation for ZetaClient functions and packages

### Performance

* [2482](https://github.com/zeta-chain/node/pull/2482) - increase the outbound tracker buffer length from 2 to 5

## v18.0.0

* [2470](https://github.com/zeta-chain/node/pull/2470) - add Polygon, Base and Base Sepolia in static chain info

## v17.0.1

### Fixes

* hotfix/v17.0.1 - modify the amount field in CCTXs that carry dust BTC amounts to avoid dust output error

## v17.0.0

### Fixes

* [2249](https://github.com/zeta-chain/node/pull/2249) - fix inbound and outbound validation for BSC chain
* [2265](https://github.com/zeta-chain/node/pull/2265) - fix rate limiter query for revert cctxs

## v16.0.0

### Breaking Changes

* Admin policies have been moved from `observer` to a new module `authority`
  * Updating admin policies now requires to send a governance proposal executing the `UpdatePolicies` message in the `authority` module
  * The `Policies` query of the `authority` module must be used to get the current admin policies
  * `PolicyType_group1` has been renamed into `PolicyType_groupEmergency` and `PolicyType_group2` has been renamed into `PolicyType_groupAdmin`

* A new module called `lightclient` has been created for the blocker header and proof functionality to add inbound and outbound trackers in a permissionless manner (currently deactivated on live networks)
  * The list of block headers are now stored in the `lightclient` module instead of the `observer` module
    * The message to vote on new block headers is still in the `observer` module but has been renamed to `MsgVoteBlockHeader` instead of `MsgAddBlockHeader`
    * The `GetAllBlockHeaders` query has been moved to the `lightclient` module and renamed to `BlockHeaderAll`
    * The `GetBlockHeaderByHash` query has been moved to the `lightclient` module and renamed to `BlockHeader`
    * The `GetBlockHeaderStateByChain` query has been moved to the `lightclient` module and renamed to `ChainState`
    * The `Prove` query has been moved to the `lightclient` module
    * The `BlockHeaderVerificationFlags` has been deprecated in `CrosschainFlags`, `VerificationFlags` should be used instead

* `MsgGasPriceVoter` message in the `crosschain` module has been renamed to `MsgVoteGasPrice`
  * The structure of the message remains the same

* `MsgCreateTSSVoter` message in the `crosschain` module has been moved to the `observer` module and renamed to `MsgVoteTSS`
  * The structure of the message remains the same

### Refactor

* [1511](https://github.com/zeta-chain/node/pull/1511) - move ballot voting logic from `crosschain` to `observer`
* [1783](https://github.com/zeta-chain/node/pull/1783) - refactor zetaclient metrics naming and structure
* [1774](https://github.com/zeta-chain/node/pull/1774) - split params and config in zetaclient
* [1831](https://github.com/zeta-chain/node/pull/1831) - removing unnecessary pointers in context structure
* [1864](https://github.com/zeta-chain/node/pull/1864) - prevent panic in param management
* [1848](https://github.com/zeta-chain/node/issues/1848) - create a method to observe deposits to tss address in one evm block
* [1885](https://github.com/zeta-chain/node/pull/1885) - change important metrics on port 8123 to be prometheus compatible
* [1863](https://github.com/zeta-chain/node/pull/1863) - remove duplicate ValidateChainParams function
* [1914](https://github.com/zeta-chain/node/pull/1914) - move crosschain flags to core context in zetaclient
* [1948](https://github.com/zeta-chain/node/pull/1948) - remove deprecated GetTSSAddress query in crosschain module
* [1936](https://github.com/zeta-chain/node/pull/1936) - refactor common package into subpackages and rename to pkg
* [1966](https://github.com/zeta-chain/node/pull/1966) - move TSS vote message from crosschain to observer
* [1853](https://github.com/zeta-chain/node/pull/1853) - refactor vote inbound tx and vote outbound tx
* [1815](https://github.com/zeta-chain/node/pull/1815) - add authority module for authorized actions
* [1976](https://github.com/zeta-chain/node/pull/1976) - add lightclient module for header and proof functionality
* [2001](https://github.com/zeta-chain/node/pull/2001) - replace broadcast mode block with sync and remove fungible params
* [1989](https://github.com/zeta-chain/node/pull/1989) - simplify `IsSendOutTxProcessed` method and add unit tests
* [2013](https://github.com/zeta-chain/node/pull/2013) - rename `GasPriceVoter` message to `VoteGasPrice`
* [2059](https://github.com/zeta-chain/node/pull/2059) - Remove unused params from all functions in zetanode
* [2071](https://github.com/zeta-chain/node/pull/2071) - Modify chains struct to add all chain related information
* [2076](https://github.com/zeta-chain/node/pull/2076) - automatically deposit native zeta to an address if it doesn't exist on ZEVM
* [2169](https://github.com/zeta-chain/node/pull/2169) - Limit zEVM revert transactions to coin type ZETA

### Features

* [1789](https://github.com/zeta-chain/node/issues/1789) - block cross-chain transactions that involve restricted addresses
* [1755](https://github.com/zeta-chain/node/issues/1755) - use evm JSON RPC for inbound tx (including blob tx) observation
* [1884](https://github.com/zeta-chain/node/pull/1884) - added zetatool cmd, added subcommand to filter deposits
* [1942](https://github.com/zeta-chain/node/pull/1982) - support Bitcoin P2TR, P2WSH, P2SH, P2PKH addresses
* [1935](https://github.com/zeta-chain/node/pull/1935) - add an operational authority group
* [1954](https://github.com/zeta-chain/node/pull/1954) - add metric for concurrent keysigns
* [1979](https://github.com/zeta-chain/node/pull/1979) - add script to import genesis data into an existing genesis file
* [2006](https://github.com/zeta-chain/node/pull/2006) - add Amoy testnet static chain information
* [2045](https://github.com/zeta-chain/node/pull/2046) - add grpc query with outbound rate limit for zetaclient to use
* [2046](https://github.com/zeta-chain/node/pull/2046) - add state variable in crosschain for rate limiter flags
* [2034](https://github.com/zeta-chain/node/pull/2034) - add support for zEVM message passing
* [1825](https://github.com/zeta-chain/node/pull/1825) - add a message to withdraw emission rewards

### Tests

* [1767](https://github.com/zeta-chain/node/pull/1767) - add unit tests for emissions module begin blocker
* [1816](https://github.com/zeta-chain/node/pull/1816) - add args to e2e tests
* [1791](https://github.com/zeta-chain/node/pull/1791) - add e2e tests for feature of restricted address
* [1787](https://github.com/zeta-chain/node/pull/1787) - add unit tests for cross-chain evm hooks and e2e test failed withdraw to BTC legacy address
* [1840](https://github.com/zeta-chain/node/pull/1840) - fix code coverage test failures ignored in CI
* [1870](https://github.com/zeta-chain/node/pull/1870) - enable emissions pool in local e2e testing
* [1868](https://github.com/zeta-chain/node/pull/1868) - run e2e btc tests locally
* [1851](https://github.com/zeta-chain/node/pull/1851) - rename usdt to erc20 in e2e tests
* [1872](https://github.com/zeta-chain/node/pull/1872) - remove usage of RPC in unit test
* [1805](https://github.com/zeta-chain/node/pull/1805) - add admin and performance test and fix upgrade test
* [1879](https://github.com/zeta-chain/node/pull/1879) - full coverage for messages in types packages
* [1899](https://github.com/zeta-chain/node/pull/1899) - add empty test files so packages are included in coverage
* [1900](https://github.com/zeta-chain/node/pull/1900) - add testing for external chain migration
* [1903](https://github.com/zeta-chain/node/pull/1903) - common package tests
* [1961](https://github.com/zeta-chain/node/pull/1961) - improve observer module coverage
* [1967](https://github.com/zeta-chain/node/pull/1967) - improve crosschain module coverage
* [1955](https://github.com/zeta-chain/node/pull/1955) - improve emissions module coverage
* [1941](https://github.com/zeta-chain/node/pull/1941) - add unit tests for zetacore package
* [1985](https://github.com/zeta-chain/node/pull/1985) - improve fungible module coverage
* [1992](https://github.com/zeta-chain/node/pull/1992) - remove setupKeeper from crosschain module
* [2008](https://github.com/zeta-chain/node/pull/2008) - add test for connector bytecode update
* [2047](https://github.com/zeta-chain/node/pull/2047) - fix liquidity cap advanced test
* [2076](https://github.com/zeta-chain/node/pull/2076) - automatically deposit native zeta to an address if it doesn't exist on ZEVM

### Fixes

* [1861](https://github.com/zeta-chain/node/pull/1861) - fix `ObserverSlashAmount` invalid read
* [1880](https://github.com/zeta-chain/node/issues/1880) - lower the gas price multiplier for EVM chains
* [1883](https://github.com/zeta-chain/node/issues/1883) - zetaclient should check 'IsSupported' flag to pause/unpause a specific chain
* [2076](https://github.com/zeta-chain/node/pull/2076) - automatically deposit native zeta to an address if it doesn't exist on ZEVM
* [1633](https://github.com/zeta-chain/node/issues/1633) - zetaclient should be able to pick up new connector and erc20Custody addresses
* [1944](https://github.com/zeta-chain/node/pull/1944) - fix evm signer unit tests
* [1888](https://github.com/zeta-chain/node/issues/1888) - zetaclient should stop inbound/outbound txs according to cross-chain flags
* [1970](https://github.com/zeta-chain/node/issues/1970) - remove the timeout in the evm outtx tracker processing thread

### Chores

* [1814](https://github.com/zeta-chain/node/pull/1814) - fix code coverage ignore for protobuf generated files

### CI

* [1958](https://github.com/zeta-chain/node/pull/1958) - Fix e2e advanced test debug checkbox
* [1945](https://github.com/zeta-chain/node/pull/1945) - update advanced testing pipeline to not execute tests that weren't selected so they show skipped instead of skipping steps
* [1940](https://github.com/zeta-chain/node/pull/1940) - adjust release pipeline to be created as pre-release instead of latest
* [1867](https://github.com/zeta-chain/node/pull/1867) - default restore_type for full node docker-compose to snapshot instead of statesync for reliability
* [1891](https://github.com/zeta-chain/node/pull/1891) - fix typo that was introduced to docker-compose and a typo in start.sh for the docker start script for full nodes
* [1894](https://github.com/zeta-chain/node/pull/1894) - added download binaries and configs to the start sequence so it will download binaries that don't exist
* [1953](https://github.com/zeta-chain/node/pull/1953) - run E2E tests for all PRs

## Version: v15.0.0

### Features

* [1912](https://github.com/zeta-chain/node/pull/1912) - add reset chain nonces msg

## Version: v14.0.1

* [1817](https://github.com/zeta-chain/node/pull/1817) - Add migration script to fix pending and chain nonces on testnet

## Version: v13.0.0

### Breaking Changes

* `zetaclientd start`: now requires 2 inputs from stdin: hotkey password and tss keyshare password
  Starting zetaclient now requires two passwords to be input; one for the hotkey and another for the tss key-share

### Features

* [1698](https://github.com/zeta-chain/node/issues/1698) - bitcoin dynamic depositor fee

### Docs

* [1731](https://github.com/zeta-chain/node/pull/1731) added doc for hotkey and tss key-share password prompts

### Features

* [1728] (https://github.com/zeta-chain/node/pull/1728) - allow aborted transactions to be refunded by minting tokens to zEvm

### Refactor

* [1766](https://github.com/zeta-chain/node/pull/1766) - Refactors the `PostTxProcessing` EVM hook functionality to deal with invalid withdraw events
* [1630](https://github.com/zeta-chain/node/pull/1630) - added password prompts for hotkey and tss keyshare in zetaclient
* [1760](https://github.com/zeta-chain/node/pull/1760) - Make staking keeper private in crosschain module
* [1809](https://github.com/zeta-chain/node/pull/1809) - Refactored tryprocessout function in evm signer

### Fixes

* [1678](https://github.com/zeta-chain/node/issues/1678) - clean cached stale block to fix evm outtx hash mismatch
* [1690](https://github.com/zeta-chain/node/issues/1690) - double watched gas prices and fix btc scheduler
* [1687](https://github.com/zeta-chain/node/pull/1687) - only use EVM supported chains for gas stability pool
* [1692](https://github.com/zeta-chain/node/pull/1692) - fix get params query for emissions module
* [1706](https://github.com/zeta-chain/node/pull/1706) - fix CLI crosschain show-out-tx-tracker
* [1707](https://github.com/zeta-chain/node/issues/1707) - fix bitcoin fee rate estimation
* [1712](https://github.com/zeta-chain/node/issues/1712) - increase EVM outtx inclusion timeout to 20 minutes
* [1733](https://github.com/zeta-chain/node/pull/1733) - remove the unnecessary 2x multiplier in the convertGasToZeta RPC
* [1721](https://github.com/zeta-chain/node/issues/1721) - zetaclient should provide bitcoin_chain_id when querying TSS address
* [1744](https://github.com/zeta-chain/node/pull/1744) - added cmd to encrypt tss keyshare file, allowing empty tss password for backward compatibility

### Tests

* [1584](https://github.com/zeta-chain/node/pull/1584) - allow to run E2E tests on any networks
* [1746](https://github.com/zeta-chain/node/pull/1746) - rename smoke tests to e2e tests
* [1753](https://github.com/zeta-chain/node/pull/1753) - fix gosec errors on usage of rand package
* [1762](https://github.com/zeta-chain/node/pull/1762) - improve coverage for fungibile module
* [1782](https://github.com/zeta-chain/node/pull/1782) - improve coverage for fungibile module system contract

### CI

* Adjusted the release pipeline to be a manually executed pipeline with an approver step. The pipeline now executes all the required tests run before the approval step unless skipped
* Added pipeline to build and push docker images into dockerhub on release for ubuntu and macos
* Adjusted the pipeline for building and pushing docker images for MacOS to install and run docker
* Added docker-compose and make commands for launching full nodes. `make mainnet-zetarpc-node`  `make mainnet-bitcoind-node`
* Made adjustments to the docker-compose for launching mainnet full nodes to include examples of using the docker images build from the docker image build pipeline
* [1736](https://github.com/zeta-chain/node/pull/1736) - chore: add Ethermint endpoints to OpenAPI
* Re-wrote Dockerfile for building Zetacored docker images
* Adjusted the docker-compose files for Zetacored nodes to utilize the new docker image
* Added scripts for the new docker image that facilitate the start up automation
* Adjusted the docker pipeline slightly to pull the version on PR from the app.go file
* [1781](https://github.com/zeta-chain/node/pull/1781) - add codecov coverage report in CI
* fixed the download binary script to use relative pathing from binary_list file

### Features

* [1425](https://github.com/zeta-chain/node/pull/1425) add `whitelist-erc20` command

### Chores

* [1729](https://github.com/zeta-chain/node/pull/1729) - add issue templates
* [1754](https://github.com/zeta-chain/node/pull/1754) - cleanup expected keepers

## Version: v12.2.4

### Fixes

* [1638](https://github.com/zeta-chain/node/issues/1638) - additional check to make sure external chain height always increases
* [1672](https://github.com/zeta-chain/node/pull/1672) - paying 50% more than base gas price to buffer EIP1559 gas price increase
* [1642](https://github.com/zeta-chain/node/pull/1642) - Change WhitelistERC20 authorization from group1 to group2
* [1610](https://github.com/zeta-chain/node/issues/1610) - add pending outtx hash to tracker after monitoring for 10 minutes
* [1656](https://github.com/zeta-chain/node/issues/1656) - schedule bitcoin keysign with intervals to avoid keysign failures
* [1662](https://github.com/zeta-chain/node/issues/1662) - skip Goerli BlobTxType transactions introduced in Dencun upgrade
* [1663](https://github.com/zeta-chain/node/issues/1663) - skip Mumbai empty block if ethclient sanity check fails
* [1661](https://github.com/zeta-chain/node/issues/1661) - use estimated SegWit tx size for Bitcoin gas fee calculation
* [1667](https://github.com/zeta-chain/node/issues/1667) - estimate SegWit tx size in uinit of vByte
* [1675](https://github.com/zeta-chain/node/issues/1675) - use chain param ConfirmationCount for bitcoin confirmation

## Chores

* [1694](https://github.com/zeta-chain/node/pull/1694) - remove standalone network, use require testing package for the entire node folder

## Version: v12.1.0

### Tests

* [1577](https://github.com/zeta-chain/node/pull/1577) - add chain header tests in E2E tests and fix admin tests

### Features

* [1658](https://github.com/zeta-chain/node/pull/1658) - modify emission distribution to use fixed block rewards

### Fixes

* [1535](https://github.com/zeta-chain/node/issues/1535) - Avoid voting on wrong ballots due to false blockNumber in EVM tx receipt
* [1588](https://github.com/zeta-chain/node/pull/1588) - fix chain params comparison logic
* [1650](https://github.com/zeta-chain/node/pull/1605) - exempt (discounted) *system txs* from min gas price check and gas fee deduction
* [1632](https://github.com/zeta-chain/node/pull/1632) - set keygen to `KeygenStatus_KeyGenSuccess` if its in `KeygenStatus_PendingKeygen`
* [1576](https://github.com/zeta-chain/node/pull/1576) - Fix zetaclient crash due to out of bound integer conversion and log prints
* [1575](https://github.com/zeta-chain/node/issues/1575) - Skip unsupported chain parameters by IsSupported flag

### CI

* [1580](https://github.com/zeta-chain/node/pull/1580) - Fix release pipelines cleanup step

### Chores

* [1585](https://github.com/zeta-chain/node/pull/1585) - Updated release instructions
* [1615](https://github.com/zeta-chain/node/pull/1615) - Add upgrade handler for version v12.1.0

### Features

* [1591](https://github.com/zeta-chain/node/pull/1591) - support lower gas limit for voting on inbound and outbound transactions
* [1592](https://github.com/zeta-chain/node/issues/1592) - check inbound tracker tx hash against Tss address and some refactor on inTx observation

### Refactoring

* [1628](https://github.com/zeta-chain/node/pull/1628) optimize return and simplify code
* [1640](https://github.com/zeta-chain/node/pull/1640) reorganize zetaclient into subpackages
* [1619](https://github.com/zeta-chain/node/pull/1619) - Add evm fee calculation to tss migration of evm chains

## Version: v12.0.0

### Breaking Changes

TSS and chain validation related queries have been moved from `crosschain` module to `observer` module:
* `PendingNonces` :Changed from `/zeta-chain/crosschain/pendingNonces/{chain_id}/{address}` to `/zeta-chain/observer/pendingNonces/{chain_id}/{address}` . It returns all the pending nonces for a chain id and address. This returns the current pending nonces for the chain
* `ChainNonces` : Changed from `/zeta-chain/crosschain/chainNonces/{chain_id}` to`/zeta-chain/observer/chainNonces/{chain_id}` . It returns all the chain nonces for a chain id. This returns the current nonce of the TSS address for the chain
* `ChainNoncesAll` :Changed from `/zeta-chain/crosschain/chainNonces` to `/zeta-chain/observer/chainNonces` . It returns all the chain nonces for all chains. This returns the current nonce of the TSS address for all chains

All chains now have the same observer set:
* `ObserversByChain`: `/zeta-chain/observer/observers_by_chain/{observation_chain}` has been removed and replaced with `/zeta-chain/observer/observer_set`. All chains have the same observer set
* `AllObserverMappers`: `/zeta-chain/observer/all_observer_mappers` has been removed. `/zeta-chain/observer/observer_set` should be used to get observers.

Observer params and core params have been merged into chain params:
* `Params`: `/zeta-chain/observer/params` no longer returns observer params. Observer params data have been moved to chain params described below.
* `GetCoreParams`: Renamed into `GetChainParams`. `/zeta-chain/observer/get_core_params` moved to `/zeta-chain/observer/get_chain_params`
* `GetCoreParamsByChain`: Renamed into `GetChainParamsForChain`. `/zeta-chain/observer/get_core_params_by_chain` moved to `/zeta-chain/observer/get_chain_params_by_chain`

Getting the correct TSS address for Bitcoin now requires proviidng the Bitcoin chain id:
* `GetTssAddress` : Changed from `/zeta-chain/observer/get_tss_address/` to `/zeta-chain/observer/getTssAddress/{bitcoin_chain_id}` . Optional bitcoin chain id can now be passed as a parameter to fetch the correct tss for required BTC chain. This parameter only affects the BTC tss address in the response

### Features

* [1498](https://github.com/zeta-chain/node/pull/1498) - Add monitoring(grafana, prometheus, ethbalance) for localnet testing
* [1395](https://github.com/zeta-chain/node/pull/1395) - Add state variable to track aborted zeta amount
* [1410](https://github.com/zeta-chain/node/pull/1410) - `snapshots` commands
* enable zetaclients to use dynamic gas price on zetachain - enables >0 min_gas_price in feemarket module
* add static chain data for Sepolia testnet
* added metrics to track the burn rate of the hotkey in the telemetry server as well as prometheus

### Fixes

* [1554](https://github.com/zeta-chain/node/pull/1554) - Screen out unconfirmed UTXOs that are not created by TSS itself
* [1560](https://github.com/zeta-chain/node/issues/1560) - Zetaclient post evm-chain outtx hashes only when receipt is available
* [1516](https://github.com/zeta-chain/node/issues/1516) - Unprivileged outtx tracker removal
* [1537](https://github.com/zeta-chain/node/issues/1537) - Sanity check events of ZetaSent/ZetaReceived/ZetaRevertedWithdrawn/Deposited
* [1530](https://github.com/zeta-chain/node/pull/1530) - Outbound tx confirmation/inclusion enhancement
* [1496](https://github.com/zeta-chain/node/issues/1496) - post block header for enabled EVM chains only
* [1518](https://github.com/zeta-chain/node/pull/1518) - Avoid duplicate keysign if an outTx is already pending
* fix Code4rena issue - zetaclients potentially miss inTx when PostSend (or other RPC) fails
* fix go-staticcheck warnings for zetaclient
* fix Athens-3 issue - incorrect pending-tx inclusion and incorrect confirmation count
* masked zetaclient config at startup
* set limit for queried pending cctxs
* add check to verify new tss has been produced when triggering tss funds migration
* fix Athens-3 log print issue - avoid posting uncessary outtx confirmation
* fix docker build issues with version: golang:1.20-alpine3.18
* [1525](https://github.com/zeta-chain/node/pull/1525) - relax EVM chain block header length check 1024->4096
* [1522](https://github.com/zeta-chain/node/pull/1522/files) - block `distribution` module account from receiving zeta
* [1528](https://github.com/zeta-chain/node/pull/1528) - fix panic caused on decoding malformed BTC addresses
* [1536](https://github.com/zeta-chain/node/pull/1536) - add index to check previously finalized inbounds
* [1556](https://github.com/zeta-chain/node/pull/1556) - add emptiness check for topic array in event parsing
* [1546](https://github.com/zeta-chain/node/pull/1546) - fix reset of pending nonces on genesis import
* [1555](https://github.com/zeta-chain/node/pull/1555) - Reduce websocket message limit to 10MB
* [1567](https://github.com/zeta-chain/node/pull/1567) - add bitcoin chain id to fetch the tss address rpc endpoint
* [1501](https://github.com/zeta-chain/node/pull/1501) - fix stress test - use new refactored config file and smoketest runner
* [1589](https://github.com/zeta-chain/node/pull/1589) - add bitcoin chain id to `get tss address` and `get tss address historical` cli query

### Refactoring

* [1552](https://github.com/zeta-chain/node/pull/1552) - requires group2 to enable header verification
* [1211](https://github.com/zeta-chain/node/issues/1211) - use `grpc` and `msg` for query and message files
* refactor cctx scheduler - decouple evm cctx scheduler from btc cctx scheduler
* move tss state from crosschain to observer
* move pending nonces, chain nonces and nonce to cctx to observer
* move tss related cli from crosschain to observer
* reorganize smoke tests structure
* Add pagination to queries which iterate over large data sets InTxTrackerAll ,PendingNoncesAll ,AllBlameRecord ,TssHistory
* GetTssAddress now returns only the current tss address for ETH and BTC
* Add a new query GetTssAddressesByFinalizedBlockHeight to get any other tss addresses for a finalized block height
* Move observer params into core params
* Remove chain id from the index for observer mapper and rename it to observer set.
* Add logger to smoke tests
* [1521](https://github.com/zeta-chain/node/pull/1521) - replace go-tss lib version with one that reverts back to thorchain tss-lib
* [1558](https://github.com/zeta-chain/node/pull/1558) - change log level for gas stability pool iteration error
* Update --ledger flag hint

### Chores

* [1446](https://github.com/zeta-chain/node/pull/1446) - renamed file `zetaclientd/aux.go` to `zetaclientd/utils.go` to avoid complaints from go package resolver
* [1499](https://github.com/zeta-chain/node/pull/1499) - Add scripts to localnet to help test gov proposals
* [1442](https://github.com/zeta-chain/node/pull/1442) - remove build types in `.goreleaser.yaml`
* [1504](https://github.com/zeta-chain/node/pull/1504) - remove `-race` in the `make install` commmand
* [1564](https://github.com/zeta-chain/node/pull/1564) - bump ti-actions/changed-files

### Tests

* [1538](https://github.com/zeta-chain/node/pull/1538) - improve stateful e2e testing

### CI

* Removed private runners and unused GitHub Action

## Version: v11.0.0

### Features

* [1387](https://github.com/zeta-chain/node/pull/1387) - Add HSM capability for zetaclient hot key
* add a new thread to zetaclient which checks zeta supply in all connected chains in every block
* add a new tx to update an observer, this can be either be run a tombstoned observer/validator or via admin_policy_group_2

### Fixes

* Added check for redeployment of gas and asset token contracts
* [1372](https://github.com/zeta-chain/node/pull/1372) - Include Event Index as part for inbound tx digest
* [1367](https://github.com/zeta-chain/node/pull/1367) - fix minRelayTxFee issue and check misuse of bitcoin mainnet/testnet addresses
* [1358](https://github.com/zeta-chain/node/pull/1358) - add a new thread to zetaclient which checks zeta supply in all connected chains in every block
* prevent deposits for paused zrc20
* [1406](https://github.com/zeta-chain/node/pull/1406) - improve log prints and speed up evm outtx inclusion
* fix Athens-3 issue - include bitcoin outtx regardless of the cctx status

### Refactoring

* [1391](https://github.com/zeta-chain/node/pull/1391) - consolidate node builds
* update `MsgUpdateContractBytecode` to use code hash instead of contract address

### Chores

### Tests

* Add unit tests for adding votes to a ballot 

### CI

## Version: v10.1.2

### Features

* [1137](https://github.com/zeta-chain/node/pull/1137) - external stress testing
* [1205](https://github.com/zeta-chain/node/pull/1205) - allow setting liquidity cap for ZRC20
* [1260](https://github.com/zeta-chain/node/pull/1260) - add ability to update gas limit
* [1263](https://github.com/zeta-chain/node/pull/1263) - Bitcoin block header and merkle proof
* [1247](https://github.com/zeta-chain/node/pull/1247) - add query command to get all gas stability pool balances
* [1143](https://github.com/zeta-chain/node/pull/1143) - tss funds migration capability
* [1358](https://github.com/zeta-chain/node/pull/1358) - zetaclient thread for zeta supply checks
* [1384](https://github.com/zeta-chain/node/pull/1384) - tx to update an observer

### Fixes

* [1195](https://github.com/zeta-chain/node/pull/1195) - added upgrade name, and allow download. allows to test release
* [1153](https://github.com/zeta-chain/node/pull/1153) - address `cosmos-gosec` lint issues
* [1128](https://github.com/zeta-chain/node/pull/1228) - adding namespaces back in rpc
* [1245](https://github.com/zeta-chain/node/pull/1245) - set unique index for generate cctx
* [1250](https://github.com/zeta-chain/node/pull/1250) - remove error return in `IsAuthorized`
* [1261](https://github.com/zeta-chain/node/pull/1261) - Ethereum comparaison checksum/non-checksum format
* [1264](https://github.com/zeta-chain/node/pull/1264) - Blame index update
* [1243](https://github.com/zeta-chain/node/pull/1243) - feed sataoshi/B to zetacore and check actual outTx size
* [1235](https://github.com/zeta-chain/node/pull/1235) - cherry pick all hotfix from v10.0.x (zero-amount, precision, etc.)
* [1257](https://github.com/zeta-chain/node/pull/1257) - register emissions grpc server
* [1277](https://github.com/zeta-chain/node/pull/1277) - read gas limit from smart contract
* [1252](https://github.com/zeta-chain/node/pull/1252) - add CLI command to query system contract
* [1285](https://github.com/zeta-chain/node/pull/1285) - add notice when using `--ledger` with Ethereum HD path
* [1283](https://github.com/zeta-chain/node/pull/1283) - query outtx tracker by chain using prefixed store
* [1280](https://github.com/zeta-chain/node/pull/1280) - minor fixes to stateful upgrade
* [1304](https://github.com/zeta-chain/node/pull/1304) - remove check `gasObtained == outTxGasFee`
* [1308](https://github.com/zeta-chain/node/pull/1308) - begin blocker for mock mainnet

### Refactoring

* [1226](https://github.com/zeta-chain/node/pull/1226) - call `onCrossChainCall` when depositing to a contract
* [1238](https://github.com/zeta-chain/node/pull/1238) - change default mempool version in config 
* [1279](https://github.com/zeta-chain/node/pull/1279) - remove duplicate funtion name IsEthereum
* [1289](https://github.com/zeta-chain/node/pull/1289) - skip gas stability pool funding when gasLimit is equal gasUsed

### Chores

* [1193](https://github.com/zeta-chain/node/pull/1193) - switch back to `cosmos/cosmos-sdk`
* [1222](https://github.com/zeta-chain/node/pull/1222) - changed maxNestedMsgs
* [1265](https://github.com/zeta-chain/node/pull/1265) - sync from mockmain
* [1307](https://github.com/zeta-chain/node/pull/1307) - increment handler version

### Tests

* [1135](https://github.com/zeta-chain/node/pull/1135) - Stateful upgrade for smoke tests

### CI

* [1218](https://github.com/zeta-chain/node/pull/1218) - cross-compile release binaries and simplify PR testings
* [1302](https://github.com/zeta-chain/node/pull/1302) - add mainnet builds to goreleaser<|MERGE_RESOLUTION|>--- conflicted
+++ resolved
@@ -4,10 +4,8 @@
 
 ### Features
 
-<<<<<<< HEAD
 * [2578](https://github.com/zeta-chain/node/pull/2578) - add Gateway address in protocol contract list
 * [2630](https://github.com/zeta-chain/node/pull/2630) - implement `MsgMigrateERC20CustodyFunds` to migrate the funds from the ERC20Custody to a new contracts (to be used for the new ERC20Custody contract for smart contract V2)
-=======
 * [2578](https://github.com/zeta-chain/node/pull/2578) - Add Gateway address in protocol contract list
 * [2634](https://github.com/zeta-chain/node/pull/2634) - add support for EIP-1559 gas fees
 * [2597](https://github.com/zeta-chain/node/pull/2597) - Add generic rpc metrics to zetaclient
@@ -20,7 +18,6 @@
 ### Fixes
 
 * [2654](https://github.com/zeta-chain/node/pull/2654) - add validation for authorization list in when validating genesis state for authorization module
->>>>>>> f78ff55a
 
 ## v19.0.0
 
