# CHANGELOG

## Unreleased

<<<<<<< HEAD
### Features

* [1789](https://github.com/zeta-chain/node/issues/1789) - block cross-chain transactions that involve restricted addresses
=======
### Refactor
* [1783](https://github.com/zeta-chain/node/pull/1783) - refactor zetaclient metrics naming and structure
>>>>>>> ea1da8ba

### Tests

* [1767](https://github.com/zeta-chain/node/pull/1767) - add unit tests for emissions module begin blocker

## Version: v13.0.0

* `zetaclientd start` : 2 inputs required from stdin

### Features

* [1698](https://github.com/zeta-chain/node/issues/1698) - bitcoin dynamic depositor fee

### Docs

* [1731](https://github.com/zeta-chain/node/pull/1731) added doc for hotkey and tss key-share password prompts.

### Features

*[1728] (https://github.com/zeta-chain/node/pull/1728) - allow aborted transactions to be refunded by minting tokens to zEvm.

### Refactor
* [1766](https://github.com/zeta-chain/node/pull/1766) - Refactors the `PostTxProcessing` EVM hook functionality to deal with invalid withdraw events
* [1630](https://github.com/zeta-chain/node/pull/1630) added password prompts for hotkey and tss keyshare in zetaclient
  Starting zetaclient now requires two passwords to be input; one for the hotkey and another for the tss key-share.
* [1760](https://github.com/zeta-chain/node/pull/1760) - Make staking keeper private in crosschain module

### Fixes

* [1678](https://github.com/zeta-chain/node/issues/1678) - clean cached stale block to fix evm outtx hash mismatch
* [1690](https://github.com/zeta-chain/node/issues/1690) - double watched gas prices and fix btc scheduler
* [1687](https://github.com/zeta-chain/node/pull/1687) - only use EVM supported chains for gas stability pool
* [1692](https://github.com/zeta-chain/node/pull/1692) - fix get params query for emissions module
* [1706](https://github.com/zeta-chain/node/pull/1706) - fix CLI crosschain show-out-tx-tracker
* [1707](https://github.com/zeta-chain/node/issues/1707) - fix bitcoin fee rate estimation
* [1712](https://github.com/zeta-chain/node/issues/1712) - increase EVM outtx inclusion timeout to 20 minutes
* [1733](https://github.com/zeta-chain/node/pull/1733) - remove the unnecessary 2x multiplier in the convertGasToZeta RPC
* [1721](https://github.com/zeta-chain/node/issues/1721) - zetaclient should provide bitcoin_chain_id when querying TSS address
* [1744](https://github.com/zeta-chain/node/pull/1744) - added cmd to encrypt tss keyshare file, allowing empty tss password for backward compatibility.


### Tests

* [1584](https://github.com/zeta-chain/node/pull/1584) - allow to run E2E tests on any networks
* [1746](https://github.com/zeta-chain/node/pull/1746) - rename smoke tests to e2e tests
* [1753](https://github.com/zeta-chain/node/pull/1753) - fix gosec errors on usage of rand package

* [1762](https://github.com/zeta-chain/node/pull/1762) - improve coverage for fungibile module
* [1782](https://github.com/zeta-chain/node/pull/1782) - improve coverage for fungibile module system contract

### CI

* Adjusted the release pipeline to be a manually executed pipeline with an approver step. The pipeline now executes all the required tests run before the approval step unless skipped. 
* Added pipeline to build and push docker images into dockerhub on release for ubuntu and macos.
* Adjusted the pipeline for building and pushing docker images for MacOS to install and run docker.
* Added docker-compose and make commands for launching full nodes. `make mainnet-zetarpc-node`  `make mainnet-bitcoind-node`
* Made adjustments to the docker-compose for launching mainnet full nodes to include examples of using the docker images build from the docker image build pipeline.
* [1736](https://github.com/zeta-chain/node/pull/1736) - chore: add Ethermint endpoints to OpenAPI
* [1781](https://github.com/zeta-chain/node/pull/1781) - add codecov coverage report in CI

### Features

* [1425](https://github.com/zeta-chain/node/pull/1425) add `whitelist-erc20` command

### Chores

* [1729](https://github.com/zeta-chain/node/pull/1729) - add issue templates
* [1754](https://github.com/zeta-chain/node/pull/1754) - cleanup expected keepers

## Version: v12.2.4

### Fixes

* [1638](https://github.com/zeta-chain/node/issues/1638) - additional check to make sure external chain height always increases
* [1672](https://github.com/zeta-chain/node/pull/1672) - paying 50% more than base gas price to buffer EIP1559 gas price increase
* [1642](https://github.com/zeta-chain/node/pull/1642) - Change WhitelistERC20 authorization from group1 to group2
* [1610](https://github.com/zeta-chain/node/issues/1610) - add pending outtx hash to tracker after monitoring for 10 minutes
* [1656](https://github.com/zeta-chain/node/issues/1656) - schedule bitcoin keysign with intervals to avoid keysign failures
* [1662](https://github.com/zeta-chain/node/issues/1662) - skip Goerli BlobTxType transactions introduced in Dencun upgrade
* [1663](https://github.com/zeta-chain/node/issues/1663) - skip Mumbai empty block if ethclient sanity check fails
* [1661](https://github.com/zeta-chain/node/issues/1661) - use estimated SegWit tx size for Bitcoin gas fee calculation
* [1667](https://github.com/zeta-chain/node/issues/1667) - estimate SegWit tx size in uinit of vByte
* [1675](https://github.com/zeta-chain/node/issues/1675) - use chain param ConfirmationCount for bitcoin confirmation

## Chores
* [1694](https://github.com/zeta-chain/node/pull/1694) - remove standalone network, use require testing package for the entire node folder

## Version: v12.1.0

### Tests

* [1577](https://github.com/zeta-chain/node/pull/1577) - add chain header tests in E2E tests and fix admin tests

### Features
* [1658](https://github.com/zeta-chain/node/pull/1658) - modify emission distribution to use fixed block rewards

### Fixes
* [1535](https://github.com/zeta-chain/node/issues/1535) - Avoid voting on wrong ballots due to false blockNumber in EVM tx receipt
* [1588](https://github.com/zeta-chain/node/pull/1588) - fix chain params comparison logic
* [1650](https://github.com/zeta-chain/node/pull/1605) - exempt (discounted) *system txs* from min gas price check and gas fee deduction
* [1632](https://github.com/zeta-chain/node/pull/1632) - set keygen to `KeygenStatus_KeyGenSuccess` if its in `KeygenStatus_PendingKeygen`.
* [1576](https://github.com/zeta-chain/node/pull/1576) - Fix zetaclient crash due to out of bound integer conversion and log prints.
* [1575](https://github.com/zeta-chain/node/issues/1575) - Skip unsupported chain parameters by IsSupported flag

### CI

* [1580](https://github.com/zeta-chain/node/pull/1580) - Fix release pipelines cleanup step.

### Chores

* [1585](https://github.com/zeta-chain/node/pull/1585) - Updated release instructions
* [1615](https://github.com/zeta-chain/node/pull/1615) - Add upgrade handler for version v12.1.0


### Features

* [1591](https://github.com/zeta-chain/node/pull/1591) - support lower gas limit for voting on inbound and outbound transactions
* [1592](https://github.com/zeta-chain/node/issues/1592) - check inbound tracker tx hash against Tss address and some refactor on inTx observation

### Refactoring

* [1628](https://github.com/zeta-chain/node/pull/1628) optimize return and simplify code
* [1640](https://github.com/zeta-chain/node/pull/1640) reorganize zetaclient into subpackages

### Refactoring
* [1619](https://github.com/zeta-chain/node/pull/1619) - Add evm fee calculation to tss migration of evm chains

## Version: v12.0.0

### Breaking Changes

TSS and chain validation related queries have been moved from `crosschain` module to `observer` module:
* `PendingNonces` :Changed from `/zeta-chain/crosschain/pendingNonces/{chain_id}/{address}` to `/zeta-chain/observer/pendingNonces/{chain_id}/{address}` . It returns all the pending nonces for a chain id and address. This returns the current pending nonces for the chain.
* `ChainNonces` : Changed from `/zeta-chain/crosschain/chainNonces/{chain_id}` to`/zeta-chain/observer/chainNonces/{chain_id}` . It returns all the chain nonces for a chain id. This returns the current nonce of the TSS address for the chain.
* `ChainNoncesAll` :Changed from `/zeta-chain/crosschain/chainNonces` to `/zeta-chain/observer/chainNonces` . It returns all the chain nonces for all chains. This returns the current nonce of the TSS address for all chains.

All chains now have the same observer set:
* `ObserversByChain`: `/zeta-chain/observer/observers_by_chain/{observation_chain}` has been removed and replaced with `/zeta-chain/observer/observer_set`. All chains have the same observer set.
* `AllObserverMappers`: `/zeta-chain/observer/all_observer_mappers` has been removed. `/zeta-chain/observer/observer_set` should be used to get observers.

Observer params and core params have been merged into chain params:
* `Params`: `/zeta-chain/observer/params` no longer returns observer params. Observer params data have been moved to chain params described below.
* `GetCoreParams`: Renamed into `GetChainParams`. `/zeta-chain/observer/get_core_params` moved to `/zeta-chain/observer/get_chain_params`.
* `GetCoreParamsByChain`: Renamed into `GetChainParamsForChain`. `/zeta-chain/observer/get_core_params_by_chain` moved to `/zeta-chain/observer/get_chain_params_by_chain`.

Getting the correct TSS address for Bitcoin now requires proviidng the Bitcoin chain id:
* `GetTssAddress` : Changed from `/zeta-chain/observer/get_tss_address/` to `/zeta-chain/observer/getTssAddress/{bitcoin_chain_id}` . Optional bitcoin chain id can now be passed as a parameter to fetch the correct tss for required BTC chain. This parameter only affects the BTC tss address in the response.

### Features
* [1498](https://github.com/zeta-chain/node/pull/1498) - Add monitoring(grafana, prometheus, ethbalance) for localnet testing
* [1395](https://github.com/zeta-chain/node/pull/1395) - Add state variable to track aborted zeta amount
* [1410](https://github.com/zeta-chain/node/pull/1410) - `snapshots` commands
* enable zetaclients to use dynamic gas price on zetachain - enables >0 min_gas_price in feemarket module
* add static chain data for Sepolia testnet
* added metrics to track the burn rate of the hotkey in the telemetry server as well as prometheus

### Fixes

* [1554](https://github.com/zeta-chain/node/pull/1554) - Screen out unconfirmed UTXOs that are not created by TSS itself
* [1560](https://github.com/zeta-chain/node/issues/1560) - Zetaclient post evm-chain outtx hashes only when receipt is available
* [1516](https://github.com/zeta-chain/node/issues/1516) - Unprivileged outtx tracker removal
* [1537](https://github.com/zeta-chain/node/issues/1537) - Sanity check events of ZetaSent/ZetaReceived/ZetaRevertedWithdrawn/Deposited
* [1530](https://github.com/zeta-chain/node/pull/1530) - Outbound tx confirmation/inclusion enhancement
* [1496](https://github.com/zeta-chain/node/issues/1496) - post block header for enabled EVM chains only
* [1518](https://github.com/zeta-chain/node/pull/1518) - Avoid duplicate keysign if an outTx is already pending
* fix Code4rena issue - zetaclients potentially miss inTx when PostSend (or other RPC) fails
* fix go-staticcheck warnings for zetaclient
* fix Athens-3 issue - incorrect pending-tx inclusion and incorrect confirmation count
* masked zetaclient config at startup
* set limit for queried pending cctxs
* add check to verify new tss has been produced when triggering tss funds migration
* fix Athens-3 log print issue - avoid posting uncessary outtx confirmation
* fix docker build issues with version: golang:1.20-alpine3.18
* [1525](https://github.com/zeta-chain/node/pull/1525) - relax EVM chain block header length check 1024->4096
* [1522](https://github.com/zeta-chain/node/pull/1522/files) - block `distribution` module account from receiving zeta
* [1528](https://github.com/zeta-chain/node/pull/1528) - fix panic caused on decoding malformed BTC addresses
* [1536](https://github.com/zeta-chain/node/pull/1536) - add index to check previously finalized inbounds
* [1556](https://github.com/zeta-chain/node/pull/1556) - add emptiness check for topic array in event parsing
* [1546](https://github.com/zeta-chain/node/pull/1546) - fix reset of pending nonces on genesis import
* [1555](https://github.com/zeta-chain/node/pull/1555) - Reduce websocket message limit to 10MB
* [1567](https://github.com/zeta-chain/node/pull/1567) - add bitcoin chain id to fetch the tss address rpc endpoint
* [1501](https://github.com/zeta-chain/node/pull/1501) - fix stress test - use new refactored config file and smoketest runner
* [1589](https://github.com/zeta-chain/node/pull/1589) - add bitcoin chain id to `get tss address` and `get tss address historical` cli query

### Refactoring

* [1552](https://github.com/zeta-chain/node/pull/1552) - requires group2 to enable header verification
* [1211](https://github.com/zeta-chain/node/issues/1211) - use `grpc` and `msg` for query and message files
* refactor cctx scheduler - decouple evm cctx scheduler from btc cctx scheduler
* move tss state from crosschain to observer
* move pending nonces, chain nonces and nonce to cctx to observer
* move tss related cli from crosschain to observer
* reorganize smoke tests structure
* Add pagination to queries which iterate over large data sets InTxTrackerAll ,PendingNoncesAll ,AllBlameRecord ,TssHistory
* GetTssAddress now returns only the current tss address for ETH and BTC
* Add a new query GetTssAddressesByFinalizedBlockHeight to get any other tss addresses for a finalized block height
* Move observer params into core params
* Remove chain id from the index for observer mapper and rename it to observer set.
* Add logger to smoke tests
* [1521](https://github.com/zeta-chain/node/pull/1521) - replace go-tss lib version with one that reverts back to thorchain tss-lib
* [1558](https://github.com/zeta-chain/node/pull/1558) - change log level for gas stability pool iteration error
* Update --ledger flag hint

### Chores
* [1446](https://github.com/zeta-chain/node/pull/1446) - renamed file `zetaclientd/aux.go` to `zetaclientd/utils.go` to avoid complaints from go package resolver. 
* [1499](https://github.com/zeta-chain/node/pull/1499) - Add scripts to localnet to help test gov proposals
* [1442](https://github.com/zeta-chain/node/pull/1442) - remove build types in `.goreleaser.yaml`
* [1504](https://github.com/zeta-chain/node/pull/1504) - remove `-race` in the `make install` commmand
*  [1564](https://github.com/zeta-chain/node/pull/1564) - bump ti-actions/changed-files

### Tests

* [1538](https://github.com/zeta-chain/node/pull/1538) - improve stateful e2e testing

### CI
* Removed private runners and unused GitHub Action

## Version: v11.0.0

### Features

* [1387](https://github.com/zeta-chain/node/pull/1387) - Add HSM capability for zetaclient hot key
* add a new thread to zetaclient which checks zeta supply in all connected chains in every block
* add a new tx to update an observer, this can be either be run a tombstoned observer/validator or via admin_policy_group_2.

### Fixes

* Added check for redeployment of gas and asset token contracts
* [1372](https://github.com/zeta-chain/node/pull/1372) - Include Event Index as part for inbound tx digest
* [1367](https://github.com/zeta-chain/node/pull/1367) - fix minRelayTxFee issue and check misuse of bitcoin mainnet/testnet addresses
* [1358](https://github.com/zeta-chain/node/pull/1358) - add a new thread to zetaclient which checks zeta supply in all connected chains in every block
* prevent deposits for paused zrc20
* [1406](https://github.com/zeta-chain/node/pull/1406) - improve log prints and speed up evm outtx inclusion
* fix Athens-3 issue - include bitcoin outtx regardless of the cctx status

### Refactoring

* [1391](https://github.com/zeta-chain/node/pull/1391) - consolidate node builds
* update `MsgUpdateContractBytecode` to use code hash instead of contract address

### Chores

### Tests
- Add unit tests for adding votes to a ballot 

### CI

## Version: v10.1.2

### Features
* [1137](https://github.com/zeta-chain/node/pull/1137) - external stress testing
* [1205](https://github.com/zeta-chain/node/pull/1205) - allow setting liquidity cap for ZRC20
* [1260](https://github.com/zeta-chain/node/pull/1260) - add ability to update gas limit
* [1263](https://github.com/zeta-chain/node/pull/1263) - Bitcoin block header and merkle proof
* [1247](https://github.com/zeta-chain/node/pull/1247) - add query command to get all gas stability pool balances
* [1143](https://github.com/zeta-chain/node/pull/1143) - tss funds migration capability
* [1358](https://github.com/zeta-chain/node/pull/1358) - zetaclient thread for zeta supply checks
* [1384](https://github.com/zeta-chain/node/pull/1384) - tx to update an observer
### Fixes

* [1195](https://github.com/zeta-chain/node/pull/1195) - added upgrade name, and allow download. allows to test release
* [1153](https://github.com/zeta-chain/node/pull/1153) - address `cosmos-gosec` lint issues
* [1128](https://github.com/zeta-chain/node/pull/1228) - adding namespaces back in rpc
* [1245](https://github.com/zeta-chain/node/pull/1245) - set unique index for generate cctx
* [1250](https://github.com/zeta-chain/node/pull/1250) - remove error return in `IsAuthorized`
* [1261](https://github.com/zeta-chain/node/pull/1261) - Ethereum comparaison checksum/non-checksum format
* [1264](https://github.com/zeta-chain/node/pull/1264) - Blame index update
* [1243](https://github.com/zeta-chain/node/pull/1243) - feed sataoshi/B to zetacore and check actual outTx size
* [1235](https://github.com/zeta-chain/node/pull/1235) - cherry pick all hotfix from v10.0.x (zero-amount, precision, etc.)
* [1257](https://github.com/zeta-chain/node/pull/1257) - register emissions grpc server
* [1277](https://github.com/zeta-chain/node/pull/1277) - read gas limit from smart contract
* [1252](https://github.com/zeta-chain/node/pull/1252) - add CLI command to query system contract
* [1285](https://github.com/zeta-chain/node/pull/1285) - add notice when using `--ledger` with Ethereum HD path
* [1283](https://github.com/zeta-chain/node/pull/1283) - query outtx tracker by chain using prefixed store
* [1280](https://github.com/zeta-chain/node/pull/1280) - minor fixes to stateful upgrade
* [1304](https://github.com/zeta-chain/node/pull/1304) - remove check `gasObtained == outTxGasFee`
* [1308](https://github.com/zeta-chain/node/pull/1308) - begin blocker for mock mainnet

### Refactoring

* [1226](https://github.com/zeta-chain/node/pull/1226) - call `onCrossChainCall` when depositing to a contract
* [1238](https://github.com/zeta-chain/node/pull/1238) - change default mempool version in config 
* [1279](https://github.com/zeta-chain/node/pull/1279) - remove duplicate funtion name IsEthereum
* [1289](https://github.com/zeta-chain/node/pull/1289) - skip gas stability pool funding when gasLimit is equal gasUsed

### Chores

* [1193](https://github.com/zeta-chain/node/pull/1193) - switch back to `cosmos/cosmos-sdk`
* [1222](https://github.com/zeta-chain/node/pull/1222) - changed maxNestedMsgs
* [1265](https://github.com/zeta-chain/node/pull/1265) - sync from mockmain
* [1307](https://github.com/zeta-chain/node/pull/1307) - increment handler version

### Tests

* [1135](https://github.com/zeta-chain/node/pull/1135) - Stateful upgrade for smoke tests

### CI

* [1218](https://github.com/zeta-chain/node/pull/1218) - cross-compile release binaries and simplify PR testings
* [1302](https://github.com/zeta-chain/node/pull/1302) - add mainnet builds to goreleaser<|MERGE_RESOLUTION|>--- conflicted
+++ resolved
@@ -2,14 +2,13 @@
 
 ## Unreleased
 
-<<<<<<< HEAD
 ### Features
 
 * [1789](https://github.com/zeta-chain/node/issues/1789) - block cross-chain transactions that involve restricted addresses
-=======
+
 ### Refactor
+
 * [1783](https://github.com/zeta-chain/node/pull/1783) - refactor zetaclient metrics naming and structure
->>>>>>> ea1da8ba
 
 ### Tests
 
