# CHANGELOG

## Unreleased

## Version: v12.0.0

### Breaking Changes

TSS and chain validation related queries have been moved from `crosschain` module to `observer` module:
* `PendingNonces` :Changed from `/zeta-chain/crosschain/pendingNonces/{chain_id}/{address}` to `/zeta-chain/observer/pendingNonces/{chain_id}/{address}` . It returns all the pending nonces for a chain id and address. This returns the current pending nonces for the chain.
* `ChainNonces` : Changed from `/zeta-chain/crosschain/chainNonces/{chain_id}` to`/zeta-chain/observer/chainNonces/{chain_id}` . It returns all the chain nonces for a chain id. This returns the current nonce of the TSS address for the chain.
* `ChainNoncesAll` :Changed from `/zeta-chain/crosschain/chainNonces` to `/zeta-chain/observer/chainNonces` . It returns all the chain nonces for all chains. This returns the current nonce of the TSS address for all chains.

All chains now have the same observer set:
* `ObserversByChain`: `/zeta-chain/observer/observers_by_chain/{observation_chain}` has been removed and replaced with `/zeta-chain/observer/observer_set`. All chains have the same observer set.
* `AllObserverMappers`: `/zeta-chain/observer/all_observer_mappers` has been removed. `/zeta-chain/observer/observer_set` should be used to get observers.

Observer params and core params have been merged into chain params:
* `Params`: `/zeta-chain/observer/params` no longer returns observer params. Observer params data have been moved to chain params described below.
* `GetCoreParams`: Renamed into `GetChainParams`. `/zeta-chain/observer/get_core_params` moved to `/zeta-chain/observer/get_chain_params`.
* `GetCoreParamsByChain`: Renamed into `GetChainParamsForChain`. `/zeta-chain/observer/get_core_params_by_chain` moved to `/zeta-chain/observer/get_chain_params_by_chain`.

Getting the correct TSS address for Bitcoin now requires proviidng the Bitcoin chain id:
* `GetTssAddress` : Changed from `/zeta-chain/observer/get_tss_address/` to `/zeta-chain/observer/getTssAddress/{bitcoin_chain_id}` . Optional bitcoin chain id can now be passed as a parameter to fetch the correct tss for required BTC chain. This parameter only affects the BTC tss address in the response.

### Features

* [1549](https://github.com/zeta-chain/node/pull/1549) - add monitoring for vote tx results in ZetaClient
* [1498](https://github.com/zeta-chain/node/pull/1498) - Add monitoring(grafana, prometheus, ethbalance) for localnet testing
* [1395](https://github.com/zeta-chain/node/pull/1395) - Add state variable to track aborted zeta amount
* [1410](https://github.com/zeta-chain/node/pull/1410) - `snapshots` commands
* enable zetaclients to use dynamic gas price on zetachain - enables >0 min_gas_price in feemarket module
* add static chain data for Sepolia testnet
* added metrics to track the burn rate of the hotkey in the telemetry server as well as prometheus

### Fixes

<<<<<<< HEAD
* [1576](https://github.com/zeta-chain/node/pull/1576) - Fix zetaclient crash due to out of bound integer conversion and log prints.
=======
* [1575](https://github.com/zeta-chain/node/issues/1575) - Skip unsupported chain parameters by IsSupported flag
>>>>>>> a0e4f626
* [1554](https://github.com/zeta-chain/node/pull/1554) - Screen out unconfirmed UTXOs that are not created by TSS itself
* [1560](https://github.com/zeta-chain/node/issues/1560) - Zetaclient post evm-chain outtx hashes only when receipt is available
* [1516](https://github.com/zeta-chain/node/issues/1516) - Unprivileged outtx tracker removal
* [1537](https://github.com/zeta-chain/node/issues/1537) - Sanity check events of ZetaSent/ZetaReceived/ZetaRevertedWithdrawn/Deposited
* [1530](https://github.com/zeta-chain/node/pull/1530) - Outbound tx confirmation/inclusion enhancement
* [1496](https://github.com/zeta-chain/node/issues/1496) - post block header for enabled EVM chains only
* [1518](https://github.com/zeta-chain/node/pull/1518) - Avoid duplicate keysign if an outTx is already pending
* fix Code4rena issue - zetaclients potentially miss inTx when PostSend (or other RPC) fails
* fix go-staticcheck warnings for zetaclient
* fix Athens-3 issue - incorrect pending-tx inclusion and incorrect confirmation count
* masked zetaclient config at startup
* set limit for queried pending cctxs
* add check to verify new tss has been produced when triggering tss funds migration
* fix Athens-3 log print issue - avoid posting uncessary outtx confirmation
* fix docker build issues with version: golang:1.20-alpine3.18
* [1525](https://github.com/zeta-chain/node/pull/1525) - relax EVM chain block header length check 1024->4096
* [1522](https://github.com/zeta-chain/node/pull/1522/files) - block `distribution` module account from receiving zeta
* [1528](https://github.com/zeta-chain/node/pull/1528) - fix panic caused on decoding malformed BTC addresses
* [1557](https://github.com/zeta-chain/node/pull/1557) - remove decreaseAllowance and increaseAllowance checks
* [1536](https://github.com/zeta-chain/node/pull/1536) - add index to check previously finalized inbounds
* [1556](https://github.com/zeta-chain/node/pull/1556) - add emptiness check for topic array in event parsing
* [1546](https://github.com/zeta-chain/node/pull/1546) - fix reset of pending nonces on genesis import
* [1555](https://github.com/zeta-chain/node/pull/1555) - Reduce websocket message limit to 10MB
* [1567](https://github.com/zeta-chain/node/pull/1567) - add bitcoin chain id to fetch the tss address rpc endpoint

### Refactoring

* [1552](https://github.com/zeta-chain/node/pull/1552) - requires group2 to enable header verification
* [1211](https://github.com/zeta-chain/node/issues/1211) - use `grpc` and `msg` for query and message files
* refactor cctx scheduler - decouple evm cctx scheduler from btc cctx scheduler
* move tss state from crosschain to observer
* move pending nonces, chain nonces and nonce to cctx to observer
* move tss related cli from crosschain to observer
* reorganize smoke tests structure
* Add pagination to queries which iterate over large data sets InTxTrackerAll ,PendingNoncesAll ,AllBlameRecord ,TssHistory
* GetTssAddress now returns only the current tss address for ETH and BTC
* Add a new query GetTssAddressesByFinalizedBlockHeight to get any other tss addresses for a finalized block height
* Move observer params into core params
* Remove chain id from the index for observer mapper and rename it to observer set.
* Add logger to smoke tests
* [1521](https://github.com/zeta-chain/node/pull/1521) - replace go-tss lib version with one that reverts back to thorchain tss-lib
* [1558](https://github.com/zeta-chain/node/pull/1558) - change log level for gas stability pool iteration error
* Update --ledger flag hint

### Chores

* [1446](https://github.com/zeta-chain/node/pull/1446) - renamed file `zetaclientd/aux.go` to `zetaclientd/utils.go` to avoid complaints from go package resolver. 
* [1499](https://github.com/zeta-chain/node/pull/1499) - Add scripts to localnet to help test gov proposals
* [1442](https://github.com/zeta-chain/node/pull/1442) - remove build types in `.goreleaser.yaml`
* [1504](https://github.com/zeta-chain/node/pull/1504) - remove `-race` in the `make install` commmand
*  [1564](https://github.com/zeta-chain/node/pull/1564) - bump ti-actions/changed-files

### Tests

* [1538](https://github.com/zeta-chain/node/pull/1538) - improve stateful e2e testing

### CI

* Removed private runners and unused GitHub Action
* Adding typescript publishing pipeline.

## Version: v11.0.0

### Features

* [1387](https://github.com/zeta-chain/node/pull/1387) - Add HSM capability for zetaclient hot key
* add a new thread to zetaclient which checks zeta supply in all connected chains in every block
* add a new tx to update an observer, this can be either be run a tombstoned observer/validator or via admin_policy_group_2.

### Fixes

* Added check for redeployment of gas and asset token contracts
* [1372](https://github.com/zeta-chain/node/pull/1372) - Include Event Index as part for inbound tx digest
* [1367](https://github.com/zeta-chain/node/pull/1367) - fix minRelayTxFee issue and check misuse of bitcoin mainnet/testnet addresses
* [1358](https://github.com/zeta-chain/node/pull/1358) - add a new thread to zetaclient which checks zeta supply in all connected chains in every block
* prevent deposits for paused zrc20
* [1406](https://github.com/zeta-chain/node/pull/1406) - improve log prints and speed up evm outtx inclusion
* fix Athens-3 issue - include bitcoin outtx regardless of the cctx status

### Refactoring

* [1391](https://github.com/zeta-chain/node/pull/1391) - consolidate node builds
* update `MsgUpdateContractBytecode` to use code hash instead of contract address

### Chores

### Tests
- Add unit tests for adding votes to a ballot 

### CI

## Version: v10.1.2

### Features
* [1137](https://github.com/zeta-chain/node/pull/1137) - external stress testing
* [1205](https://github.com/zeta-chain/node/pull/1205) - allow setting liquidity cap for ZRC20
* [1260](https://github.com/zeta-chain/node/pull/1260) - add ability to update gas limit
* [1263](https://github.com/zeta-chain/node/pull/1263) - Bitcoin block header and merkle proof
* [1247](https://github.com/zeta-chain/node/pull/1247) - add query command to get all gas stability pool balances
* [1143](https://github.com/zeta-chain/node/pull/1143) - tss funds migration capability
* [1358](https://github.com/zeta-chain/node/pull/1358) - zetaclient thread for zeta supply checks
* [1384](https://github.com/zeta-chain/node/pull/1384) - tx to update an observer
### Fixes

* [1195](https://github.com/zeta-chain/node/pull/1195) - added upgrade name, and allow download. allows to test release
* [1153](https://github.com/zeta-chain/node/pull/1153) - address `cosmos-gosec` lint issues
* [1128](https://github.com/zeta-chain/node/pull/1228) - adding namespaces back in rpc
* [1245](https://github.com/zeta-chain/node/pull/1245) - set unique index for generate cctx
* [1250](https://github.com/zeta-chain/node/pull/1250) - remove error return in `IsAuthorized`
* [1261](https://github.com/zeta-chain/node/pull/1261) - Ethereum comparaison checksum/non-checksum format
* [1264](https://github.com/zeta-chain/node/pull/1264) - Blame index update
* [1243](https://github.com/zeta-chain/node/pull/1243) - feed sataoshi/B to zetacore and check actual outTx size
* [1235](https://github.com/zeta-chain/node/pull/1235) - cherry pick all hotfix from v10.0.x (zero-amount, precision, etc.)
* [1257](https://github.com/zeta-chain/node/pull/1257) - register emissions grpc server
* [1277](https://github.com/zeta-chain/node/pull/1277) - read gas limit from smart contract
* [1252](https://github.com/zeta-chain/node/pull/1252) - add CLI command to query system contract
* [1285](https://github.com/zeta-chain/node/pull/1285) - add notice when using `--ledger` with Ethereum HD path
* [1283](https://github.com/zeta-chain/node/pull/1283) - query outtx tracker by chain using prefixed store
* [1280](https://github.com/zeta-chain/node/pull/1280) - minor fixes to stateful upgrade
* [1304](https://github.com/zeta-chain/node/pull/1304) - remove check `gasObtained == outTxGasFee`
* [1308](https://github.com/zeta-chain/node/pull/1308) - begin blocker for mock mainnet

### Refactoring

* [1226](https://github.com/zeta-chain/node/pull/1226) - call `onCrossChainCall` when depositing to a contract
* [1238](https://github.com/zeta-chain/node/pull/1238) - change default mempool version in config 
* [1279](https://github.com/zeta-chain/node/pull/1279) - remove duplicate funtion name IsEthereum
* [1289](https://github.com/zeta-chain/node/pull/1289) - skip gas stability pool funding when gasLimit is equal gasUsed

### Chores

* [1193](https://github.com/zeta-chain/node/pull/1193) - switch back to `cosmos/cosmos-sdk`
* [1222](https://github.com/zeta-chain/node/pull/1222) - changed maxNestedMsgs
* [1265](https://github.com/zeta-chain/node/pull/1265) - sync from mockmain
* [1307](https://github.com/zeta-chain/node/pull/1307) - increment handler version

### Tests

* [1135](https://github.com/zeta-chain/node/pull/1135) - Stateful upgrade for smoke tests

### CI

* [1218](https://github.com/zeta-chain/node/pull/1218) - cross-compile release binaries and simplify PR testings
* [1302](https://github.com/zeta-chain/node/pull/1302) - add mainnet builds to goreleaser
<|MERGE_RESOLUTION|>--- conflicted
+++ resolved
@@ -35,11 +35,8 @@
 
 ### Fixes
 
-<<<<<<< HEAD
 * [1576](https://github.com/zeta-chain/node/pull/1576) - Fix zetaclient crash due to out of bound integer conversion and log prints.
-=======
 * [1575](https://github.com/zeta-chain/node/issues/1575) - Skip unsupported chain parameters by IsSupported flag
->>>>>>> a0e4f626
 * [1554](https://github.com/zeta-chain/node/pull/1554) - Screen out unconfirmed UTXOs that are not created by TSS itself
 * [1560](https://github.com/zeta-chain/node/issues/1560) - Zetaclient post evm-chain outtx hashes only when receipt is available
 * [1516](https://github.com/zeta-chain/node/issues/1516) - Unprivileged outtx tracker removal
