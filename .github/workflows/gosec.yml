name: Gosec
on:
  push:
    tags:
      - v*
      - athens2-*
  pull_request:

env: 
  GOPRIVATE: github.com/zeta-chain/*
  
jobs:
  gosec:
    runs-on: ["zeta-runners"]
    env:
      GO111MODULE: on
    steps:
      - name: Checkout Source
        uses: actions/checkout@v2
        with:
          fetch-depth: 0 

      - name: setup-git-credentials
        uses: de-vri-es/setup-git-credentials@v2.0.8
        with:
          credentials: ${{ secrets.PAT_GITHUB_SERVICE_ACCT }}

<<<<<<< HEAD
      - name: Set up Go
        uses: actions/setup-go@v2
        with:
          go-version: 1.19
=======
      - name: Install Pipeline Dependencies
        uses:  ./.github/actions/install-dependencies
>>>>>>> 9ee38c1b

      - name: Run Gosec Security Scanner
        run: |
          export PATH=$PATH:$(go env GOPATH)/bin
          go install github.com/securego/gosec/v2/cmd/gosec@latest
          gosec ./...

  git-guardian:
    runs-on: ubuntu-latest
    env:
      GO111MODULE: on
    steps:
      - name: Checkout Source
        uses: actions/checkout@v2
        with:
          fetch-depth: 0 

      - name: GitGuardian scan
        uses: GitGuardian/ggshield-action@master
        env:
          GITHUB_PUSH_BEFORE_SHA: ${{ github.event.before }}
          GITHUB_PUSH_BASE_SHA: ${{ github.event.base }}
          GITHUB_PULL_BASE_SHA:  ${{ github.event.pull_request.base.sha }}
          GITHUB_DEFAULT_BRANCH: ${{ github.event.repository.default_branch }}
          GITGUARDIAN_API_KEY: ${{ secrets.GITGUARDIAN_API_KEY }}
          <|MERGE_RESOLUTION|>--- conflicted
+++ resolved
@@ -25,15 +25,8 @@
         with:
           credentials: ${{ secrets.PAT_GITHUB_SERVICE_ACCT }}
 
-<<<<<<< HEAD
-      - name: Set up Go
-        uses: actions/setup-go@v2
-        with:
-          go-version: 1.19
-=======
       - name: Install Pipeline Dependencies
         uses:  ./.github/actions/install-dependencies
->>>>>>> 9ee38c1b
 
       - name: Run Gosec Security Scanner
         run: |
