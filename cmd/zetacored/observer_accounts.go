--- conflicted
+++ resolved
@@ -460,16 +460,11 @@
 	return appState, nil
 }
 
+
 func isValidatorOnly(isObserver string) bool {
-<<<<<<< HEAD
 	if isObserver == "y" {
 		return false
 	} else if isObserver == "n" {
-=======
-	if isObserver == "Y" {
-		return false
-	} else if isObserver == "N" {
->>>>>>> b7bb6fb1
 		return true
 	}
 	panic("Invalid Input for isObserver field, Check observer_info.json file")
