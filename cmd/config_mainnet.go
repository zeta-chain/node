//go:build !PRIVNET && !TESTNET && !MOCK_MAINNET
// +build !PRIVNET,!TESTNET,!MOCK_MAINNET

package cmd

const (
	Bech32PrefixAccAddr         = "zeta"
	Bech32PrefixAccPub          = "zetapub"
	Bech32PrefixValAddr         = "zetav"
	Bech32PrefixValPub          = "zetavpub"
	Bech32PrefixConsAddr        = "zetac"
	Bech32PrefixConsPub         = "zetacpub"
	DenomRegex                  = `[a-zA-Z][a-zA-Z0-9:\\/\\\-\\_\\.]{2,127}`
	ZetaChainCoinType    uint32 = 60
	ZetaChainHDPath      string = `m/44'/60'/0'/0/0`
<<<<<<< HEAD
)

var (
	CHAINID = "zeta_70000-1"
=======
>>>>>>> ed35305f
)<|MERGE_RESOLUTION|>--- conflicted
+++ resolved
@@ -13,11 +13,4 @@
 	DenomRegex                  = `[a-zA-Z][a-zA-Z0-9:\\/\\\-\\_\\.]{2,127}`
 	ZetaChainCoinType    uint32 = 60
 	ZetaChainHDPath      string = `m/44'/60'/0'/0/0`
-<<<<<<< HEAD
-)
-
-var (
-	CHAINID = "zeta_70000-1"
-=======
->>>>>>> ed35305f
 )