--- conflicted
+++ resolved
@@ -312,24 +312,9 @@
 		return err
 	}
 
-<<<<<<< HEAD
-	if !isNodeActive {
-		startLogger.Error().
-			Msgf("Node %s is not an active observer external chain observers will not be started", zetacoreClient.GetKeys().GetOperatorAddress().String())
-	} else {
-		startLogger.Debug().Msgf("Node %s is an active observer starting external chain observers", zetacoreClient.GetKeys().GetOperatorAddress().String())
-		for _, observer := range observerMap {
-			observer.Start(ctx)
-		}
-	}
-
-	// Orchestrator wraps the zetacore client and adds the observers and signer maps to it . This is the high level object used for CCTX interactions
-	cctxOrchestrator := orchestrator.NewOrchestrator(
-=======
 	// Orchestrator wraps the zetacore client and adds the observers and signer maps to it.
 	// This is the high level object used for CCTX interactions
 	maestro, err := orchestrator.New(
->>>>>>> 43e78b82
 		ctx,
 		zetacoreClient,
 		signerMap,
@@ -339,11 +324,6 @@
 		logger,
 		telemetryServer,
 	)
-<<<<<<< HEAD
-
-	err = cctxOrchestrator.MonitorCore(ctx)
-=======
->>>>>>> 43e78b82
 	if err != nil {
 		startLogger.Error().Err(err).Msg("Unable to create orchestrator")
 		return err
@@ -371,7 +351,6 @@
 
 	startLogger.Info().Msgf("zetaclientd is running")
 
-<<<<<<< HEAD
 	<-notifyCtx.Done()
 
 	startLogger.Info().Msgf("initiating zetaclientd shut down")
@@ -380,8 +359,6 @@
 	for _, observer := range observerMap {
 		observer.Stop()
 	}
-=======
->>>>>>> 43e78b82
 	zetacoreClient.Stop()
 	startLogger.Info().Msgf("zetaclientd stopped")
 	return nil
