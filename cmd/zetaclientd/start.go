package main

import (
	"bufio"
	"encoding/json"
	"fmt"
	"io"
	"os"
	"os/signal"
	"path/filepath"
	"strings"
	"syscall"
	"time"

	"github.com/cometbft/cometbft/crypto/secp256k1"
	ethcommon "github.com/ethereum/go-ethereum/common"
	"github.com/libp2p/go-libp2p/core"
	maddr "github.com/multiformats/go-multiaddr"
	"github.com/pkg/errors"
	"github.com/rs/zerolog/log"
	"github.com/spf13/cobra"
	"github.com/zeta-chain/go-tss/p2p"

	"github.com/zeta-chain/zetacore/pkg/authz"
	"github.com/zeta-chain/zetacore/pkg/constant"
	observerTypes "github.com/zeta-chain/zetacore/x/observer/types"
	"github.com/zeta-chain/zetacore/zetaclient/chains/base"
	"github.com/zeta-chain/zetacore/zetaclient/config"
	"github.com/zeta-chain/zetacore/zetaclient/context"
	"github.com/zeta-chain/zetacore/zetaclient/metrics"
	"github.com/zeta-chain/zetacore/zetaclient/orchestrator"
)

type Multiaddr = core.Multiaddr

var StartCmd = &cobra.Command{
	Use:   "start",
	Short: "Start ZetaClient Observer",
	RunE:  start,
}

func init() {
	RootCmd.AddCommand(StartCmd)
}

func start(_ *cobra.Command, _ []string) error {
	err := setHomeDir()
	if err != nil {
		return err
	}

	SetupConfigForTest()

	//Prompt for Hotkey and TSS key-share passwords
	hotkeyPass, tssKeyPass, err := promptPasswords()
	if err != nil {
		return err
	}

	//Load Config file given path
	cfg, err := config.Load(rootArgs.zetaCoreHome)
	if err != nil {
		return err
	}
	logger, err := base.InitLogger(cfg)
	if err != nil {
		log.Error().Err(err).Msg("InitLogger failed")
		return err
	}

	//Wait until zetacore has started
	if len(cfg.Peer) != 0 {
		err := validatePeer(cfg.Peer)
		if err != nil {
			log.Error().Err(err).Msg("invalid peer")
			return err
		}
	}

	masterLogger := logger.Std
	startLogger := masterLogger.With().Str("module", "startup").Logger()

	// Wait until zetacore is up
	waitForZetaCore(cfg, startLogger)
	startLogger.Info().Msgf("Zetacore is ready, trying to connect to %s", cfg.Peer)

	telemetryServer := metrics.NewTelemetryServer()
	go func() {
		err := telemetryServer.Start()
		if err != nil {
			startLogger.Error().Err(err).Msg("telemetryServer error")
			panic("telemetryServer error")
		}
	}()

	// CreateZetacoreClient:  zetacore client is used for all communication to zetacore , which this client connects to.
	// Zetacore accumulates votes , and provides a centralized source of truth for all clients
	zetacoreClient, err := CreateZetacoreClient(cfg, telemetryServer, hotkeyPass)
	if err != nil {
		startLogger.Error().Err(err).Msg("CreateZetacoreClient error")
		return err
	}

	// Wait until zetacore is ready to create blocks
	err = zetacoreClient.WaitForZetacoreToCreateBlocks()
	if err != nil {
		startLogger.Error().Err(err).Msg("WaitForZetacoreToCreateBlocks error")
		return err
	}
	startLogger.Info().Msgf("Zetacore client is ready")

	// Set grantee account number and sequence number
	err = zetacoreClient.SetAccountNumber(authz.ZetaClientGranteeKey)
	if err != nil {
		startLogger.Error().Err(err).Msg("SetAccountNumber error")
		return err
	}

	// cross-check chainid
	res, err := zetacoreClient.GetNodeInfo()
	if err != nil {
		startLogger.Error().Err(err).Msg("GetNodeInfo error")
		return err
	}

	if strings.Compare(res.GetDefaultNodeInfo().Network, cfg.ChainID) != 0 {
		startLogger.Warn().
			Msgf("chain id mismatch, zetacore chain id %s, zetaclient configured chain id %s; reset zetaclient chain id", res.GetDefaultNodeInfo().Network, cfg.ChainID)
		cfg.ChainID = res.GetDefaultNodeInfo().Network
		err := zetacoreClient.UpdateChainID(cfg.ChainID)
		if err != nil {
			return err
		}
	}

	// CreateAuthzSigner : which is used to sign all authz messages . All votes broadcast to zetacore are wrapped in authz exec .
	// This is to ensure that the user does not need to keep their operator key online , and can use a cold key to sign votes
	signerAddress, err := zetacoreClient.GetKeys().GetAddress()
	if err != nil {
		startLogger.Error().Err(err).Msg("error getting signer address")
		return err
	}
	CreateAuthzSigner(zetacoreClient.GetKeys().GetOperatorAddress().String(), signerAddress)
	startLogger.Debug().Msgf("CreateAuthzSigner is ready")

	// Initialize core parameters from zetacore
	appContext := context.NewAppContext(context.NewZetacoreContext(cfg), cfg)
	err = zetacoreClient.UpdateZetacoreContext(appContext.ZetacoreContext(), true, startLogger)
	if err != nil {
		startLogger.Error().Err(err).Msg("Error getting core parameters")
		return err
	}
	startLogger.Info().Msgf("Config is updated from zetacore %s", maskCfg(cfg))

	go zetacoreClient.ZetacoreContextUpdater(appContext)

	// Generate TSS address . The Tss address is generated through Keygen ceremony. The TSS key is used to sign all outbound transactions .
	// The hotkeyPk is private key for the Hotkey. The Hotkey is used to sign all inbound transactions
	// Each node processes a portion of the key stored in ~/.tss by default . Custom location can be specified in config file during init.
	// After generating the key , the address is set on the zetacore
	hotkeyPk, err := zetacoreClient.GetKeys().GetPrivateKey(hotkeyPass)
	if err != nil {
		startLogger.Error().Err(err).Msg("zetacore client GetPrivateKey error")
	}
	startLogger.Debug().Msgf("hotkeyPk %s", hotkeyPk.String())
	if len(hotkeyPk.Bytes()) != 32 {
		errMsg := fmt.Sprintf("key bytes len %d != 32", len(hotkeyPk.Bytes()))
		log.Error().Msgf(errMsg)
		return errors.New(errMsg)
	}
	priKey := secp256k1.PrivKey(hotkeyPk.Bytes()[:32])

	// Generate pre Params if not present already
	peers, err := initPeers(cfg.Peer)
	if err != nil {
		log.Error().Err(err).Msg("peer address error")
	}
	initPreParams(cfg.PreParamsPath)
	if cfg.P2PDiagnostic {
		err := RunDiagnostics(startLogger, peers, hotkeyPk, cfg)
		if err != nil {
			startLogger.Error().Err(err).Msg("RunDiagnostics error")
			return err
		}
	}

	m, err := metrics.NewMetrics()
	if err != nil {
		log.Error().Err(err).Msg("NewMetrics")
		return err
	}
	m.Start()

	metrics.Info.WithLabelValues(constant.Version).Set(1)
	metrics.LastStartTime.SetToCurrentTime()

	var tssHistoricalList []observerTypes.TSS
	tssHistoricalList, err = zetacoreClient.GetTssHistory()
	if err != nil {
		startLogger.Error().Err(err).Msg("GetTssHistory error")
	}

	telemetryServer.SetIPAddress(cfg.PublicIP)
	tss, err := GenerateTss(
		appContext,
		masterLogger,
		zetacoreClient,
		peers,
		priKey,
		telemetryServer,
		tssHistoricalList,
		tssKeyPass,
		hotkeyPass,
	)
	if err != nil {
		return err
	}
	if cfg.TestTssKeysign {
		err = TestTSS(tss, masterLogger)
		if err != nil {
			startLogger.Error().Err(err).Msgf("TestTSS error : %s", tss.CurrentPubkey)
		}
	}

	// Wait for TSS keygen to be successful before proceeding, This is a blocking thread only for a new keygen.
	// For existing keygen, this should directly proceed to the next step
	ticker := time.NewTicker(time.Second * 1)
	for range ticker.C {
		keyGen := appContext.ZetacoreContext().GetKeygen()
		if keyGen.Status != observerTypes.KeygenStatus_KeyGenSuccess {
			startLogger.Info().Msgf("Waiting for TSS Keygen to be a success, current status %s", keyGen.Status)
			continue
		}
		break
	}

	// Update Current TSS value from zetacore, if TSS keygen is successful, the TSS address is set on zeta-core
	// Returns err if the RPC call fails as zeta client needs the current TSS address to be set
	// This is only needed in case of a new Keygen , as the TSS address is set on zetacore only after the keygen is successful i.e enough votes have been broadcast
	currentTss, err := zetacoreClient.GetCurrentTss()
	if err != nil {
		startLogger.Error().Err(err).Msg("GetCurrentTSS error")
		return err
	}

	// Defensive check: Make sure the tss address is set to the current TSS address and not the newly generated one
	tss.CurrentPubkey = currentTss.TssPubkey
	if tss.EVMAddress() == (ethcommon.Address{}) || tss.BTCAddress() == "" {
		startLogger.Error().Msg("TSS address is not set in zetacore")
	}
	startLogger.Info().
		Msgf("Current TSS address \n ETH : %s \n BTC : %s \n PubKey : %s ", tss.EVMAddress(), tss.BTCAddress(), tss.CurrentPubkey)
	if len(appContext.ZetacoreContext().GetEnabledChains()) == 0 {
		startLogger.Error().Msgf("No chains enabled in updated config %s ", cfg.String())
	}

	observerList, err := zetacoreClient.GetObserverList()
	if err != nil {
		startLogger.Error().Err(err).Msg("GetObserverList error")
		return err
	}
	isNodeActive := false
	for _, observer := range observerList {
		if observer == zetacoreClient.GetKeys().GetOperatorAddress().String() {
			isNodeActive = true
			break
		}
	}

	// CreateSignerMap: This creates a map of all signers for each chain . Each signer is responsible for signing transactions for a particular chain
<<<<<<< HEAD
	signerMap, err := CreateSignerMap(appContext, tss, telemetryServer, logger)
=======
	signerMap, err := CreateSignerMap(appContext, tss, logger, telemetryServer)
>>>>>>> 3c4ea976
	if err != nil {
		log.Error().Err(err).Msg("CreateSignerMap")
		return err
	}

	userDir, err := os.UserHomeDir()
	if err != nil {
		log.Error().Err(err).Msg("os.UserHomeDir")
		return err
	}
	dbpath := filepath.Join(userDir, ".zetaclient/chainobserver")

	// Creates a map of all chain observers for each chain. Each chain observer is responsible for observing events on the chain and processing them.
<<<<<<< HEAD
	observerMap, err := CreateChainObserverMap(appContext, zetacoreClient, tss, dbpath, telemetryServer, logger)
=======
	observerMap, err := CreateChainObserverMap(appContext, zetacoreClient, tss, dbpath, logger, telemetryServer)
>>>>>>> 3c4ea976
	if err != nil {
		startLogger.Err(err).Msg("CreateChainObserverMap")
		return err
	}

	if !isNodeActive {
		startLogger.Error().
			Msgf("Node %s is not an active observer external chain observers will not be started", zetacoreClient.GetKeys().GetOperatorAddress().String())
	} else {
		startLogger.Debug().Msgf("Node %s is an active observer starting external chain observers", zetacoreClient.GetKeys().GetOperatorAddress().String())
		for _, observer := range observerMap {
			observer.Start()
		}
	}

	// Orchestrator wraps the zetacore client and adds the observers and signer maps to it . This is the high level object used for CCTX interactions
	orchestrator := orchestrator.NewOrchestrator(zetacoreClient, signerMap, observerMap, masterLogger, telemetryServer)
	err = orchestrator.MonitorCore(appContext)
	if err != nil {
		startLogger.Error().Err(err).Msg("Orchestrator failed to start")
		return err
	}

	// start zeta supply checker
	// TODO: enable
	// https://github.com/zeta-chain/node/issues/1354
	// NOTE: this is disabled for now because we need to determine the frequency on how to handle invalid check
	// The method uses GRPC query to the node we might need to improve for performance
	//zetaSupplyChecker, err := mc.NewZetaSupplyChecker(cfg, zetacoreClient, masterLogger)
	//if err != nil {
	//	startLogger.Err(err).Msg("NewZetaSupplyChecker")
	//}
	//if err == nil {
	//	zetaSupplyChecker.Start()
	//	defer zetaSupplyChecker.Stop()
	//}

	startLogger.Info().Msgf("awaiting the os.Interrupt, syscall.SIGTERM signals...")
	ch := make(chan os.Signal, 1)
	signal.Notify(ch, syscall.SIGINT, syscall.SIGTERM)
	sig := <-ch
	startLogger.Info().Msgf("stop signal received: %s", sig)

	// stop chain observers
	for _, observer := range observerMap {
		observer.Stop()
	}
	zetacoreClient.Stop()

	return nil
}

func initPeers(peer string) (p2p.AddrList, error) {
	var peers p2p.AddrList

	if peer != "" {
		address, err := maddr.NewMultiaddr(peer)
		if err != nil {
			log.Error().Err(err).Msg("NewMultiaddr error")
			return p2p.AddrList{}, err
		}
		peers = append(peers, address)
	}
	return peers, nil
}

func initPreParams(path string) {
	if path != "" {
		path = filepath.Clean(path)
		log.Info().Msgf("pre-params file path %s", path)
		preParamsFile, err := os.Open(path)
		if err != nil {
			log.Error().Err(err).Msg("open pre-params file failed; skip")
		} else {
			bz, err := io.ReadAll(preParamsFile)
			if err != nil {
				log.Error().Err(err).Msg("read pre-params file failed; skip")
			} else {
				err = json.Unmarshal(bz, &preParams)
				if err != nil {
					log.Error().Err(err).Msg("unmarshal pre-params file failed; skip and generate new one")
					preParams = nil // skip reading pre-params; generate new one instead
				}
			}
		}
	}
}

// promptPasswords() This function will prompt for passwords which will be used to decrypt two key files:
// 1. HotKey
// 2. TSS key-share
func promptPasswords() (string, string, error) {
	reader := bufio.NewReader(os.Stdin)
	fmt.Print("HotKey Password: ")
	hotKeyPass, err := reader.ReadString('\n')
	if err != nil {
		return "", "", err
	}
	fmt.Print("TSS Password: ")
	TSSKeyPass, err := reader.ReadString('\n')
	if err != nil {
		return "", "", err
	}

	//trim delimiters
	hotKeyPass = strings.TrimSuffix(hotKeyPass, "\n")
	TSSKeyPass = strings.TrimSuffix(TSSKeyPass, "\n")

	return hotKeyPass, TSSKeyPass, err
}<|MERGE_RESOLUTION|>--- conflicted
+++ resolved
@@ -268,11 +268,7 @@
 	}
 
 	// CreateSignerMap: This creates a map of all signers for each chain . Each signer is responsible for signing transactions for a particular chain
-<<<<<<< HEAD
-	signerMap, err := CreateSignerMap(appContext, tss, telemetryServer, logger)
-=======
 	signerMap, err := CreateSignerMap(appContext, tss, logger, telemetryServer)
->>>>>>> 3c4ea976
 	if err != nil {
 		log.Error().Err(err).Msg("CreateSignerMap")
 		return err
@@ -286,11 +282,7 @@
 	dbpath := filepath.Join(userDir, ".zetaclient/chainobserver")
 
 	// Creates a map of all chain observers for each chain. Each chain observer is responsible for observing events on the chain and processing them.
-<<<<<<< HEAD
-	observerMap, err := CreateChainObserverMap(appContext, zetacoreClient, tss, dbpath, telemetryServer, logger)
-=======
 	observerMap, err := CreateChainObserverMap(appContext, zetacoreClient, tss, dbpath, logger, telemetryServer)
->>>>>>> 3c4ea976
 	if err != nil {
 		startLogger.Err(err).Msg("CreateChainObserverMap")
 		return err
