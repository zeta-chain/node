--- conflicted
+++ resolved
@@ -59,22 +59,15 @@
 	if err != nil {
 		return err
 	}
-<<<<<<< HEAD
 
 	log.Logger = InitLogger(cfg.LogLevel)
-=======
-	log.Logger = InitLogger(configData.LogLevel)
-
-	//Validate Peer eg. /ip4/172.0.2.1/tcp/6668/p2p/16Uiu2HAmACG5DtqmQsHtXg4G2sLS65ttv84e7MrL4kapkjfmhxAp
-	if len(configData.Peer) != 0 {
-		err := validatePeer(configData.Peer)
+	//Wait until zetacore has started
+	if len(cfg.Peer) != 0 {
+		err := validatePeer(cfg.Peer)
 		if err != nil {
 			return err
 		}
 	}
-
->>>>>>> 69a94c61
-	//Wait until zetacore has started
 	waitForZetaCore(cfg)
 	masterLogger := log.Logger
 	startLogger := masterLogger.With().Str("module", "startup").Logger()
