package main

import (
	etherminttypes "github.com/evmos/ethermint/types"
	"github.com/rs/zerolog"
	"github.com/spf13/cobra"
	"github.com/zeta-chain/zetacore/cmd"
	"github.com/zeta-chain/zetacore/common"
	mc "github.com/zeta-chain/zetacore/zetaclient"
	"github.com/zeta-chain/zetacore/zetaclient/config"
	"strings"
)

var InitCmd = &cobra.Command{
	Use:   "init",
	Short: "Initialize Configuration",
	RunE:  Initialize,
}

var initArgs = initArguments{}

type initArguments struct {
	enabledChains string
	peer          string
	preParamsPath string
	keygen        int64
	chainID       string
	zetacoreURL   string
	authzGranter  string
<<<<<<< HEAD
=======
	authzHotkey   string
>>>>>>> 34a4b761
	devMode       bool
	level         int8
}

func init() {
	RootCmd.AddCommand(InitCmd)

	InitCmd.Flags().StringVar(&initArgs.enabledChains, "enable-chains", "GOERLI,BSCTESTNET,MUMBAI,ROPSTEN,BAOBAB", "enable chains, comma separated list")
	InitCmd.Flags().StringVar(&initArgs.peer, "peer", "", "peer address, e.g. /dns/tss1/tcp/6668/ipfs/16Uiu2HAmACG5DtqmQsHtXg4G2sLS65ttv84e7MrL4kapkjfmhxAp")
	InitCmd.Flags().StringVar(&initArgs.preParamsPath, "pre-params", "", "pre-params file path")
	InitCmd.Flags().Int64Var(&initArgs.keygen, "keygen-block", 0, "keygen at block height (default: 0 means no keygen")
	InitCmd.Flags().StringVar(&initArgs.chainID, "chain-id", "athens-1", "chain id")
	InitCmd.Flags().StringVar(&initArgs.zetacoreURL, "zetacore-url", "127.0.0.1", "zetacore node URL")
	InitCmd.Flags().StringVar(&initArgs.authzGranter, "operator", "", "granter for the authorization , this should be operator address")
<<<<<<< HEAD
=======
	InitCmd.Flags().StringVar(&initArgs.authzHotkey, "hotkey", "", "hotkey for zetaclient this key is used for TSS and ZetaClient operations")
>>>>>>> 34a4b761
	InitCmd.Flags().BoolVar(&initArgs.devMode, "dev", false, "dev mode: geth private network as goerli testnet")
	InitCmd.Flags().Int8Var(&initArgs.level, "log-level", int8(zerolog.InfoLevel), "log level (0:debug, 1:info, 2:warn, 3:error, 4:fatal, 5:panic , 6: NoLevel , 7: Disable)")
}

func Initialize(_ *cobra.Command, _ []string) error {
	setHomeDir()

	//Create new config struct
	configData := config.New()

	//Populate new struct with cli arguments
	initEnabledChains(&configData)
	initChainID(&configData)
	configData.Peer = initArgs.peer
	configData.PreParamsPath = initArgs.preParamsPath
	configData.KeygenBlock = initArgs.keygen
	configData.ChainID = initArgs.chainID
	configData.ZetaCoreURL = initArgs.zetacoreURL
<<<<<<< HEAD
=======
	configData.AuthzHotkey = initArgs.authzHotkey
>>>>>>> 34a4b761
	configData.AuthzGranter = initArgs.authzGranter
	configData.LogLevel = zerolog.Level(initArgs.level)

	//Save config file
	return config.Save(&configData, rootArgs.zetaCoreHome)
}

func initEnabledChains(configData *config.Config) {
	chains := strings.Split(initArgs.enabledChains, ",")
	chainList := []common.Chain{}
	supportedChains := mc.GetSupportedChains()
	for _, chain := range chains {
		for _, supportedChain := range supportedChains {
			if supportedChain.ChainName.String() == chain {
				if !initArgs.devMode && supportedChain.ChainId == 1337 {
					panic("GoerliLocalNetChain can only be enabled in Dev Mode ")
				}
				chainList = append(chainList, *supportedChain)
			}
		}
	}
	configData.ChainsEnabled = chainList
}

func initChainID(configData *config.Config) {
	ZEVMChainID, err := etherminttypes.ParseChainID(cmd.CHAINID)
	if err != nil {
		panic(err)
	}
	configData.ChainConfigs[common.ZetaChain().ChainName.String()].Chain.ChainId = ZEVMChainID.Int64()
}<|MERGE_RESOLUTION|>--- conflicted
+++ resolved
@@ -27,10 +27,7 @@
 	chainID       string
 	zetacoreURL   string
 	authzGranter  string
-<<<<<<< HEAD
-=======
 	authzHotkey   string
->>>>>>> 34a4b761
 	devMode       bool
 	level         int8
 }
@@ -45,10 +42,7 @@
 	InitCmd.Flags().StringVar(&initArgs.chainID, "chain-id", "athens-1", "chain id")
 	InitCmd.Flags().StringVar(&initArgs.zetacoreURL, "zetacore-url", "127.0.0.1", "zetacore node URL")
 	InitCmd.Flags().StringVar(&initArgs.authzGranter, "operator", "", "granter for the authorization , this should be operator address")
-<<<<<<< HEAD
-=======
 	InitCmd.Flags().StringVar(&initArgs.authzHotkey, "hotkey", "", "hotkey for zetaclient this key is used for TSS and ZetaClient operations")
->>>>>>> 34a4b761
 	InitCmd.Flags().BoolVar(&initArgs.devMode, "dev", false, "dev mode: geth private network as goerli testnet")
 	InitCmd.Flags().Int8Var(&initArgs.level, "log-level", int8(zerolog.InfoLevel), "log level (0:debug, 1:info, 2:warn, 3:error, 4:fatal, 5:panic , 6: NoLevel , 7: Disable)")
 }
@@ -67,10 +61,7 @@
 	configData.KeygenBlock = initArgs.keygen
 	configData.ChainID = initArgs.chainID
 	configData.ZetaCoreURL = initArgs.zetacoreURL
-<<<<<<< HEAD
-=======
 	configData.AuthzHotkey = initArgs.authzHotkey
->>>>>>> 34a4b761
 	configData.AuthzGranter = initArgs.authzGranter
 	configData.LogLevel = zerolog.Level(initArgs.level)
 
