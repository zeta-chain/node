package main

import (
	gocontext "context"
	"fmt"

	sdk "github.com/cosmos/cosmos-sdk/types"
	ethcommon "github.com/ethereum/go-ethereum/common"
	"github.com/ethereum/go-ethereum/ethclient"
<<<<<<< HEAD
	solrpc "github.com/gagliardetto/solana-go/rpc"
=======
	"github.com/rs/zerolog"
>>>>>>> 7363b33d

	observertypes "github.com/zeta-chain/zetacore/x/observer/types"
	"github.com/zeta-chain/zetacore/zetaclient/authz"
	"github.com/zeta-chain/zetacore/zetaclient/chains/base"
	btcobserver "github.com/zeta-chain/zetacore/zetaclient/chains/bitcoin/observer"
	btcrpc "github.com/zeta-chain/zetacore/zetaclient/chains/bitcoin/rpc"
	btcsigner "github.com/zeta-chain/zetacore/zetaclient/chains/bitcoin/signer"
	evmobserver "github.com/zeta-chain/zetacore/zetaclient/chains/evm/observer"
	evmsigner "github.com/zeta-chain/zetacore/zetaclient/chains/evm/signer"
	"github.com/zeta-chain/zetacore/zetaclient/chains/interfaces"
	solanaobserver "github.com/zeta-chain/zetacore/zetaclient/chains/solana/observer"
	"github.com/zeta-chain/zetacore/zetaclient/config"
	"github.com/zeta-chain/zetacore/zetaclient/context"
	"github.com/zeta-chain/zetacore/zetaclient/keys"
	"github.com/zeta-chain/zetacore/zetaclient/metrics"
	"github.com/zeta-chain/zetacore/zetaclient/zetacore"
)

func CreateAuthzSigner(granter string, grantee sdk.AccAddress) {
	authz.SetupAuthZSignerList(granter, grantee)
}

func CreateZetacoreClient(cfg config.Config, hotkeyPassword string, logger zerolog.Logger) (*zetacore.Client, error) {
	hotKey := cfg.AuthzHotkey
	if cfg.HsmMode {
		hotKey = cfg.HsmHotKey
	}

	chainIP := cfg.ZetaCoreURL

	kb, _, err := keys.GetKeyringKeybase(cfg, hotkeyPassword)
	if err != nil {
		return nil, err
	}

	granterAddreess, err := sdk.AccAddressFromBech32(cfg.AuthzGranter)
	if err != nil {
		return nil, err
	}

	k := keys.NewKeysWithKeybase(kb, granterAddreess, cfg.AuthzHotkey, hotkeyPassword)

	client, err := zetacore.NewClient(k, chainIP, hotKey, cfg.ChainID, cfg.HsmMode, logger)
	if err != nil {
		return nil, err
	}

	return client, nil
}

// CreateSignerMap creates a map of ChainSigners for all chains in the config
func CreateSignerMap(
	ctx gocontext.Context,
	appContext *context.AppContext,
	tss interfaces.TSSSigner,
	logger base.Logger,
	ts *metrics.TelemetryServer,
) (map[int64]interfaces.ChainSigner, error) {
	signerMap := make(map[int64]interfaces.ChainSigner)

	// EVM signers
	for _, evmConfig := range appContext.Config().GetAllEVMConfigs() {
		if evmConfig.Chain.IsZetaChain() {
			continue
		}
		evmChainParams, found := appContext.GetEVMChainParams(evmConfig.Chain.ChainId)
		if !found {
			logger.Std.Error().Msgf("ChainParam not found for chain %s", evmConfig.Chain.String())
			continue
		}

		chainName := evmConfig.Chain.ChainName.String()
		mpiAddress := ethcommon.HexToAddress(evmChainParams.ConnectorContractAddress)
		erc20CustodyAddress := ethcommon.HexToAddress(evmChainParams.Erc20CustodyContractAddress)

		signer, err := evmsigner.NewSigner(
			ctx,
			evmConfig.Chain,
			tss,
			ts,
			logger,
			evmConfig.Endpoint,
			config.GetConnectorABI(),
			config.GetERC20CustodyABI(),
			mpiAddress,
			erc20CustodyAddress,
		)
		if err != nil {
			logger.Std.Error().Err(err).Msgf("NewSigner error for EVM chain %q", chainName)
			continue
		}

		signerMap[evmConfig.Chain.ChainId] = signer
		logger.Std.Info().Msgf("NewSigner succeeded for EVM chain %q", chainName)
	}

	// BTC signer
	btcChain, btcConfig, btcEnabled := appContext.GetBTCChainAndConfig()
	if btcEnabled {
		chainName := btcChain.ChainName.String()

		signer, err := btcsigner.NewSigner(btcChain, tss, ts, logger, btcConfig)
		if err != nil {
			logger.Std.Error().Err(err).Msgf("NewSigner error for BTC chain %q", chainName)
		} else {
			signerMap[btcChain.ChainId] = signer
			logger.Std.Info().Msgf("NewSigner succeeded for BTC chain %q", chainName)
		}
	}

	return signerMap, nil
}

// CreateChainObserverMap creates a map of ChainObservers for all chains in the config
func CreateChainObserverMap(
	ctx gocontext.Context,
	appContext *context.AppContext,
	zetacoreClient *zetacore.Client,
	tss interfaces.TSSSigner,
	dbpath string,
	logger base.Logger,
	ts *metrics.TelemetryServer,
) (map[int64]interfaces.ChainObserver, error) {
	observerMap := make(map[int64]interfaces.ChainObserver)
	// EVM observers
	for _, evmConfig := range appContext.Config().GetAllEVMConfigs() {
		if evmConfig.Chain.IsZetaChain() {
			continue
		}
		chainParams, found := appContext.GetEVMChainParams(evmConfig.Chain.ChainId)
		if !found {
			logger.Std.Error().Msgf("ChainParam not found for chain %s", evmConfig.Chain.String())
			continue
		}

		// create EVM client
		evmClient, err := ethclient.Dial(evmConfig.Endpoint)
		if err != nil {
			logger.Std.Error().Err(err).Msgf("error dailing endpoint %q", evmConfig.Endpoint)
			continue
		}

		// create EVM chain observer
		observer, err := evmobserver.NewObserver(
			ctx,
			evmConfig,
			evmClient,
			*chainParams,
			zetacoreClient,
			tss,
			dbpath,
			logger,
			ts,
		)
		if err != nil {
			logger.Std.Error().Err(err).Msgf("NewObserver error for evm chain %s", evmConfig.Chain.String())
			continue
		}
		observerMap[evmConfig.Chain.ChainId] = observer
	}

	// BTC observer
	_, chainParams, found := appContext.GetBTCChainParams()
	if !found {
		return nil, fmt.Errorf("bitcoin chains params not found")
	}

	// create BTC chain observer
	btcChain, btcConfig, enabled := appContext.GetBTCChainAndConfig()
	if enabled {
		btcClient, err := btcrpc.NewRPCClient(btcConfig)
		if err != nil {
			logger.Std.Error().Err(err).Msgf("error creating rpc client for bitcoin chain %s", btcChain.String())
		} else {
			// create BTC chain observer
			observer, err := btcobserver.NewObserver(
				btcChain,
				btcClient,
				*chainParams,
				zetacoreClient,
				tss,
				dbpath,
				logger,
				ts,
			)
			if err != nil {
				logger.Std.Error().Err(err).Msgf("NewObserver error for bitcoin chain %s", btcChain.String())
			} else {
				observerMap[btcChain.ChainId] = observer
			}
		}
	}

	// FIXME_SOLANA: config chain params
	solChain, solConfig, enabled := appContext.GetSolanaChainAndConfig()
	solChainParams := observertypes.ChainParams{
		GatewayAddress: "94U5AHQMKkV5txNJ17QPXWoh474PheGou6cNP2FEuL1d",
		IsSupported:    true,
		ChainId:        solChain.ChainId,
		InboundTicker:  10,
	}

	// create Solana chain observer if enabled
	if enabled {
		rpcClient := solrpc.New(solConfig.Endpoint)
		if rpcClient == nil {
			// should never happen
			return nil, fmt.Errorf("solana create Solana client error")
		}

		// create Solana chain observer
		co, err := solanaobserver.NewObserver(
			solChain,
			rpcClient,
			solChainParams,
			appContext,
			zetacoreClient,
			tss,
			logger,
			ts,
		)
		if err != nil {
			logger.Std.Error().Err(err).Msg("NewObserver error for solana chain")
		} else {
			observerMap[solChainParams.ChainId] = co
		}
	}

	return observerMap, nil
}<|MERGE_RESOLUTION|>--- conflicted
+++ resolved
@@ -7,11 +7,8 @@
 	sdk "github.com/cosmos/cosmos-sdk/types"
 	ethcommon "github.com/ethereum/go-ethereum/common"
 	"github.com/ethereum/go-ethereum/ethclient"
-<<<<<<< HEAD
 	solrpc "github.com/gagliardetto/solana-go/rpc"
-=======
 	"github.com/rs/zerolog"
->>>>>>> 7363b33d
 
 	observertypes "github.com/zeta-chain/zetacore/x/observer/types"
 	"github.com/zeta-chain/zetacore/zetaclient/authz"
@@ -227,7 +224,6 @@
 			solChain,
 			rpcClient,
 			solChainParams,
-			appContext,
 			zetacoreClient,
 			tss,
 			logger,
