--- conflicted
+++ resolved
@@ -11,7 +11,6 @@
 	ethcommon "github.com/ethereum/go-ethereum/common"
 	"github.com/ethereum/go-ethereum/ethclient"
 	"github.com/onrik/ethrpc"
-	"github.com/rs/zerolog"
 	"github.com/spf13/cobra"
 
 	"github.com/zeta-chain/zetacore/pkg/chains"
@@ -46,49 +45,9 @@
 	return &cobra.Command{
 		Use:   "get-inbound-ballot [inboundHash] [chainID]",
 		Short: "provide txHash and chainID to get the ballot status for the txHash",
-<<<<<<< HEAD
-		RunE: func(_ *cobra.Command, args []string) error {
-			cobra.ExactArgs(2)
-			cfg, err := config.Load(debugArgs.zetaCoreHome)
-			if err != nil {
-				return err
-			}
-			appContext := clientcontext.NewAppContext(cfg)
-			chainID, err := strconv.ParseInt(args[1], 10, 64)
-			if err != nil {
-				return err
-			}
-			inboundHash := args[0]
-			var ballotIdentifier string
-
-			// create a new zetacore client
-			client, err := zetacore.NewClient(
-				&keys.Keys{OperatorAddress: sdk.MustAccAddressFromBech32(sample.AccAddress())},
-				debugArgs.zetaNode,
-				"",
-				debugArgs.zetaChainID,
-				false,
-				nil)
-			if err != nil {
-				return err
-			}
-			chainParams, err := client.GetChainParams()
-			if err != nil {
-				return err
-			}
-			tssEthAddress, err := client.GetEthTssAddress()
-			if err != nil {
-				return err
-			}
-			chain := chains.GetChainFromChainID(chainID)
-			if chain == nil {
-				return fmt.Errorf("invalid chain id")
-			}
-=======
 		RunE:  debugCmd,
 	}
 }
->>>>>>> 2d5519f4
 
 func debugCmd(_ *cobra.Command, args []string) error {
 	cobra.ExactArgs(2)
@@ -97,32 +56,7 @@
 		return err
 	}
 
-<<<<<<< HEAD
-				for _, chainParams := range chainParams {
-					if chainParams.ChainId == chainID {
-						evmObserver.SetChainParams(observertypes.ChainParams{
-							ChainId:                     chainID,
-							ConnectorContractAddress:    chainParams.ConnectorContractAddress,
-							ZetaTokenContractAddress:    chainParams.ZetaTokenContractAddress,
-							Erc20CustodyContractAddress: chainParams.Erc20CustodyContractAddress,
-						})
-						evmChainParams, found := appContext.GetExternalChainParams(chainID)
-						if !found {
-							return fmt.Errorf("missing chain params for chain %d", chainID)
-						}
-						evmChainParams.ZetaTokenContractAddress = chainParams.ZetaTokenContractAddress
-						if strings.EqualFold(tx.To, chainParams.ConnectorContractAddress) {
-							coinType = coin.CoinType_Zeta
-						} else if strings.EqualFold(tx.To, chainParams.Erc20CustodyContractAddress) {
-							coinType = coin.CoinType_ERC20
-						} else if strings.EqualFold(tx.To, tssEthAddress) {
-							coinType = coin.CoinType_Gas
-						}
-					}
-				}
-=======
-	appContext := clientcontext.New(cfg, zerolog.Nop())
->>>>>>> 2d5519f4
+	appContext := clientcontext.NewAppContext(cfg)
 
 	chainID, err := strconv.ParseInt(args[1], 10, 64)
 	if err != nil {
@@ -196,7 +130,7 @@
 					ZetaTokenContractAddress:    chainParams.ZetaTokenContractAddress,
 					Erc20CustodyContractAddress: chainParams.Erc20CustodyContractAddress,
 				})
-				evmChainParams, found := appContext.GetEVMChainParams(chainID)
+				evmChainParams, found := appContext.GetExternalChainParams(chainID)
 				if !found {
 					return fmt.Errorf("missing chain params for chain %d", chainID)
 				}
