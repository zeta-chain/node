package main

import (
	"encoding/json"
	"flag"
	"fmt"
<<<<<<< HEAD
=======
	"math/big"

>>>>>>> c04e3cee
	ecdsakeygen "github.com/binance-chain/tss-lib/ecdsa/keygen"
	"github.com/rs/zerolog"
	"github.com/tendermint/tendermint/crypto/secp256k1"
	"github.com/zeta-chain/zetacore/cmd"
	"github.com/zeta-chain/zetacore/common"
	"github.com/zeta-chain/zetacore/common/cosmos"
	mc "github.com/zeta-chain/zetacore/zetaclient"
	"github.com/zeta-chain/zetacore/zetaclient/config"
	metrics2 "github.com/zeta-chain/zetacore/zetaclient/metrics"
	tsscommon "gitlab.com/thorchain/tss/go-tss/common"
	"gitlab.com/thorchain/tss/go-tss/keygen"

	etherminttypes "github.com/evmos/ethermint/types"

	"io/ioutil"
	"strings"
	"syscall"

	//mcconfig "github.com/Meta-Protocol/zetacore/metaclient/config"
	"github.com/cosmos/cosmos-sdk/types"
	//"github.com/ethereum/go-ethereum/crypto"
	"github.com/libp2p/go-libp2p-peerstore/addr"
	maddr "github.com/multiformats/go-multiaddr"

	"math/rand"
	"os"
	"os/signal"
	"path/filepath"
	"time"

	"github.com/rs/zerolog/log"
	"google.golang.org/grpc"
)

var (
	preParams   *ecdsakeygen.LocalPreParams
	keygenBlock int64
	zetacoreURL *string
)

func main() {
	fmt.Printf("zeta-node commit hash %s version %s build time %s \n", common.CommitHash, common.Version, common.BuildTime)
	enabledChains := flag.String("enable-chains", "GOERLI,BSCTESTNET,MUMBAI,ROPSTEN,BAOBAB", "enable chains, comma separated list")
	valKeyName := flag.String("val", "alice", "validator name")
	peer := flag.String("peer", "", "peer address, e.g. /dns/tss1/tcp/6668/ipfs/16Uiu2HAmACG5DtqmQsHtXg4G2sLS65ttv84e7MrL4kapkjfmhxAp")
	logConsole := flag.Bool("log-console", false, "log to console (pretty print)")
	preParamsPath := flag.String("pre-params", "", "pre-params file path")
	zetaCoreHome := flag.String("core-home", ".zetacored", "folder name for core")
	keygen := flag.Int64("keygen-block", 0, "keygen at block height (default: 0 means no keygen)")
	chainID := flag.String("chain-id", "athens-1", "chain id")
	zetacoreURL = flag.String("zetacore-url", "127.0.0.1", "zetacore node URL")
	devMode := flag.Bool("dev", false, "dev mode: geth private network as goerli testnet")
	flag.Parse()
	cmd.CHAINID = *chainID
	ZEVMChainID, err := etherminttypes.ParseChainID(cmd.CHAINID)
	if err != nil {
		panic(err)
	}
	log.Info().Msgf("ZEVM Chain ID: %s ", ZEVMChainID.String())
	// TODO Check this parsing to int64
	config.ChainConfigs[common.ZetaChain().ChainName.String()].Chain.ChainId = ZEVMChainID.Int64()
	keygenBlock = *keygen
	if *logConsole {
		log.Logger = log.Output(zerolog.ConsoleWriter{Out: os.Stderr})
	}

	chains := strings.Split(*enabledChains, ",")
	chainList := []common.Chain{}
	supportedChains := mc.GetSupportedChains()
	for _, chain := range chains {
		for _, supportedChain := range supportedChains {
			if supportedChain.ChainName.String() == chain {
				chainList = append(chainList, *supportedChain)
			}
		}
	}
	config.ChainsEnabled = chainList
	log.Info().Msgf("enabled chains %v", config.ChainsEnabled)
	log.Info().Msgf("DEV mode: %v", *devMode)
	if *devMode {
		config.Chains[common.GoerliChain.String()].ChainID = big.NewInt(1337)
		config.Chains[common.GoerliChain.String()].Endpoint = "http://eth:8545"
		config.Chains[common.GoerliChain.String()].BlockTime = 3
		config.Chains[common.GoerliChain.String()].ZETATokenContractAddress = "0xA8D5060feb6B456e886F023709A2795373691E63"
		config.Chains[common.GoerliChain.String()].ConnectorContractAddress = "0x733aB8b06DDDEf27Eaa72294B0d7c9cEF7f12db9"
	}

	if *logConsole {
		log.Logger = log.Output(zerolog.ConsoleWriter{Out: os.Stderr})
	}

	if *preParamsPath != "" {
		log.Info().Msgf("pre-params file path %s", *preParamsPath)
		preParamsFile, err := os.Open(*preParamsPath)
		if err != nil {
			log.Error().Err(err).Msg("open pre-params file failed; skip")
		} else {
			bz, err := ioutil.ReadAll(preParamsFile)
			if err != nil {
				log.Error().Err(err).Msg("read pre-params file failed; skip")
			} else {
				err = json.Unmarshal(bz, &preParams)
				if err != nil {
					log.Error().Err(err).Msg("unmarshal pre-params file failed; skip and generate new one")
					preParams = nil // skip reading pre-params; generate new one instead
				}
			}
		}
	}

	var peers addr.AddrList
	fmt.Println("peer", *peer)
	if *peer != "" {
		address, err := maddr.NewMultiaddr(*peer)
		if err != nil {
			log.Error().Err(err).Msg("NewMultiaddr error")
			return
		}
		peers = append(peers, address)
	}

	start(*valKeyName, peers, *zetaCoreHome)
}

func SetupConfigForTest() {
	config := cosmos.GetConfig()
	config.SetBech32PrefixForAccount(cmd.Bech32PrefixAccAddr, cmd.Bech32PrefixAccPub)
	config.SetBech32PrefixForValidator(cmd.Bech32PrefixValAddr, cmd.Bech32PrefixValPub)
	config.SetBech32PrefixForConsensusNode(cmd.Bech32PrefixConsAddr, cmd.Bech32PrefixConsPub)
	//config.SetCoinType(cmd.MetaChainCoinType)
	config.SetFullFundraiserPath(cmd.ZetaChainHDPath)
	types.SetCoinDenomRegex(func() string {
		return cmd.DenomRegex
	})

	rand.Seed(time.Now().UnixNano())

}

func start(validatorName string, peers addr.AddrList, zetacoreHome string) {
	SetupConfigForTest() // setup meta-prefix
	zerolog.SetGlobalLevel(zerolog.InfoLevel)

	updateConfig()

	// wait until zetacore is up
	log.Info().Msg("Waiting for ZetaCore to open 9090 port...")
	for {
		_, err := grpc.Dial(
			fmt.Sprintf("%s:9090", *zetacoreURL),
			grpc.WithInsecure(),
		)
		if err != nil {
			log.Warn().Err(err).Msg("grpc dial fail")
			time.Sleep(5 * time.Second)
		} else {
			break
		}
	}
	log.Info().Msgf("ZetaCore to open 9090 port...")

	// setup 2 metabridges
	homeDir, err := os.UserHomeDir()
	if err != nil {
		log.Err(err).Msg("UserHomeDir error")
		return
	}
	chainHomeFoler := filepath.Join(homeDir, zetacoreHome)

	// first signer & bridge
	signerName := validatorName
	signerPass := "password"
	bridge1, done := CreateZetaBridge(chainHomeFoler, signerName, signerPass, *zetacoreURL)
	if done {
		return
	}

	bridgePk, err := bridge1.GetKeys().GetPrivateKey()
	if err != nil {
		log.Error().Err(err).Msg("GetKeys GetPrivateKey error:")
	}
	if len(bridgePk.Bytes()) != 32 {
		log.Error().Msgf("key bytes len %d != 32", len(bridgePk.Bytes()))
		return
	}
	var priKey secp256k1.PrivKey
	priKey = bridgePk.Bytes()[:32]

	log.Info().Msgf("NewTSS: with peer pubkey %s", bridgePk.PubKey())
	tss, err := mc.NewTSS(peers, priKey, preParams)
	if err != nil {
		log.Error().Err(err).Msg("NewTSS error")
		return
	}

	consKey := ""
	pubkeySet, err := bridge1.GetKeys().GetPubKeySet()
	if err != nil {
		log.Error().Err(err).Msgf("Get Pubkey Set Error")
	}
	for {
		ztx, err := bridge1.SetNodeKey(pubkeySet, consKey)
		if err != nil {
			log.Error().Err(err).Msgf("SetNodeKey error : %s; waiting for 2s", err.Error())
			time.Sleep(2 * time.Second)
		} else {
			log.Info().Msgf("SetNodeKey success: %s", ztx)
			log.Info().Msgf("SetNodeKey: %s by node %s zeta tx %s", pubkeySet.Secp256k1.String(), consKey, ztx)
			break
		}
	}
	log.Info().Msg("wait for 20s for all node to SetNodeKey")
	time.Sleep(12 * time.Second)

	if keygenBlock > 0 {
		log.Info().Msgf("Keygen at blocknum %d", keygenBlock)
		bn, err := bridge1.GetZetaBlockHeight()
		if err != nil {
			log.Error().Err(err).Msg("GetZetaBlockHeight error")
			return
		}
		if int64(bn)+3 > keygenBlock {
			log.Warn().Msgf("Keygen at blocknum %d, but current blocknum %d", keygenBlock, bn)
			return
		}
		nodeAccounts, err := bridge1.GetAllNodeAccounts()
		if err != nil {
			log.Error().Err(err).Msg("GetAllNodeAccounts error")
			return
		}
		pubkeys := make([]string, 0)
		for _, na := range nodeAccounts {
			pubkeys = append(pubkeys, na.PubkeySet.Secp256k1.String())
		}
		ticker := time.NewTicker(time.Second * 2)
		for range ticker.C {
			bn, err := bridge1.GetZetaBlockHeight()
			if err != nil {
				log.Error().Err(err).Msg("GetZetaBlockHeight error")
				return
			}
			if int64(bn) == keygenBlock {
				break
			}
		}
		log.Info().Msgf("Keygen with %d TSS signers", len(nodeAccounts))
		log.Info().Msgf("%s", pubkeys)
		var req keygen.Request
		req = keygen.NewRequest(pubkeys, keygenBlock, "0.14.0")
		res, err := tss.Server.Keygen(req)
		if err != nil || res.Status != tsscommon.Success {
			log.Error().Msgf("keygen fail: reason %s blame nodes %s", res.Blame.FailReason, res.Blame.BlameNodes)
			return
		}
		// Keygen succeed! Report TSS address
		log.Info().Msgf("Keygen success! keygen response: %v...", res)

		log.Info().Msgf("doing a keysign test...")
		err = mc.TestKeysign(res.PubKey, tss.Server)
		if err != nil {
			log.Error().Err(err).Msg("TestKeysign error")
			return
		}

		log.Info().Msgf("setting TSS pubkey: %s", res.PubKey)
		err = tss.InsertPubKey(res.PubKey)
		tss.CurrentPubkey = res.PubKey
		if err != nil {
			log.Error().Msgf("SetPubKey fail")
			return
		}
		log.Info().Msgf("TSS address in hex: %s", tss.EVMAddress().Hex())
		return
	}

	//kg, err := bridge1.GetKeyGen()
	//if err != nil {
	//	log.Error().Err(err).Msg("GetKeyGen error")
	//	return
	//}
	//log.Info().Msgf("Setting TSS pubkeys: %s", kg.Pubkeys)
	//tss.Pubkeys = kg.Pubkeys

	for _, chain := range config.ChainsEnabled {
		var tssAddr string
		if chain.IsEVMChain() {
			tssAddr = tss.EVMAddress().Hex()
		} else {
			tssAddr = tss.BTCAddress()
		}
		zetaTx, err := bridge1.SetTSS(chain, tssAddr, tss.CurrentPubkey)
		if err != nil {
			log.Error().Err(err).Msgf("SetTSS fail %s", chain.String())
		}
		log.Info().Msgf("chain %s set TSS to %s, zeta tx hash %s", chain.String(), tssAddr, zetaTx)

	}

	signerMap1, err := CreateSignerMap(tss)
	if err != nil {
		log.Error().Err(err).Msg("CreateSignerMap")
		return
	}

	metrics, err := metrics2.NewMetrics()
	if err != nil {
		log.Error().Err(err).Msg("NewMetrics")
		return
	}
	metrics.Start()

	userDir, _ := os.UserHomeDir()
	dbpath := filepath.Join(userDir, ".zetaclient/chainobserver")
	chainClientMap1, err := CreateChainClientMap(bridge1, tss, dbpath, metrics)
	if err != nil {
		log.Err(err).Msg("CreateSignerMap")
		return
	}
	for _, v := range chainClientMap1 {
		v.Start()
	}

	log.Info().Msg("starting zetacore observer...")
	mo1 := mc.NewCoreObserver(bridge1, signerMap1, chainClientMap1, metrics, tss)

	mo1.MonitorCore()

	// report TSS address nonce on ETHish chains
	for _, chain := range config.ChainsEnabled {
		err = (chainClientMap1)[chain].PostNonceIfNotRecorded()
		if err != nil {
			log.Error().Err(err).Msgf("PostNonceIfNotRecorded fail %s", chain.String())
		}
	}

	// wait....
	log.Info().Msgf("awaiting the os.Interrupt, syscall.SIGTERM signals...")
	ch := make(chan os.Signal, 1)
	signal.Notify(ch, syscall.SIGINT, syscall.SIGTERM)
	sig := <-ch
	log.Info().Msgf("stop signal received: %s", sig)

	// stop zetacore observer
	for _, chain := range config.ChainsEnabled {
		(chainClientMap1)[chain].Stop()
	}

}

func updateConfig() {

	updateEndpoint(common.GoerliChain(), "GOERLI_ENDPOINT")
	updateEndpoint(common.BscTestnetChain(), "BSCTESTNET_ENDPOINT")
	updateEndpoint(common.MumbaiChain(), "MUMBAI_ENDPOINT")
	updateEndpoint(common.BaobabChain(), "BAOBAB_ENDPOINT")

	updateMPIAddress(common.GoerliChain(), "GOERLI_MPI_ADDRESS")
	updateMPIAddress(common.BscTestnetChain(), "BSCTESTNET_MPI_ADDRESS")
	updateMPIAddress(common.MumbaiChain(), "MUMBAI_MPI_ADDRESS")
	updateMPIAddress(common.BaobabChain(), "BAOBAB_MPI_ADDRESS")

	updateTokenAddress(common.GoerliChain(), "GOERLI_ZETA_ADDRESS")
	updateTokenAddress(common.BscTestnetChain(), "BSCTESTNET_ZETA_ADDRESS")
	updateTokenAddress(common.MumbaiChain(), "MUMBAI_ZETA_ADDRESS")
	updateTokenAddress(common.BaobabChain(), "BAOBAB_ZETA_ADDRESS")
}

func updateMPIAddress(chain common.Chain, envvar string) {
	mpi := os.Getenv(envvar)
	if mpi != "" {
		config.ChainConfigs[chain.ChainName.String()].ConnectorContractAddress = mpi
		log.Info().Msgf("MPI: %s", mpi)
	}
}

func updateEndpoint(chain common.Chain, envvar string) {
	endpoint := os.Getenv(envvar)
	if endpoint != "" {
		config.ChainConfigs[chain.ChainName.String()].Endpoint = endpoint
		log.Info().Msgf("ENDPOINT: %s", endpoint)
	}
}

func updateTokenAddress(chain common.Chain, envvar string) {
	token := os.Getenv(envvar)
	if token != "" {
		config.ChainConfigs[chain.String()].ZETATokenContractAddress = token
		log.Info().Msgf("TOKEN: %s", token)
	}
}<|MERGE_RESOLUTION|>--- conflicted
+++ resolved
@@ -4,11 +4,6 @@
 	"encoding/json"
 	"flag"
 	"fmt"
-<<<<<<< HEAD
-=======
-	"math/big"
-
->>>>>>> c04e3cee
 	ecdsakeygen "github.com/binance-chain/tss-lib/ecdsa/keygen"
 	"github.com/rs/zerolog"
 	"github.com/tendermint/tendermint/crypto/secp256k1"
@@ -152,6 +147,10 @@
 	SetupConfigForTest() // setup meta-prefix
 	zerolog.SetGlobalLevel(zerolog.InfoLevel)
 
+	chainIP := os.Getenv("CHAIN_IP")
+	if chainIP == "" {
+		chainIP = "127.0.0.1"
+	}
 	updateConfig()
 
 	// wait until zetacore is up
