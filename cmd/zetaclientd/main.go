--- conflicted
+++ resolved
@@ -3,17 +3,13 @@
 import (
 	"flag"
 	"fmt"
-
 	"github.com/rs/zerolog"
 	"github.com/zeta-chain/zetacore/cmd"
 	"github.com/zeta-chain/zetacore/common"
 	"github.com/zeta-chain/zetacore/common/cosmos"
 	mc "github.com/zeta-chain/zetacore/zetaclient"
-<<<<<<< HEAD
+	"github.com/zeta-chain/zetacore/zetaclient/config"
 	metrics2 "github.com/zeta-chain/zetacore/zetaclient/metrics"
-=======
-	"github.com/zeta-chain/zetacore/zetaclient/config"
->>>>>>> 4bef1585
 
 	//mcconfig "github.com/Meta-Protocol/zetacore/metaclient/config"
 	"github.com/cosmos/cosmos-sdk/types"
@@ -21,25 +17,20 @@
 	"github.com/libp2p/go-libp2p-peerstore/addr"
 	maddr "github.com/multiformats/go-multiaddr"
 
+	"github.com/rs/zerolog/log"
+	"google.golang.org/grpc"
 	"math/rand"
 	"os"
 	"os/signal"
 	"path/filepath"
 	"syscall"
 	"time"
-
-	"github.com/rs/zerolog/log"
-	"google.golang.org/grpc"
 )
 
 const ()
 
 func main() {
-<<<<<<< HEAD
-=======
 	var notss = flag.Bool("notss", false, "use fake TSS")
-	var mockFlag = flag.Bool("mock", false, "mock 2 nodes environment")
->>>>>>> 4bef1585
 	var validatorName = flag.String("val", "alice", "validator name")
 	var tssTestFlag = flag.Bool("tss", false, "2 node TSS test mode")
 	var peer = flag.String("peer", "", "peer address, e.g. /dns/tss1/tcp/6668/ipfs/16Uiu2HAmACG5DtqmQsHtXg4G2sLS65ttv84e7MrL4kapkjfmhxAp")
@@ -83,29 +74,16 @@
 		return
 	}
 
-<<<<<<< HEAD
-	fmt.Println("multi-node client")
-	integration_test(*validatorName, peers)
-	return
-=======
 	if *notss {
 		fmt.Println("fake TSS mode")
 		integration_test_notss(*validatorName, peers)
 		return
-	}
-
-	if *mockFlag {
-		fmt.Println("single node multiple clients tests")
-		mock_integration_test() // single node testing environment; mocking multiple clients
-		return
 	} else {
 		fmt.Println("multi-node client")
 		integration_test(*validatorName, peers)
-		// integration_test_notss(*validatorName, peers)
-		return
-	}
-
->>>>>>> 4bef1585
+		return
+	}
+
 }
 
 func SetupConfigForTest() {
@@ -184,21 +162,15 @@
 		return
 	}
 
-<<<<<<< HEAD
 	metrics, err := metrics2.NewMetrics()
 	if err != nil {
 		log.Error().Err(err).Msg("NewMetric")
 		return
 	}
 	metrics.Start()
-=======
-	fmt.Print("Press 'Enter' to start...")
-	_, _ = bufio.NewReader(os.Stdin).ReadBytes('\n')
-
-	httpServer := mc.NewHTTPServer()
 
 	log.Info().Msg("starting zetacore observer...")
-	mo1 := mc.NewCoreObserver(bridge1, signerMap1, *chainClientMap1, httpServer)
+	mo1 := mc.NewCoreObserver(bridge1, signerMap1, *chainClientMap1, metrics)
 
 	mo1.MonitorCore()
 
@@ -308,11 +280,12 @@
 		return
 	}
 
-	//fmt.Print("Press 'Enter' to start...")
-	//bufio.NewReader(os.Stdin).ReadBytes('\n')
-
-	httpServer := mc.NewHTTPServer()
->>>>>>> 4bef1585
+	metrics, err := metrics2.NewMetrics()
+	if err != nil {
+		log.Error().Err(err).Msg("NewMetric")
+		return
+	}
+	metrics.Start()
 
 	log.Info().Msg("starting zetacore observer...")
 	mo1 := mc.NewCoreObserver(bridge1, signerMap1, *chainClientMap1, metrics)
@@ -340,14 +313,7 @@
 	<-ch
 	log.Info().Msg("stop signal received")
 
-<<<<<<< HEAD
-	(*chainClientMap1)[common.ETHChain].Stop()
-	(*chainClientMap1)[common.BSCChain].Stop()
-	(*chainClientMap1)[common.POLYGONChain].Stop()
-	metrics.Stop()
-=======
 	_ = (*chainClientMap1)[common.ETHChain].Stop()
 	_ = (*chainClientMap1)[common.BSCChain].Stop()
 	_ = (*chainClientMap1)[common.POLYGONChain].Stop()
->>>>>>> 4bef1585
 }