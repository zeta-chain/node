package main

import (
	"context"
	"encoding/hex"
	"encoding/json"
	"errors"
	"fmt"
	"time"

	"github.com/rs/zerolog"
	tsscommon "github.com/zeta-chain/go-tss/common"
	"github.com/zeta-chain/go-tss/keygen"
	"github.com/zeta-chain/go-tss/tss"
	"golang.org/x/crypto/sha3"

	"github.com/zeta-chain/zetacore/pkg/chains"
	observertypes "github.com/zeta-chain/zetacore/x/observer/types"
<<<<<<< HEAD
	"github.com/zeta-chain/zetacore/zetaclient/chains/interfaces"
	"github.com/zeta-chain/zetacore/zetaclient/context"
=======
	zctx "github.com/zeta-chain/zetacore/zetaclient/context"
>>>>>>> 7363b33d
	"github.com/zeta-chain/zetacore/zetaclient/metrics"
	mc "github.com/zeta-chain/zetacore/zetaclient/tss"
	"github.com/zeta-chain/zetacore/zetaclient/zetacore"
)

<<<<<<< HEAD
// GenerateTSS generates a new TSS if keygen is set.
// If a TSS was generated successfully in the past,and the keygen was successful, the function will return without doing anything.
// If a keygen has been set the functions will wait for the correct block to arrive and generate a new TSS.
// In case of a successful keygen a TSS success vote is broadcasted to zetacore and the newly generate TSS is tested. The generated keyshares are stored in the correct directory
// In case of a failed keygen a TSS failed vote is broadcasted to zetacore.
func GenerateTSS(
	appContext *context.AppContext,
	logger zerolog.Logger,
	zetaCoreClient *zetacore.Client,
	keygenTssServer *tss.TssServer) error {
	keygenLogger := logger.With().Str("module", "keygen").Logger()

=======
func GenerateTss(
	ctx context.Context,
	logger zerolog.Logger,
	client *zetacore.Client,
	peers p2p.AddrList,
	priKey secp256k1.PrivKey,
	ts *metrics.TelemetryServer,
	tssHistoricalList []observertypes.TSS,
	tssPassword string,
	hotkeyPassword string,
) (*mc.TSS, error) {
	app, err := zctx.FromContext(ctx)
	if err != nil {
		return nil, err
	}

	keygenLogger := logger.With().Str("module", "keygen").Logger()

	// Bitcoin chain ID is currently used for using the correct signature format
	// TODO: remove this once we have a better way to determine the signature format
	// https://github.com/zeta-chain/node/issues/1397
	bitcoinChainID := chains.BitcoinRegtest.ChainId
	btcChain, _, btcEnabled := app.GetBTCChainAndConfig()
	if btcEnabled {
		bitcoinChainID = btcChain.ChainId
	}

	tss, err := mc.NewTSS(
		ctx,
		app,
		peers,
		priKey,
		preParams,
		client,
		tssHistoricalList,
		bitcoinChainID,
		tssPassword,
		hotkeyPassword,
	)
	if err != nil {
		keygenLogger.Error().Err(err).Msg("NewTSS error")
		return nil, err
	}
	ts.SetP2PID(tss.Server.GetLocalPeerID())
>>>>>>> 7363b33d
	// If Keygen block is set it will try to generate new TSS at the block
	// This is a blocking thread and will wait until the ceremony is complete successfully
	// If the TSS generation is unsuccessful , it will loop indefinitely until a new TSS is generated
	// Set TSS block to 0 using genesis file to disable this feature
	// Note : The TSS generation is done through the "hotkey" or "Zeta-clientGrantee" This key needs to be present on the machine for the TSS signing to happen .
	// "ZetaClientGrantee" key is different from the "operator" key .The "Operator" key gives all zetaclient related permissions such as TSS generation ,reporting and signing, INBOUND and OUTBOUND vote signing, to the "ZetaClientGrantee" key.
	// The votes to signify a successful TSS generation (Or unsuccessful) is signed by the operator key and broadcast to zetacore by the zetcalientGrantee key on behalf of the operator .
	ticker := time.NewTicker(time.Second * 1)
	triedKeygenAtBlock := false
	lastBlock := int64(0)
	for range ticker.C {
		// Break out of loop only when TSS is generated successfully, either at the keygenBlock or if it has been generated already , Block set as zero in genesis file
		// This loop will try keygen at the keygen block and then wait for keygen to be successfully reported by all nodes before breaking out of the loop.
		// If keygen is unsuccessful, it will reset the triedKeygenAtBlock flag and try again at a new keygen block.
<<<<<<< HEAD
		keyGen := appContext.GetKeygen()
=======

		keyGen := app.GetKeygen()
>>>>>>> 7363b33d
		if keyGen.Status == observertypes.KeygenStatus_KeyGenSuccess {
			return nil
		}
		// Arrive at this stage only if keygen is unsuccessfully reported by every node . This will reset the flag and to try again at a new keygen block
		if keyGen.Status == observertypes.KeygenStatus_KeyGenFailed {
			triedKeygenAtBlock = false
			continue
		}
		// Try generating TSS at keygen block , only when status is pending keygen and generation has not been tried at the block
		if keyGen.Status == observertypes.KeygenStatus_PendingKeygen {
			// Return error if RPC is not working
<<<<<<< HEAD
			currentBlock, err := zetaCoreClient.GetBlockHeight()
=======
			currentBlock, err := client.GetBlockHeight(ctx)
>>>>>>> 7363b33d
			if err != nil {
				keygenLogger.Error().Err(err).Msg("GetBlockHeight RPC  error")
				continue
			}
			// Reset the flag if the keygen block has passed and a new keygen block has been set . This condition is only reached if the older keygen is stuck at PendingKeygen for some reason
			if keyGen.BlockNumber > currentBlock {
				triedKeygenAtBlock = false
			}
			if !triedKeygenAtBlock {
				// If not at keygen block do not try to generate TSS
				if currentBlock != keyGen.BlockNumber {
					if currentBlock > lastBlock {
						lastBlock = currentBlock
						keygenLogger.Info().
							Msgf("Waiting For Keygen Block to arrive or new keygen block to be set. Keygen Block : %d Current Block : %d ChainID %s ", keyGen.BlockNumber, currentBlock, app.Config().ChainID)
					}
					continue
				}
				// Try keygen only once at a particular block, irrespective of whether it is successful or failure
				triedKeygenAtBlock = true
<<<<<<< HEAD
				newPubkey, err := keygenTss(keyGen, *keygenTssServer, zetaCoreClient, keygenLogger)
				if err != nil {
					keygenLogger.Error().Err(err).Msg("keygenTss error")
					tssFailedVoteHash, err := zetaCoreClient.SetTSS("", keyGen.BlockNumber, chains.ReceiveStatus_failed)
=======
				err = keygenTss(ctx, keyGen, tss, keygenLogger)
				if err != nil {
					keygenLogger.Error().Err(err).Msg("keygenTss error")
					tssFailedVoteHash, err := client.PostVoteTSS(
						ctx,
						"",
						keyGen.BlockNumber,
						chains.ReceiveStatus_failed,
					)
>>>>>>> 7363b33d
					if err != nil {
						keygenLogger.Error().Err(err).Msg("Failed to broadcast Failed TSS Vote to zetacore")
						return err
					}
					keygenLogger.Info().Msgf("TSS Failed Vote: %s", tssFailedVoteHash)
					continue
				}
<<<<<<< HEAD
				// If TSS is successful , broadcast the vote to zetacore and also set the Pubkey
				tssSuccessVoteHash, err := zetaCoreClient.SetTSS(
					newPubkey,
=======

				newTss := mc.TSS{
					Server:         tss.Server,
					Keys:           tss.Keys,
					CurrentPubkey:  tss.CurrentPubkey,
					Signers:        tss.Signers,
					ZetacoreClient: nil,
				}

				// If TSS is successful , broadcast the vote to zetacore and set Pubkey
				tssSuccessVoteHash, err := client.PostVoteTSS(
					ctx,
					newTss.CurrentPubkey,
>>>>>>> 7363b33d
					keyGen.BlockNumber,
					chains.ReceiveStatus_success,
				)
				if err != nil {
					keygenLogger.Error().Err(err).Msg("TSS successful but unable to broadcast vote to zeta-core")
					return err
				}
				keygenLogger.Info().Msgf("TSS successful Vote: %s", tssSuccessVoteHash)

				err = TestTSS(newPubkey, *keygenTssServer, keygenLogger)
				if err != nil {
					keygenLogger.Error().Err(err).Msgf("TestTSS error: %s", newPubkey)
				}
				continue
			}
		}
		keygenLogger.Debug().
			Msgf("Waiting for TSS to be generated or Current Keygen to be be finalized. Keygen Block : %d ", keyGen.BlockNumber)
	}
	return errors.New("unexpected state for TSS generation")
}

<<<<<<< HEAD
// keygenTss generates a new TSS using the keygen request and the TSS server.
// If the keygen is successful, the function returns the new TSS pubkey.
// If the keygen is unsuccessful, the function posts blame and returns an error.
func keygenTss(
	keyGen observertypes.Keygen,
	tssServer tss.TssServer,
	zetacoreClient interfaces.ZetacoreClient,
	keygenLogger zerolog.Logger,
) (string, error) {
=======
func keygenTss(ctx context.Context, keyGen observertypes.Keygen, tss *mc.TSS, keygenLogger zerolog.Logger) error {
>>>>>>> 7363b33d
	keygenLogger.Info().Msgf("Keygen at blocknum %d , TSS signers %s ", keyGen.BlockNumber, keyGen.GranteePubkeys)
	var req keygen.Request
	req = keygen.NewRequest(keyGen.GranteePubkeys, keyGen.BlockNumber, "0.14.0")
	res, err := tssServer.Keygen(req)
	if res.Status != tsscommon.Success || res.PubKey == "" {
		keygenLogger.Error().Msgf("keygen fail: reason %s blame nodes %s", res.Blame.FailReason, res.Blame.BlameNodes)
		// Need to broadcast keygen blame result here
		digest, err := digestReq(req)
		if err != nil {
			return "", err
		}
		index := fmt.Sprintf("keygen-%s-%d", digest, keyGen.BlockNumber)
<<<<<<< HEAD
		zetaHash, err := zetacoreClient.PostBlameData(&res.Blame, zetacoreClient.Chain().ChainId, index)
=======
		zetaHash, err := tss.ZetacoreClient.PostVoteBlameData(
			ctx,
			&res.Blame,
			tss.ZetacoreClient.Chain().ChainId,
			index,
		)
>>>>>>> 7363b33d
		if err != nil {
			keygenLogger.Error().Err(err).Msg("error sending blame data to core")
			return "", err
		}

		// Increment Blame counter
		for _, node := range res.Blame.BlameNodes {
			metrics.TssNodeBlamePerPubKey.WithLabelValues(node.Pubkey).Inc()
		}

		keygenLogger.Info().Msgf("keygen posted blame data tx hash: %s", zetaHash)
		return "", fmt.Errorf("keygen fail: reason %s blame nodes %s", res.Blame.FailReason, res.Blame.BlameNodes)
	}
	if err != nil {
		keygenLogger.Error().Msgf("keygen fail: reason %s ", err.Error())
		return "", err
	}
	// Keygen succeed
	keygenLogger.Info().Msgf("Keygen success! keygen response: %v", res)
	return res.PubKey, nil
}

// TestTSS tests the TSS keygen by signing a sample message with the TSS key.
func TestTSS(pubkey string, tssServer tss.TssServer, logger zerolog.Logger) error {
	keygenLogger := logger.With().Str("module", "test-keygen").Logger()
	keygenLogger.Info().Msgf("KeyGen success ! Doing a Key-sign test")
	// KeySign can fail even if TSS keygen is successful, just logging the error here to break out of outer loop and report TSS
	err := mc.TestKeysign(pubkey, tssServer)
	if err != nil {
		return err
	}
	return nil
}

func digestReq(request keygen.Request) (string, error) {
	bytes, err := json.Marshal(request)
	if err != nil {
		return "", err
	}

	hasher := sha3.NewLegacyKeccak256()
	hasher.Write(bytes)
	digest := hex.EncodeToString(hasher.Sum(nil))

	return digest, nil
}<|MERGE_RESOLUTION|>--- conflicted
+++ resolved
@@ -16,18 +16,14 @@
 
 	"github.com/zeta-chain/zetacore/pkg/chains"
 	observertypes "github.com/zeta-chain/zetacore/x/observer/types"
-<<<<<<< HEAD
 	"github.com/zeta-chain/zetacore/zetaclient/chains/interfaces"
 	"github.com/zeta-chain/zetacore/zetaclient/context"
-=======
 	zctx "github.com/zeta-chain/zetacore/zetaclient/context"
->>>>>>> 7363b33d
 	"github.com/zeta-chain/zetacore/zetaclient/metrics"
 	mc "github.com/zeta-chain/zetacore/zetaclient/tss"
 	"github.com/zeta-chain/zetacore/zetaclient/zetacore"
 )
 
-<<<<<<< HEAD
 // GenerateTSS generates a new TSS if keygen is set.
 // If a TSS was generated successfully in the past,and the keygen was successful, the function will return without doing anything.
 // If a keygen has been set the functions will wait for the correct block to arrive and generate a new TSS.
@@ -40,52 +36,6 @@
 	keygenTssServer *tss.TssServer) error {
 	keygenLogger := logger.With().Str("module", "keygen").Logger()
 
-=======
-func GenerateTss(
-	ctx context.Context,
-	logger zerolog.Logger,
-	client *zetacore.Client,
-	peers p2p.AddrList,
-	priKey secp256k1.PrivKey,
-	ts *metrics.TelemetryServer,
-	tssHistoricalList []observertypes.TSS,
-	tssPassword string,
-	hotkeyPassword string,
-) (*mc.TSS, error) {
-	app, err := zctx.FromContext(ctx)
-	if err != nil {
-		return nil, err
-	}
-
-	keygenLogger := logger.With().Str("module", "keygen").Logger()
-
-	// Bitcoin chain ID is currently used for using the correct signature format
-	// TODO: remove this once we have a better way to determine the signature format
-	// https://github.com/zeta-chain/node/issues/1397
-	bitcoinChainID := chains.BitcoinRegtest.ChainId
-	btcChain, _, btcEnabled := app.GetBTCChainAndConfig()
-	if btcEnabled {
-		bitcoinChainID = btcChain.ChainId
-	}
-
-	tss, err := mc.NewTSS(
-		ctx,
-		app,
-		peers,
-		priKey,
-		preParams,
-		client,
-		tssHistoricalList,
-		bitcoinChainID,
-		tssPassword,
-		hotkeyPassword,
-	)
-	if err != nil {
-		keygenLogger.Error().Err(err).Msg("NewTSS error")
-		return nil, err
-	}
-	ts.SetP2PID(tss.Server.GetLocalPeerID())
->>>>>>> 7363b33d
 	// If Keygen block is set it will try to generate new TSS at the block
 	// This is a blocking thread and will wait until the ceremony is complete successfully
 	// If the TSS generation is unsuccessful , it will loop indefinitely until a new TSS is generated
@@ -100,12 +50,7 @@
 		// Break out of loop only when TSS is generated successfully, either at the keygenBlock or if it has been generated already , Block set as zero in genesis file
 		// This loop will try keygen at the keygen block and then wait for keygen to be successfully reported by all nodes before breaking out of the loop.
 		// If keygen is unsuccessful, it will reset the triedKeygenAtBlock flag and try again at a new keygen block.
-<<<<<<< HEAD
-		keyGen := appContext.GetKeygen()
-=======
-
 		keyGen := app.GetKeygen()
->>>>>>> 7363b33d
 		if keyGen.Status == observertypes.KeygenStatus_KeyGenSuccess {
 			return nil
 		}
@@ -117,11 +62,7 @@
 		// Try generating TSS at keygen block , only when status is pending keygen and generation has not been tried at the block
 		if keyGen.Status == observertypes.KeygenStatus_PendingKeygen {
 			// Return error if RPC is not working
-<<<<<<< HEAD
 			currentBlock, err := zetaCoreClient.GetBlockHeight()
-=======
-			currentBlock, err := client.GetBlockHeight(ctx)
->>>>>>> 7363b33d
 			if err != nil {
 				keygenLogger.Error().Err(err).Msg("GetBlockHeight RPC  error")
 				continue
@@ -142,22 +83,10 @@
 				}
 				// Try keygen only once at a particular block, irrespective of whether it is successful or failure
 				triedKeygenAtBlock = true
-<<<<<<< HEAD
 				newPubkey, err := keygenTss(keyGen, *keygenTssServer, zetaCoreClient, keygenLogger)
 				if err != nil {
 					keygenLogger.Error().Err(err).Msg("keygenTss error")
 					tssFailedVoteHash, err := zetaCoreClient.SetTSS("", keyGen.BlockNumber, chains.ReceiveStatus_failed)
-=======
-				err = keygenTss(ctx, keyGen, tss, keygenLogger)
-				if err != nil {
-					keygenLogger.Error().Err(err).Msg("keygenTss error")
-					tssFailedVoteHash, err := client.PostVoteTSS(
-						ctx,
-						"",
-						keyGen.BlockNumber,
-						chains.ReceiveStatus_failed,
-					)
->>>>>>> 7363b33d
 					if err != nil {
 						keygenLogger.Error().Err(err).Msg("Failed to broadcast Failed TSS Vote to zetacore")
 						return err
@@ -165,25 +94,9 @@
 					keygenLogger.Info().Msgf("TSS Failed Vote: %s", tssFailedVoteHash)
 					continue
 				}
-<<<<<<< HEAD
 				// If TSS is successful , broadcast the vote to zetacore and also set the Pubkey
 				tssSuccessVoteHash, err := zetaCoreClient.SetTSS(
 					newPubkey,
-=======
-
-				newTss := mc.TSS{
-					Server:         tss.Server,
-					Keys:           tss.Keys,
-					CurrentPubkey:  tss.CurrentPubkey,
-					Signers:        tss.Signers,
-					ZetacoreClient: nil,
-				}
-
-				// If TSS is successful , broadcast the vote to zetacore and set Pubkey
-				tssSuccessVoteHash, err := client.PostVoteTSS(
-					ctx,
-					newTss.CurrentPubkey,
->>>>>>> 7363b33d
 					keyGen.BlockNumber,
 					chains.ReceiveStatus_success,
 				)
@@ -206,7 +119,6 @@
 	return errors.New("unexpected state for TSS generation")
 }
 
-<<<<<<< HEAD
 // keygenTss generates a new TSS using the keygen request and the TSS server.
 // If the keygen is successful, the function returns the new TSS pubkey.
 // If the keygen is unsuccessful, the function posts blame and returns an error.
@@ -216,9 +128,6 @@
 	zetacoreClient interfaces.ZetacoreClient,
 	keygenLogger zerolog.Logger,
 ) (string, error) {
-=======
-func keygenTss(ctx context.Context, keyGen observertypes.Keygen, tss *mc.TSS, keygenLogger zerolog.Logger) error {
->>>>>>> 7363b33d
 	keygenLogger.Info().Msgf("Keygen at blocknum %d , TSS signers %s ", keyGen.BlockNumber, keyGen.GranteePubkeys)
 	var req keygen.Request
 	req = keygen.NewRequest(keyGen.GranteePubkeys, keyGen.BlockNumber, "0.14.0")
@@ -231,16 +140,12 @@
 			return "", err
 		}
 		index := fmt.Sprintf("keygen-%s-%d", digest, keyGen.BlockNumber)
-<<<<<<< HEAD
-		zetaHash, err := zetacoreClient.PostBlameData(&res.Blame, zetacoreClient.Chain().ChainId, index)
-=======
 		zetaHash, err := tss.ZetacoreClient.PostVoteBlameData(
 			ctx,
 			&res.Blame,
 			tss.ZetacoreClient.Chain().ChainId,
 			index,
 		)
->>>>>>> 7363b33d
 		if err != nil {
 			keygenLogger.Error().Err(err).Msg("error sending blame data to core")
 			return "", err
