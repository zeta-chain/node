--- conflicted
+++ resolved
@@ -41,11 +41,8 @@
 	flagTestTSSMigration  = "test-tss-migration"
 	flagSkipBitcoinSetup  = "skip-bitcoin-setup"
 	flagSkipHeaderProof   = "skip-header-proof"
-<<<<<<< HEAD
 	flagTestV2            = "test-v2"
-=======
 	flagSkipTrackerCheck  = "skip-tracker-check"
->>>>>>> 20933143
 )
 
 var (
@@ -78,11 +75,8 @@
 	cmd.Flags().Bool(flagSkipBitcoinSetup, false, "set to true to skip bitcoin wallet setup")
 	cmd.Flags().Bool(flagSkipHeaderProof, false, "set to true to skip header proof tests")
 	cmd.Flags().Bool(flagTestTSSMigration, false, "set to true to include a migration test at the end")
-<<<<<<< HEAD
 	cmd.Flags().Bool(flagTestV2, false, "set to true to run tests for v2 contracts")
-=======
 	cmd.Flags().Bool(flagSkipTrackerCheck, false, "set to true to skip tracker check at the end of the tests")
->>>>>>> 20933143
 
 	return cmd
 }
