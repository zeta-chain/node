--- conflicted
+++ resolved
@@ -191,23 +191,18 @@
 		panic(err)
 	}
 
+	if !skipHeaderProof {
+		if err := deployerRunner.EnableHeaderVerification([]int64{
+			chains.GoerliLocalnetChain.ChainId,
+			chains.BtcRegtestChain.ChainId}); err != nil {
+			panic(err)
+		}
+	}
+
 	// setting up the networks
 	if !skipSetup {
 		logger.Print("⚙️ setting up networks")
 		startTime := time.Now()
-
-<<<<<<< HEAD
-		if err := deployerRunner.EnableHeaderVerification([]int64{
-			chains.GoerliLocalnetChain.ChainId,
-			chains.BtcRegtestChain.ChainId}); err != nil {
-			panic(err)
-=======
-		if !skipHeaderProof {
-			if err := deployerRunner.EnableVerificationFlags(); err != nil {
-				panic(err)
-			}
->>>>>>> 6d80018f
-		}
 
 		deployerRunner.SetupEVM(contractsDeployed, true)
 		deployerRunner.SetZEVMContracts()
@@ -223,7 +218,6 @@
 
 		logger.Print("✅ setup completed in %s", time.Since(startTime))
 	}
-
 	// if a config output is specified, write the config
 	if configOut != "" {
 		newConfig := zetae2econfig.ExportContractsFromRunner(deployerRunner, conf)
