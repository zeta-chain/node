--- conflicted
+++ resolved
@@ -44,7 +44,6 @@
 		Short: "Run Local E2E tests",
 		Run:   localE2ETest,
 	}
-<<<<<<< HEAD
 	cmd.Flags().Bool(flagContractsDeployed, false, "set to to true if running tests again with existing state")
 	cmd.Flags().Int64(flagWaitForHeight, 0, "block height for tests to begin, ex. --wait-for 100")
 	cmd.Flags().String(FlagConfigFile, "", "config file to use for the tests")
@@ -55,73 +54,7 @@
 	cmd.Flags().Bool(flagSetupOnly, false, "set to true to only setup the networks")
 	cmd.Flags().String(flagConfigOut, "", "config file to write the deployed contracts from the setup")
 	cmd.Flags().Bool(flagSkipSetup, false, "set to true to skip setup")
-=======
-	cmd.Flags().Bool(
-		flagContractsDeployed,
-		false,
-		"set to to true if running tests again with existing state",
-	)
-	cmd.Flags().Int64(
-		flagWaitForHeight,
-		0,
-		"block height for tests to begin, ex. --wait-for 100",
-	)
-	cmd.Flags().String(
-		FlagConfigFile,
-		"",
-		"config file to use for the tests",
-	)
-	cmd.Flags().String(
-		flagConfigOut,
-		"",
-		"config file to write the deployed contracts from the setup",
-	)
-	cmd.Flags().Bool(
-		flagVerbose,
-		false,
-		"set to true to enable verbose logging",
-	)
-	cmd.Flags().Bool(
-		flagTestAdmin,
-		false,
-		"set to true to run admin tests",
-	)
-	cmd.Flags().Bool(
-		flagTestPerformance,
-		false,
-		"set to true to run performance tests",
-	)
-	cmd.Flags().Bool(
-		flagTestCustom,
-		false,
-		"set to true to run custom tests",
-	)
-	cmd.Flags().Bool(
-		flagSkipRegular,
-		false,
-		"set to true to skip regular tests",
-	)
-	cmd.Flags().Bool(
-		flagLight,
-		false,
-		"run the most basic regular tests, useful for quick checks",
-	)
-	cmd.Flags().Bool(
-		flagSetupOnly,
-		false,
-		"set to true to only setup the networks",
-	)
-	cmd.Flags().Bool(
-		flagSkipSetup,
-		false,
-		"set to true to skip setup",
-	)
-	cmd.Flags().Bool(
-		flagSkipBitcoinSetup,
-		false,
-		"set to true to skip bitcoin wallet setup",
-	)
->>>>>>> 0361a91a
+	cmd.Flags().Bool(flagSkipBitcoinSetup, false, "set to true to skip bitcoin wallet setup")
 
 	return cmd
 }
@@ -255,7 +188,6 @@
 		startTime := time.Now()
 		deployerRunner.SetupEVM(contractsDeployed)
 		deployerRunner.SetZEVMContracts()
-<<<<<<< HEAD
 
 		// NOTE: this method return an error so we handle it and panic if it occurs unlike other method that panics directly
 		// TODO: all methods should return errors instead of panicking and this current function should also return an error
@@ -264,10 +196,8 @@
 			panic(err)
 		}
 
-		deployerRunner.MintUSDTOnEvm(10000)
-=======
 		deployerRunner.MintERC20OnEvm(10000)
->>>>>>> 0361a91a
+
 		logger.Print("✅ setup completed in %s", time.Since(startTime))
 	}
 
