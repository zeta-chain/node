--- conflicted
+++ resolved
@@ -70,18 +70,13 @@
 			e2etests.TestBitcoinWithdrawName,
 			e2etests.TestZetaWithdrawBTCRevertName,
 			e2etests.TestCrosschainSwapName,
-<<<<<<< HEAD
 			//e2etests.TestBitcoinWithdrawRestrictedName,
-		); err != nil {
-=======
-			e2etests.TestBitcoinWithdrawRestrictedName,
 		)
 		if err != nil {
 			return fmt.Errorf("bitcoin tests failed: %v", err)
 		}
 
 		if err := bitcoinRunner.RunE2ETests(testsToRun); err != nil {
->>>>>>> 8c979613
 			return fmt.Errorf("bitcoin tests failed: %v", err)
 		}
 
