--- conflicted
+++ resolved
@@ -69,17 +69,13 @@
 			e2etests.TestBitcoinWithdrawName,
 			e2etests.TestZetaWithdrawBTCRevertName,
 			e2etests.TestCrosschainSwapName,
-<<<<<<< HEAD
+			e2etests.TestBitcoinWithdrawRestrictedName,
 		)
 		if err != nil {
 			return fmt.Errorf("bitcoin tests failed: %v", err)
 		}
 
 		if err := bitcoinRunner.RunE2ETests(testsToRun); err != nil {
-=======
-			e2etests.TestBitcoinWithdrawRestrictedName,
-		); err != nil {
->>>>>>> 01526a5b
 			return fmt.Errorf("bitcoin tests failed: %v", err)
 		}
 
