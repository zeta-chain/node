# Messages

## MsgUpdateParams

<<<<<<< HEAD
=======
UpdateParams defines a governance operation for updating the x/emissions module parameters.
The authority is hard-coded to the x/gov module account.

>>>>>>> 27b9e0ec
```proto
message MsgUpdateParams {
	string authority = 1;
	Params params = 2;
}
```

## MsgWithdrawEmission

WithdrawEmission allows the user to withdraw from their withdrawable emissions.
on a successful withdrawal, the amount is transferred from the undistributed rewards pool to the user's account.
if the amount to be withdrawn is greater than the available withdrawable emission, the max available amount is withdrawn.
if the pool does not have enough balance to process this request, an error is returned.

```proto
message MsgWithdrawEmission {
	string creator = 1;
	string amount = 2;
}
```
<|MERGE_RESOLUTION|>--- conflicted
+++ resolved
@@ -2,12 +2,9 @@
 
 ## MsgUpdateParams
 
-<<<<<<< HEAD
-=======
 UpdateParams defines a governance operation for updating the x/emissions module parameters.
 The authority is hard-coded to the x/gov module account.
 
->>>>>>> 27b9e0ec
 ```proto
 message MsgUpdateParams {
 	string authority = 1;
