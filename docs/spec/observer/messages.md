# Messages

## MsgAddObserver

AddObserver adds an observer address to the observer set

```proto
message MsgAddObserver {
	string creator = 1;
	string observer_address = 2;
	string zetaclient_grantee_pubkey = 3;
	bool add_node_account_only = 4;
}
```

## MsgUpdateObserver

UpdateObserver handles updating an observer address
Authorized: admin policy group 2 (admin update), old observer address (if the
reason is that the observer was tombstoned).

```proto
message MsgUpdateObserver {
	string creator = 1;
	string old_observer_address = 2;
	string new_observer_address = 3;
	ObserverUpdateReason update_reason = 4;
}
```

## MsgUpdateChainParams

UpdateChainParams updates chain parameters for a specific chain, or add a new one.
Chain parameters include: confirmation count, outbound transaction schedule interval, ZETA token,
connector and ERC20 custody contract addresses, etc.
Only the admin policy account is authorized to broadcast this message.

```proto
message MsgUpdateChainParams {
	string creator = 1;
	ChainParams chainParams = 2;
}
```

## MsgRemoveChainParams

RemoveChainParams removes chain parameters for a specific chain.

```proto
message MsgRemoveChainParams {
	string creator = 1;
	int64 chain_id = 2;
}
```

## MsgAddBlameVote

```proto
message MsgAddBlameVote {
	string creator = 1;
	int64 chain_id = 2;
	Blame blame_info = 3;
}
```

## MsgUpdateCrosschainFlags

UpdateCrosschainFlags updates the crosschain related flags.

Aurthorized: admin policy group 1 (except enabling/disabled
inbounds/outbounds and gas price increase), admin policy group 2 (all).

```proto
message MsgUpdateCrosschainFlags {
	string creator = 1;
	bool isInboundEnabled = 3;
	bool isOutboundEnabled = 4;
	GasPriceIncreaseFlags gasPriceIncreaseFlags = 5;
	BlockHeaderVerificationFlags blockHeaderVerificationFlags = 6;
}
```

## MsgUpdateKeygen

UpdateKeygen updates the block height of the keygen and sets the status to
"pending keygen".

Authorized: admin policy group 1.

```proto
message MsgUpdateKeygen {
	string creator = 1;
	int64 block = 2;
}
```

## MsgAddBlockHeader

AddBlockHeader handles adding a block header to the store, through majority voting of observers

```proto
message MsgAddBlockHeader {
	string creator = 1;
	int64 chain_id = 2;
	bytes block_hash = 3;
	int64 height = 4;
	common.HeaderData header = 5;
}
```

## MsgResetChainNonces

ResetChainNonces handles resetting chain nonces
<<<<<<< HEAD
Authorized: policy group admin
=======
Authorized: admin policy group 2 (admin update)
>>>>>>> 1655c34f

```proto
message MsgResetChainNonces {
	string creator = 1;
	int64 chain_id = 2;
<<<<<<< HEAD
	uint64 chain_nonce_low = 3;
	uint64 chain_nonce_high = 4;
=======
	int64 chain_nonce_low = 3;
	int64 chain_nonce_high = 4;
>>>>>>> 1655c34f
}
```
<|MERGE_RESOLUTION|>--- conflicted
+++ resolved
@@ -111,22 +111,12 @@
 ## MsgResetChainNonces
 
 ResetChainNonces handles resetting chain nonces
-<<<<<<< HEAD
-Authorized: policy group admin
-=======
-Authorized: admin policy group 2 (admin update)
->>>>>>> 1655c34f
 
 ```proto
 message MsgResetChainNonces {
 	string creator = 1;
 	int64 chain_id = 2;
-<<<<<<< HEAD
-	uint64 chain_nonce_low = 3;
-	uint64 chain_nonce_high = 4;
-=======
 	int64 chain_nonce_low = 3;
 	int64 chain_nonce_high = 4;
->>>>>>> 1655c34f
 }
 ```
