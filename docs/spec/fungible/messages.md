--- conflicted
+++ resolved
@@ -66,7 +66,6 @@
 }
 ```
 
-<<<<<<< HEAD
 ## MsgUpdateContractBytecode
 
 UpdateContractBytecode updates the bytecode of a contract from the bytecode of an existing contract
@@ -79,7 +78,9 @@
 	string creator = 1;
 	string contract_address = 2;
 	string new_bytecode_address = 3;
-=======
+}
+```
+
 ## MsgUpdateZRC20PausedStatus
 
 UpdateZRC20PausedStatus updates the paused status of a ZRC20
@@ -90,6 +91,5 @@
 	string creator = 1;
 	string zrc20_addresses = 2;
 	UpdatePausedStatusAction action = 3;
->>>>>>> deaee08b
 }
 ```
