//go:build TESTNET
// +build TESTNET

package common

func GoerliChain() Chain {
	return Chain{
		ChainName: ChainName_goerli_testnet,
		ChainId:   5,
	}
}

func BscTestnetChain() Chain {
	return Chain{
		ChainName: ChainName_bsc_testnet,
		ChainId:   97,
	}
}

func ZetaChain() Chain {
	return Chain{
		ChainName: ChainName_zeta_testnet,
		ChainId:   7001,
	}
}

func BtcTestNetChain() Chain {
	return Chain{
		ChainName: ChainName_btc_testnet,
		ChainId:   18332,
	}
}

func BtcChainID() int64 {
	return BtcTestNetChain().ChainId
}

<<<<<<< HEAD
=======
func BtcDustOffset() int64 {
	return 2000
}

>>>>>>> 161406eb
func MumbaiChain() Chain {
	return Chain{
		ChainName: ChainName_mumbai_testnet,
		ChainId:   80001,
	}
}

func DefaultChainsList() []*Chain {
	chains := []Chain{
		BtcTestNetChain(),
		MumbaiChain(),
		BscTestnetChain(),
		GoerliChain(),
		ZetaChain(),
	}
	var c []*Chain
	for i := 0; i < len(chains); i++ {
		c = append(c, &chains[i])
	}
	return c
}

func ExternalChainList() []*Chain {
	chains := []Chain{
		BtcTestNetChain(),
		MumbaiChain(),
		BscTestnetChain(),
		GoerliChain(),
	}
	var c []*Chain
	for i := 0; i < len(chains); i++ {
		c = append(c, &chains[i])
	}
	return c
}<|MERGE_RESOLUTION|>--- conflicted
+++ resolved
@@ -35,13 +35,10 @@
 	return BtcTestNetChain().ChainId
 }
 
-<<<<<<< HEAD
-=======
 func BtcDustOffset() int64 {
 	return 2000
 }
 
->>>>>>> 161406eb
 func MumbaiChain() Chain {
 	return Chain{
 		ChainName: ChainName_mumbai_testnet,
