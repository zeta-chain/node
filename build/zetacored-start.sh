#!/bin/bash

NODE_NUMBER=$1
export PATH=$PATH:/usr/local/go/bin
export PATH=$PATH:/root/go/bin
export MYIP=$(hostname -i)

echo "Starting Zetacore Node $NODE_NUMBER"

FILE="/root/.zetacore/config/app.toml"
if  [[ ! -f "$FILE" ]]; then
    echo "Copying Config From /zetashared/node$NODE_NUMBER/"
<<<<<<< HEAD
    cp -rf /zetashared/node$NODE_NUMBER/* /root/.zetacore/else
fi

zetacored start --rpc.laddr "tcp://0.0.0.0:26657" \
    --proxy_app "tcp://0.0.0.0:26658" \
    --rpc.pprof_laddr "0.0.0.0:6060" 2>&1 | tee /root/.zetacore/zetacored.log
=======
    cp -rf /zetashared/node$NODE_NUMBER/* /root/.zetacore/
    zetacored start --rpc.laddr "tcp://0.0.0.0:26657" \
        --proxy_app "tcp://0.0.0.0:26658" \
        --rpc.pprof_laddr "0.0.0.0:6060" 2>&1 | tee /root/.zetacore/zetacored.log
fi
>>>>>>> 39b4006a
<|MERGE_RESOLUTION|>--- conflicted
+++ resolved
@@ -10,17 +10,9 @@
 FILE="/root/.zetacore/config/app.toml"
 if  [[ ! -f "$FILE" ]]; then
     echo "Copying Config From /zetashared/node$NODE_NUMBER/"
-<<<<<<< HEAD
-    cp -rf /zetashared/node$NODE_NUMBER/* /root/.zetacore/else
+    cp -rf /zetashared/node$NODE_NUMBER/* /root/.zetacore/
 fi
 
 zetacored start --rpc.laddr "tcp://0.0.0.0:26657" \
     --proxy_app "tcp://0.0.0.0:26658" \
-    --rpc.pprof_laddr "0.0.0.0:6060" 2>&1 | tee /root/.zetacore/zetacored.log
-=======
-    cp -rf /zetashared/node$NODE_NUMBER/* /root/.zetacore/
-    zetacored start --rpc.laddr "tcp://0.0.0.0:26657" \
-        --proxy_app "tcp://0.0.0.0:26658" \
-        --rpc.pprof_laddr "0.0.0.0:6060" 2>&1 | tee /root/.zetacore/zetacored.log
-fi
->>>>>>> 39b4006a
+    --rpc.pprof_laddr "0.0.0.0:6060" 2>&1 | tee /root/.zetacore/zetacored.log