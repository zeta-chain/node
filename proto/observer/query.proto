--- conflicted
+++ resolved
@@ -7,12 +7,12 @@
 import "google/api/annotations.proto";
 import "observer/ballot.proto";
 import "observer/blame.proto";
+import "observer/headers.proto";
 import "observer/keygen.proto";
 import "observer/node_account.proto";
 import "observer/observer.proto";
 import "observer/params.proto";
 import "observer/permission_flags.proto";
-import "observer/headers.proto";
 
 option go_package = "github.com/zeta-chain/zetacore/x/observer/types";
 
@@ -192,8 +192,7 @@
 message QueryAllBlameRecordsRequest {}
 
 message QueryAllBlameRecordsResponse {
-<<<<<<< HEAD
-  repeated Blame blameInfo = 1;
+  repeated Blame blame_info = 1;
 }
 
 message QueryAllBlockHeaderRequest {
@@ -211,8 +210,4 @@
 
 message QueryGetBlockHeaderByHashResponse {
   BlockHeader block_header = 1;
-}
-=======
-  repeated Blame blame_info = 1;
-}
->>>>>>> 1e6a51de
+}