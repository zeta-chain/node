syntax = "proto3";
package zetachain.zetacore.observer;

import "common/common.proto";
import "cosmos/base/query/v1beta1/pagination.proto";
import "gogoproto/gogo.proto";
import "google/api/annotations.proto";
import "observer/ballot.proto";
import "observer/blame.proto";
import "observer/block_header.proto";
import "observer/chain_nonces.proto";
import "observer/crosschain_flags.proto";
import "observer/keygen.proto";
import "observer/node_account.proto";
import "observer/observer.proto";
import "observer/params.proto";
import "observer/pending_nonces.proto";
import "observer/tss.proto";

option go_package = "github.com/zeta-chain/zetacore/x/observer/types";

// Query defines the gRPC querier service.
service Query {
  // Parameters queries the parameters of the module.
  rpc Params(QueryParamsRequest) returns (QueryParamsResponse) {
    option (google.api.http).get = "/zeta-chain/observer/params";
  }
  // Query if a voter has voted for a ballot
  rpc HasVoted(QueryHasVotedRequest) returns (QueryHasVotedResponse) {
    option (google.api.http).get = "/zeta-chain/observer/has_voted/{ballot_identifier}/{voter_address}";
  }
  // Queries a list of VoterByIdentifier items.
  rpc BallotByIdentifier(QueryBallotByIdentifierRequest) returns (QueryBallotByIdentifierResponse) {
    option (google.api.http).get = "/zeta-chain/observer/ballot_by_identifier/{ballot_identifier}";
  }

  // Queries a list of ObserversByChainAndType items.
<<<<<<< HEAD
  rpc ObserversByChain(QueryObserversByChainRequest) returns (QueryObserversByChainResponse) {
    option (google.api.http).get = "/zeta-chain/observer/observers_by_chain/{chain_id}";
  }
  rpc AllObserverMappers(QueryAllObserverMappersRequest) returns (QueryAllObserverMappersResponse) {
    option (google.api.http).get = "/zeta-chain/observer/all_observer_mappers";
=======
  rpc ObserverSet(QueryObserverSet) returns (QueryObserverSetResponse) {
    option (google.api.http).get = "/zeta-chain/observer/observer_set";
>>>>>>> 20e0d93f
  }

  rpc SupportedChains(QuerySupportedChains) returns (QuerySupportedChainsResponse) {
    option (google.api.http).get = "/zeta-chain/observer/supportedChains";
  }

  // Queries a list of GetChainParamsForChain items.
  rpc GetChainParamsForChain(QueryGetChainParamsForChainRequest) returns (QueryGetChainParamsForChainResponse) {
    option (google.api.http).get = "/zeta-chain/observer/get_chain_params_for_chain/{chain_id}";
  }

  // Queries a list of GetChainParams items.
  rpc GetChainParams(QueryGetChainParamsRequest) returns (QueryGetChainParamsResponse) {
    option (google.api.http).get = "/zeta-chain/observer/get_chain_params";
  }

  // Queries a nodeAccount by index.
  rpc NodeAccount(QueryGetNodeAccountRequest) returns (QueryGetNodeAccountResponse) {
    option (google.api.http).get = "/zeta-chain/observer/nodeAccount/{index}";
  }

  // Queries a list of nodeAccount items.
  rpc NodeAccountAll(QueryAllNodeAccountRequest) returns (QueryAllNodeAccountResponse) {
    option (google.api.http).get = "/zeta-chain/observer/nodeAccount";
  }

  rpc CrosschainFlags(QueryGetCrosschainFlagsRequest) returns (QueryGetCrosschainFlagsResponse) {
    option (google.api.http).get = "/zeta-chain/observer/crosschain_flags";
  }

  // Queries a keygen by index.
  rpc Keygen(QueryGetKeygenRequest) returns (QueryGetKeygenResponse) {
    option (google.api.http).get = "/zeta-chain/observer/keygen";
  }

  // Queries a list of ShowObserverCount items.
  rpc ShowObserverCount(QueryShowObserverCountRequest) returns (QueryShowObserverCountResponse) {
    option (google.api.http).get = "/zeta-chain/zetacore/observer/show_observer_count";
  }

  // Queries a list of VoterByIdentifier items.
  rpc BlameByIdentifier(QueryBlameByIdentifierRequest) returns (QueryBlameByIdentifierResponse) {
    option (google.api.http).get = "/zeta-chain/observer/blame_by_identifier/{blame_identifier}";
  }

  // Queries a list of VoterByIdentifier items.
  rpc GetAllBlameRecords(QueryAllBlameRecordsRequest) returns (QueryAllBlameRecordsResponse) {
    option (google.api.http).get = "/zeta-chain/observer/get_all_blame_records";
  }

  // Queries a list of VoterByIdentifier items.
  rpc BlamesByChainAndNonce(QueryBlameByChainAndNonceRequest) returns (QueryBlameByChainAndNonceResponse) {
    option (google.api.http).get = "/zeta-chain/observer/blame_by_chain_and_nonce/{chain_id}/{nonce}";
  }

  rpc GetAllBlockHeaders(QueryAllBlockHeaderRequest) returns (QueryAllBlockHeaderResponse) {
    option (google.api.http).get = "/zeta-chain/observer/get_all_block_headers";
  }

  rpc GetBlockHeaderByHash(QueryGetBlockHeaderByHashRequest) returns (QueryGetBlockHeaderByHashResponse) {
    option (google.api.http).get = "/zeta-chain/observer/get_block_header_by_hash/{block_hash}";
  }

  rpc GetBlockHeaderStateByChain(QueryGetBlockHeaderStateRequest) returns (QueryGetBlockHeaderStateResponse) {
    option (google.api.http).get = "/zeta-chain/observer/get_block_header_state_by_chain_id/{chain_id}";
  }

  // merkle proof verification
  rpc Prove(QueryProveRequest) returns (QueryProveResponse) {
    option (google.api.http).get = "/zeta-chain/observer/prove";
  }

  // Queries a list of GetTssAddress items.
  rpc GetTssAddress(QueryGetTssAddressRequest) returns (QueryGetTssAddressResponse) {
    option (google.api.http).get = "/zeta-chain/observer/get_tss_address";
  }

  rpc GetTssAddressByFinalizedHeight(QueryGetTssAddressByFinalizedHeightRequest) returns (QueryGetTssAddressByFinalizedHeightResponse) {
    option (google.api.http).get = "/zeta-chain/observer/get_tss_address_historical/{finalized_zeta_height}/{bitcoin_chain_id}";
  }

  // Queries a tSS by index.
  rpc TSS(QueryGetTSSRequest) returns (QueryGetTSSResponse) {
    option (google.api.http).get = "/zeta-chain/observer/TSS";
  }

  rpc TssHistory(QueryTssHistoryRequest) returns (QueryTssHistoryResponse) {
    option (google.api.http).get = "/zeta-chain/observer/tssHistory";
  }

  rpc PendingNoncesAll(QueryAllPendingNoncesRequest) returns (QueryAllPendingNoncesResponse) {
    option (google.api.http).get = "/zeta-chain/observer/pendingNonces";
  }

  rpc PendingNoncesByChain(QueryPendingNoncesByChainRequest) returns (QueryPendingNoncesByChainResponse) {
    option (google.api.http).get = "/zeta-chain/observer/pendingNonces/{chain_id}";
  }

  // Queries a chainNonces by index.
  rpc ChainNonces(QueryGetChainNoncesRequest) returns (QueryGetChainNoncesResponse) {
    option (google.api.http).get = "/zeta-chain/observer/chainNonces/{index}";
  }

  // Queries a list of chainNonces items.
  rpc ChainNoncesAll(QueryAllChainNoncesRequest) returns (QueryAllChainNoncesResponse) {
    option (google.api.http).get = "/zeta-chain/observer/chainNonces";
  }
}

message QueryGetChainNoncesRequest {
  string index = 1;
}

message QueryGetChainNoncesResponse {
  ChainNonces ChainNonces = 1 [(gogoproto.nullable) = false];
}

message QueryAllChainNoncesRequest {
  cosmos.base.query.v1beta1.PageRequest pagination = 1;
}

message QueryAllChainNoncesResponse {
  repeated ChainNonces ChainNonces = 1 [(gogoproto.nullable) = false];
  cosmos.base.query.v1beta1.PageResponse pagination = 2;
}

message QueryAllPendingNoncesRequest {
  cosmos.base.query.v1beta1.PageRequest pagination = 1;
}

message QueryAllPendingNoncesResponse {
  repeated PendingNonces pending_nonces = 1 [(gogoproto.nullable) = false];
  cosmos.base.query.v1beta1.PageResponse pagination = 2;
}

message QueryPendingNoncesByChainRequest {
  int64 chain_id = 1;
}

message QueryPendingNoncesByChainResponse {
  PendingNonces pending_nonces = 1 [(gogoproto.nullable) = false];
}

message QueryGetTSSRequest {}

message QueryGetTSSResponse {
  TSS TSS = 1 [(gogoproto.nullable) = false];
}

message QueryGetTssAddressRequest {
  int64 bitcoin_chain_id = 2;
}

message QueryGetTssAddressResponse {
  string eth = 1;
  string btc = 2;
}

message QueryGetTssAddressByFinalizedHeightRequest {
  int64 finalized_zeta_height = 1;
  int64 bitcoin_chain_id = 2;
}

message QueryGetTssAddressByFinalizedHeightResponse {
  string eth = 1;
  string btc = 2;
}

message QueryTssHistoryRequest {
  cosmos.base.query.v1beta1.PageRequest pagination = 1;
}

message QueryTssHistoryResponse {
  repeated TSS tss_list = 1 [(gogoproto.nullable) = false];
  cosmos.base.query.v1beta1.PageResponse pagination = 2;
}

message QueryProveRequest {
  int64 chain_id = 1;
  string tx_hash = 2;
  common.Proof proof = 3;
  string block_hash = 4;
  int64 tx_index = 5;
}

message QueryProveResponse {
  bool valid = 1;
}

message QueryParamsRequest {}

// QueryParamsResponse is response type for the Query/Params RPC method.
message QueryParamsResponse {
  // params holds all the parameters of this module.
  Params params = 1 [(gogoproto.nullable) = false];
}

message QueryHasVotedRequest {
  string ballot_identifier = 1;
  string voter_address = 2;
}

message QueryHasVotedResponse {
  bool has_voted = 1;
}

message QueryBallotByIdentifierRequest {
  string ballot_identifier = 1;
}
message VoterList {
  string voter_address = 1;
  VoteType vote_type = 2;
}

message QueryBallotByIdentifierResponse {
  string ballot_identifier = 1;
  repeated VoterList voters = 2;
  ObservationType observation_type = 3;
  BallotStatus ballot_status = 4;
}

<<<<<<< HEAD
message QueryObserversByChainRequest {
  int64 chain_id = 2;
}
=======
message QueryObserverSet {}
>>>>>>> 20e0d93f

message QueryObserverSetResponse {
  repeated string observers = 1;
}

message QuerySupportedChains {}

message QuerySupportedChainsResponse {
  repeated common.Chain chains = 1;
}

message QueryGetChainParamsForChainRequest {
  int64 chain_id = 1;
}

message QueryGetChainParamsForChainResponse {
  ChainParams chain_params = 1;
}

message QueryGetChainParamsRequest {}

message QueryGetChainParamsResponse {
  ChainParamsList chain_params = 1;
}

message QueryGetNodeAccountRequest {
  string index = 1;
}

message QueryGetNodeAccountResponse {
  NodeAccount node_account = 1;
}

message QueryAllNodeAccountRequest {
  cosmos.base.query.v1beta1.PageRequest pagination = 1;
}

message QueryAllNodeAccountResponse {
  repeated NodeAccount NodeAccount = 1;
  cosmos.base.query.v1beta1.PageResponse pagination = 2;
}

message QueryGetCrosschainFlagsRequest {}

message QueryGetCrosschainFlagsResponse {
  CrosschainFlags crosschain_flags = 1 [(gogoproto.nullable) = false];
}

message QueryGetKeygenRequest {}

message QueryGetKeygenResponse {
  Keygen keygen = 1;
}

message QueryShowObserverCountRequest {}

message QueryShowObserverCountResponse {
  LastObserverCount last_observer_count = 1;
}

message QueryBlameByIdentifierRequest {
  string blame_identifier = 1;
}

message QueryBlameByIdentifierResponse {
  Blame blame_info = 1;
}

message QueryAllBlameRecordsRequest {
  cosmos.base.query.v1beta1.PageRequest pagination = 1;
}

message QueryAllBlameRecordsResponse {
  repeated Blame blame_info = 1 [(gogoproto.nullable) = false];
  cosmos.base.query.v1beta1.PageResponse pagination = 2;
}

message QueryBlameByChainAndNonceRequest {
  int64 chain_id = 1;
  int64 nonce = 2;
}

message QueryBlameByChainAndNonceResponse {
  repeated Blame blame_info = 1;
}

message QueryAllBlockHeaderRequest {
  cosmos.base.query.v1beta1.PageRequest pagination = 1;
}

message QueryAllBlockHeaderResponse {
  repeated common.BlockHeader block_headers = 1;
  cosmos.base.query.v1beta1.PageResponse pagination = 2;
}

message QueryGetBlockHeaderByHashRequest {
  bytes block_hash = 1;
}

message QueryGetBlockHeaderByHashResponse {
  common.BlockHeader block_header = 1;
}

message QueryGetBlockHeaderStateRequest {
  int64 chain_id = 1;
}

message QueryGetBlockHeaderStateResponse {
  BlockHeaderState block_header_state = 1;
}<|MERGE_RESOLUTION|>--- conflicted
+++ resolved
@@ -35,16 +35,8 @@
   }
 
   // Queries a list of ObserversByChainAndType items.
-<<<<<<< HEAD
-  rpc ObserversByChain(QueryObserversByChainRequest) returns (QueryObserversByChainResponse) {
-    option (google.api.http).get = "/zeta-chain/observer/observers_by_chain/{chain_id}";
-  }
-  rpc AllObserverMappers(QueryAllObserverMappersRequest) returns (QueryAllObserverMappersResponse) {
-    option (google.api.http).get = "/zeta-chain/observer/all_observer_mappers";
-=======
   rpc ObserverSet(QueryObserverSet) returns (QueryObserverSetResponse) {
     option (google.api.http).get = "/zeta-chain/observer/observer_set";
->>>>>>> 20e0d93f
   }
 
   rpc SupportedChains(QuerySupportedChains) returns (QuerySupportedChainsResponse) {
@@ -266,13 +258,7 @@
   BallotStatus ballot_status = 4;
 }
 
-<<<<<<< HEAD
-message QueryObserversByChainRequest {
-  int64 chain_id = 2;
-}
-=======
 message QueryObserverSet {}
->>>>>>> 20e0d93f
 
 message QueryObserverSetResponse {
   repeated string observers = 1;
