--- conflicted
+++ resolved
@@ -6,13 +6,8 @@
 
 option go_package = "github.com/zeta-chain/zetacore/x/observer/types";
 
-<<<<<<< HEAD
-message BallotThreshold {
+message ObserverParams {
     Chain Chain =1;
-=======
-message ObserverParams {
-    ObserverChain Chain =1;
->>>>>>> 19ef7e40
     ObservationType Observation=2;
     string BallotThreshold =3 [
       (gogoproto.customtype) = "github.com/cosmos/cosmos-sdk/types.Dec",
