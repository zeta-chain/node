--- conflicted
+++ resolved
@@ -1,12 +1,9 @@
 package sample
 
 import (
-<<<<<<< HEAD
 	"fmt"
 
-=======
 	"github.com/zeta-chain/zetacore/pkg/chains"
->>>>>>> 180fcef0
 	authoritytypes "github.com/zeta-chain/zetacore/x/authority/types"
 )
 
@@ -29,7 +26,20 @@
 	}
 }
 
-<<<<<<< HEAD
+func ChainInfo(startChainID int64) authoritytypes.ChainInfo {
+	chain1 := Chain(startChainID)
+	chain2 := Chain(startChainID + 1)
+	chain3 := Chain(startChainID + 2)
+
+	return authoritytypes.ChainInfo{
+		Chains: []chains.Chain{
+			*chain1,
+			*chain2,
+			*chain3,
+		},
+	}
+}
+
 func AuthorizationList(val string) authoritytypes.AuthorizationList {
 	return authoritytypes.AuthorizationList{
 		Authorizations: []authoritytypes.Authorization{
@@ -53,18 +63,5 @@
 	return authoritytypes.Authorization{
 		MsgUrl:           "ABC",
 		AuthorizedPolicy: authoritytypes.PolicyType_groupOperational,
-=======
-func ChainInfo(startChainID int64) authoritytypes.ChainInfo {
-	chain1 := Chain(startChainID)
-	chain2 := Chain(startChainID + 1)
-	chain3 := Chain(startChainID + 2)
-
-	return authoritytypes.ChainInfo{
-		Chains: []chains.Chain{
-			*chain1,
-			*chain2,
-			*chain3,
-		},
->>>>>>> 180fcef0
 	}
 }