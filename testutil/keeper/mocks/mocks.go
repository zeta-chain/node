package mocks

import (
	crosschaintypes "github.com/zeta-chain/zetacore/x/crosschain/types"
	emissionstypes "github.com/zeta-chain/zetacore/x/emissions/types"
	fungibletypes "github.com/zeta-chain/zetacore/x/fungible/types"
	observertypes "github.com/zeta-chain/zetacore/x/observer/types"
)

/**
 * Crosschain Mocks
 */

//go:generate mockery --name CrosschainAccountKeeper --filename account.go --case underscore --output ./crosschain
type CrosschainAccountKeeper interface {
	crosschaintypes.AccountKeeper
}

//go:generate mockery --name CrosschainBankKeeper --filename bank.go --case underscore --output ./crosschain
type CrosschainBankKeeper interface {
	crosschaintypes.BankKeeper
}

//go:generate mockery --name CrosschainStakingKeeper --filename staking.go --case underscore --output ./crosschain
type CrosschainStakingKeeper interface {
	crosschaintypes.StakingKeeper
}

//go:generate mockery --name CrosschainObserverKeeper --filename observer.go --case underscore --output ./crosschain
type CrosschainObserverKeeper interface {
	crosschaintypes.ObserverKeeper
}

//go:generate mockery --name CrosschainFungibleKeeper --filename fungible.go --case underscore --output ./crosschain
type CrosschainFungibleKeeper interface {
	crosschaintypes.FungibleKeeper
}

/**
 * Fungible Mocks
 */

//go:generate mockery --name FungibleAccountKeeper --filename account.go --case underscore --output ./fungible
type FungibleAccountKeeper interface {
	fungibletypes.AccountKeeper
}

//go:generate mockery --name FungibleBankKeeper --filename bank.go --case underscore --output ./fungible
type FungibleBankKeeper interface {
	fungibletypes.BankKeeper
}

//go:generate mockery --name FungibleObserverKeeper --filename observer.go --case underscore --output ./fungible
type FungibleObserverKeeper interface {
	fungibletypes.ObserverKeeper
}

//go:generate mockery --name FungibleEVMKeeper --filename evm.go --case underscore --output ./fungible
type FungibleEVMKeeper interface {
	fungibletypes.EVMKeeper
}

<<<<<<< HEAD
/**
 * Observer Mocks
 */

//go:generate mockery --name ObserverStakingKeeper --filename staking.go --case underscore --output ./observer
type ObserverStakingKeeper interface {
	observertypes.StakingKeeper
}

//go:generate mockery --name ObserverSlashingKeeper --filename slashing.go --case underscore --output ./observer
type ObserverSlashingKeeper interface {
	observertypes.SlashingKeeper
=======
//go:generate mockery --name EmissionAccountKeeper --filename account.go --case underscore --output ./emissions
type EmissionAccountKeeper interface {
	emissionstypes.AccountKeeper
}

//go:generate mockery --name EmissionBankKeeper --filename bank.go --case underscore --output ./emissions
type EmissionBankKeeper interface {
	emissionstypes.BankKeeper
}

//go:generate mockery --name EmissionStakingKeeper --filename staking.go --case underscore --output ./emissions
type EmissionStakingKeeper interface {
	emissionstypes.StakingKeeper
}

//go:generate mockery --name EmissionObserverKeeper --filename observer.go --case underscore --output ./emissions
type EmissionObserverKeeper interface {
	emissionstypes.ObserverKeeper
>>>>>>> f15eb495
}<|MERGE_RESOLUTION|>--- conflicted
+++ resolved
@@ -60,20 +60,10 @@
 	fungibletypes.EVMKeeper
 }
 
-<<<<<<< HEAD
 /**
- * Observer Mocks
+ * Emissions Mocks
  */
 
-//go:generate mockery --name ObserverStakingKeeper --filename staking.go --case underscore --output ./observer
-type ObserverStakingKeeper interface {
-	observertypes.StakingKeeper
-}
-
-//go:generate mockery --name ObserverSlashingKeeper --filename slashing.go --case underscore --output ./observer
-type ObserverSlashingKeeper interface {
-	observertypes.SlashingKeeper
-=======
 //go:generate mockery --name EmissionAccountKeeper --filename account.go --case underscore --output ./emissions
 type EmissionAccountKeeper interface {
 	emissionstypes.AccountKeeper
@@ -92,5 +82,18 @@
 //go:generate mockery --name EmissionObserverKeeper --filename observer.go --case underscore --output ./emissions
 type EmissionObserverKeeper interface {
 	emissionstypes.ObserverKeeper
->>>>>>> f15eb495
+}
+
+/**
+ * Observer Mocks
+ */
+
+//go:generate mockery --name ObserverStakingKeeper --filename staking.go --case underscore --output ./observer
+type ObserverStakingKeeper interface {
+	observertypes.StakingKeeper
+}
+
+//go:generate mockery --name ObserverSlashingKeeper --filename slashing.go --case underscore --output ./observer
+type ObserverSlashingKeeper interface {
+	observertypes.SlashingKeeper
 }