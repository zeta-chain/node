--- conflicted
+++ resolved
@@ -10,28 +10,11 @@
 WORKDIR /go/delivery/zeta-node
 COPY go.mod .
 COPY go.sum .
-<<<<<<< HEAD
-RUN go mod download
 
-COPY . .
-
-RUN make install
-
-RUN make install-smoketest
-
-=======
-#RUN --mount=type=cache,target=/root/.cache/go-build \
-#    go mod download
 RUN go mod download
 COPY . .
-
-#RUN --mount=type=cache,target=/root/.cache/go-build \
-#    make install
-#RUN --mount=type=cache,target=/root/.cache/go-build \
-#    make install-zetae2e
 RUN make install
 RUN make install-zetae2e
->>>>>>> f878069a
 #
 #FROM golang:1.20-alpine
 
