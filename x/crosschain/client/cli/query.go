--- conflicted
+++ resolved
@@ -42,13 +42,10 @@
 		CmdQueryParams(),
 		CmdGetTssAddress(),
 		CmdListTssHistory(),
-<<<<<<< HEAD
+		CmdListPendingNonces(),
+		CmdPendingCctx(),
 		CmdListInTxTrackerByChain(),
 		CmdListInTxTrackers(),
-=======
-		CmdListPendingNonces(),
-		CmdPendingCctx(),
->>>>>>> 9c0eed2c
 	)
 
 	return cmd
