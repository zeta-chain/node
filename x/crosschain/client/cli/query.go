--- conflicted
+++ resolved
@@ -42,11 +42,8 @@
 		CmdQueryParams(),
 		CmdGetTssAddress(),
 		CmdListTssHistory(),
-<<<<<<< HEAD
-=======
 		CmdListPendingNonces(),
 		CmdPendingCctx(),
->>>>>>> 161406eb
 		CmdListInTxTrackerByChain(),
 		CmdListInTxTrackers(),
 	)
