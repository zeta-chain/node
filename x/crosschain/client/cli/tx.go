--- conflicted
+++ resolved
@@ -29,11 +29,8 @@
 		CmdCCTXInboundVoter(),
 		CmdRemoveFromWatchList(),
 		CmdUpdateTss(),
-<<<<<<< HEAD
+		CmdMigrateTssFunds(),
 		CmdAddToInTxTracker(),
-=======
-		CmdMigrateTssFunds(),
->>>>>>> 9c0eed2c
 	)
 
 	return cmd
