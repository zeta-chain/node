package types

import (
	"fmt"
	sdk "github.com/cosmos/cosmos-sdk/types"
	sdkerrors "github.com/cosmos/cosmos-sdk/types/errors"
	"github.com/ethereum/go-ethereum/crypto"
	"github.com/zeta-chain/zetacore/common"
)

var _ sdk.Msg = &MsgVoteOnObservedInboundTx{}

<<<<<<< HEAD
func NewMsgSendVoter(creator string, sender string, senderChain string, txOrigin string, receiver string, receiverChain string, mBurnt string, mMint string, message string, inTxHash string, inBlockHeight uint64, gasLimit uint64, coinType common.CoinType) *MsgVoteOnObservedInboundTx {
=======
func NewMsgSendVoter(creator string, sender string, senderChain string, receiver string, receiverChain string, mBurnt string, mMint string, message string, inTxHash string, inBlockHeight uint64, gasLimit uint64, coinType common.CoinType) *MsgVoteOnObservedInboundTx {
>>>>>>> 8220e45f
	return &MsgVoteOnObservedInboundTx{
		Creator:       creator,
		Sender:        sender,
		SenderChain:   senderChain,
		TxOrigin:      txOrigin,
		Receiver:      receiver,
		ReceiverChain: receiverChain,
		ZetaBurnt:     mBurnt,
		Message:       message,
		InTxHash:      inTxHash,
		InBlockHeight: inBlockHeight,
		GasLimit:      gasLimit,
		CoinType:      coinType,
	}
}

func (msg *MsgVoteOnObservedInboundTx) Route() string {
	return RouterKey
}

func (msg *MsgVoteOnObservedInboundTx) Type() string {
	return "SendVoter"
}

func (msg *MsgVoteOnObservedInboundTx) GetSigners() []sdk.AccAddress {
	creator, err := sdk.AccAddressFromBech32(msg.Creator)
	if err != nil {
		panic(err)
	}
	return []sdk.AccAddress{creator}
}

func (msg *MsgVoteOnObservedInboundTx) GetSignBytes() []byte {
	bz := ModuleCdc.MustMarshalJSON(msg)
	return sdk.MustSortJSON(bz)
}

func (msg *MsgVoteOnObservedInboundTx) ValidateBasic() error {
	_, err := sdk.AccAddressFromBech32(msg.Creator)
	if err != nil {
		return sdkerrors.Wrapf(sdkerrors.ErrInvalidAddress, "invalid creator address (%s): %s", err, msg.Creator)
	}
	_, err = common.ParseChain(msg.SenderChain)
	if err != nil {
		return sdkerrors.Wrapf(sdkerrors.ErrInvalidChainID, "invalid sender chain (%s): %s", err, msg.SenderChain)
	}

	// FIXME: should we handle validating sender/receiver address here?
	//_, err = common.NewAddress(msg.Sender, senderChain)
	//if err != nil {
	//	return sdkerrors.Wrapf(sdkerrors.ErrInvalidAddress, "invalid sender address (%s): %s", err, msg.Sender)
	//}
	_, err = common.ParseChain(msg.ReceiverChain)
	if err != nil {
		return fmt.Errorf("cannot parse receiver chain %s", msg.ReceiverChain)
	}
	//_, err = common.NewAddress(msg.Receiver, recvChain)
	//if err != nil {
	//	return fmt.Errorf("cannot parse receiver addr %s", msg.Receiver)
	//}

	// TODO: should parameterize the hardcoded max len
	// FIXME: should allow this observation and handle errors in the state machine
	if len(msg.Message) > 10240 {
		return sdkerrors.Wrapf(sdkerrors.ErrInvalidRequest, "message is too long: %d", len(msg.Message))
	}

	return nil
}

func (msg *MsgVoteOnObservedInboundTx) Digest() string {
	m := *msg
	m.Creator = ""
	m.InBlockHeight = 0
	hash := crypto.Keccak256Hash([]byte(m.String()))
	return hash.Hex()
}<|MERGE_RESOLUTION|>--- conflicted
+++ resolved
@@ -10,11 +10,8 @@
 
 var _ sdk.Msg = &MsgVoteOnObservedInboundTx{}
 
-<<<<<<< HEAD
 func NewMsgSendVoter(creator string, sender string, senderChain string, txOrigin string, receiver string, receiverChain string, mBurnt string, mMint string, message string, inTxHash string, inBlockHeight uint64, gasLimit uint64, coinType common.CoinType) *MsgVoteOnObservedInboundTx {
-=======
-func NewMsgSendVoter(creator string, sender string, senderChain string, receiver string, receiverChain string, mBurnt string, mMint string, message string, inTxHash string, inBlockHeight uint64, gasLimit uint64, coinType common.CoinType) *MsgVoteOnObservedInboundTx {
->>>>>>> 8220e45f
+
 	return &MsgVoteOnObservedInboundTx{
 		Creator:       creator,
 		Sender:        sender,
