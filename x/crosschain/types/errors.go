package types

import (
	errorsmod "cosmossdk.io/errors"
)

var (
	ErrUnsupportedChain        = errorsmod.Register(ModuleName, 1102, "chain parse error")
	ErrInvalidChainID          = errorsmod.Register(ModuleName, 1101, "chain id cannot be negative")
	ErrInvalidPubKeySet        = errorsmod.Register(ModuleName, 1106, "invalid pubkeyset")
	ErrUnableToGetGasPrice     = errorsmod.Register(ModuleName, 1107, "unable to get gas price")
	ErrNotEnoughZetaBurnt      = errorsmod.Register(ModuleName, 1109, "not enough zeta burnt")
	ErrCannotFindReceiverNonce = errorsmod.Register(ModuleName, 1110, "cannot find receiver chain nonce")

	ErrGasCoinNotFound         = errorsmod.Register(ModuleName, 1113, "gas coin not found for sender chain")
	ErrUnableToParseAddress    = errorsmod.Register(ModuleName, 1115, "cannot parse address and data")
	ErrCannotProcessWithdrawal = errorsmod.Register(ModuleName, 1116, "cannot process withdrawal event")
	ErrForeignCoinNotFound     = errorsmod.Register(ModuleName, 1118, "foreign coin not found for sender chain")
	ErrNotEnoughPermissions    = errorsmod.Register(ModuleName, 1119, "not enough permissions for current actions")

	ErrCannotFindPendingNonces = errorsmod.Register(ModuleName, 1121, "cannot find pending nonces")
	ErrCannotFindTSSKeys       = errorsmod.Register(ModuleName, 1122, "cannot find TSS keys")
	ErrNonceMismatch           = errorsmod.Register(ModuleName, 1123, "nonce mismatch")
	ErrNotFoundCoreParams      = errorsmod.Register(ModuleName, 1126, "not found chain core params")
	ErrUnableToSendCoinType    = errorsmod.Register(ModuleName, 1127, "unable to send this coin type to a receiver chain")

	ErrInvalidAddress    = errorsmod.Register(ModuleName, 1128, "invalid address")
	ErrDeployContract    = errorsmod.Register(ModuleName, 1129, "unable to deploy contract")
	ErrUnableToUpdateTss = errorsmod.Register(ModuleName, 1130, "unable to update TSS address")
	ErrNotEnoughGas      = errorsmod.Register(ModuleName, 1131, "not enough gas")
	ErrNotEnoughFunds    = errorsmod.Register(ModuleName, 1132, "not enough funds")

	ErrProofVerificationFail = errorsmod.Register(ModuleName, 1133, "proof verification fail")
	ErrCannotFindCctx        = errorsmod.Register(ModuleName, 1134, "cannot find cctx")
	ErrStatusNotPending      = errorsmod.Register(ModuleName, 1135, "Status not pending")

	ErrCannotFindGasParams = errorsmod.Register(ModuleName, 1136, "cannot find gas params")
	ErrInvalidGasAmount    = errorsmod.Register(ModuleName, 1137, "invalid gas amount")
	ErrNoLiquidityPool     = errorsmod.Register(ModuleName, 1138, "no liquidity pool")
	ErrInvalidCoinType     = errorsmod.Register(ModuleName, 1139, "invalid coin type")
<<<<<<< HEAD

	ErrCannotVerifyProof      = errorsmod.Register(ModuleName, 1140, "cannot verify proof")
	ErrTxBodyVerificationFail = errorsmod.Register(ModuleName, 1141, "transaction body verification fail")
=======
	ErrCannotMigrateTss    = errorsmod.Register(ModuleName, 1140, "Cannot migrate TSS funds")

	ErrCannotVerifyProof      = errorsmod.Register(ModuleName, 1141, "cannot verify proof")
	ErrTxBodyVerificationFail = errorsmod.Register(ModuleName, 1142, "transaction body verification fail")
>>>>>>> 161406eb
)<|MERGE_RESOLUTION|>--- conflicted
+++ resolved
@@ -38,14 +38,8 @@
 	ErrInvalidGasAmount    = errorsmod.Register(ModuleName, 1137, "invalid gas amount")
 	ErrNoLiquidityPool     = errorsmod.Register(ModuleName, 1138, "no liquidity pool")
 	ErrInvalidCoinType     = errorsmod.Register(ModuleName, 1139, "invalid coin type")
-<<<<<<< HEAD
-
-	ErrCannotVerifyProof      = errorsmod.Register(ModuleName, 1140, "cannot verify proof")
-	ErrTxBodyVerificationFail = errorsmod.Register(ModuleName, 1141, "transaction body verification fail")
-=======
 	ErrCannotMigrateTss    = errorsmod.Register(ModuleName, 1140, "Cannot migrate TSS funds")
 
 	ErrCannotVerifyProof      = errorsmod.Register(ModuleName, 1141, "cannot verify proof")
 	ErrTxBodyVerificationFail = errorsmod.Register(ModuleName, 1142, "transaction body verification fail")
->>>>>>> 161406eb
 )