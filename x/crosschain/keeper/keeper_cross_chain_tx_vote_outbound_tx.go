package keeper

import (
	"context"
	"fmt"

	"cosmossdk.io/math"
	sdk "github.com/cosmos/cosmos-sdk/types"
	sdkerrors "github.com/cosmos/cosmos-sdk/types/errors"
	"github.com/rs/zerolog/log"
	"github.com/zeta-chain/zetacore/common"
	"github.com/zeta-chain/zetacore/x/crosschain/types"
	observerKeeper "github.com/zeta-chain/zetacore/x/observer/keeper"
	observerTypes "github.com/zeta-chain/zetacore/x/observer/types"
)

// Casts a vote on an outbound transaction observed on a connected chain (after
// it has been broadcasted to and finalized on a connected chain). If this is
// the first vote, a new ballot is created. When a threshold of votes is
// reached, the ballot is finalized. When a ballot is finalized, if the amount
// of zeta minted does not match the outbound transaction amount an error is
// thrown. If the amounts match, the outbound transaction hash and the "last
// updated" timestamp are updated.
//
// The transaction is proceeded to be finalized:
//
// If the observation was successful, the status is changed from "pending
// revert/outbound" to "reverted/mined". The difference between zeta burned
// and minted is minted by the bank module and deposited into the module
// account.
//
// If the observation was unsuccessful, and if the status is "pending outbound",
// prices and nonce are updated and the status is changed to "pending revert".
// If the status was "pending revert", the status is changed to "aborted".
//
// If there's an error in the finalization process, the CCTX status is set to
// 'aborted'.
//
// After finalization the outbound transaction tracker and pending nonces are
// removed, and the CCTX is updated in the store.
//
// Only observer validators are authorized to broadcast this message.
func (k msgServer) VoteOnObservedOutboundTx(goCtx context.Context, msg *types.MsgVoteOnObservedOutboundTx) (*types.MsgVoteOnObservedOutboundTxResponse, error) {
	ctx := sdk.UnwrapSDKContext(goCtx)
	observationType := observerTypes.ObservationType_OutBoundTx
	// Observer Chain already checked then inbound is created
	/* EDGE CASE : Params updated in during the finalization process
	   i.e Inbound has been finalized but outbound is still pending
	*/
	observationChain := k.zetaObserverKeeper.GetParams(ctx).GetChainFromChainID(msg.OutTxChain)
	if observationChain == nil {
		return nil, observerTypes.ErrSupportedChains
	}
	err := observerTypes.CheckReceiveStatus(msg.Status)
	if err != nil {
		return nil, err
	}
	//Check is msg.Creator is authorized to vote
	ok, err := k.zetaObserverKeeper.IsAuthorized(ctx, msg.Creator, observationChain)
	if !ok {
		return nil, err
	}

	// Check if CCTX exists
	cctx, found := k.GetCrossChainTx(ctx, msg.CctxHash)
	if !found {
		return nil, sdkerrors.Wrap(sdkerrors.ErrInvalidRequest, fmt.Sprintf("CCTX %s does not exist", msg.CctxHash))
	}

	ballotIndex := msg.Digest()
	// Add votes and Set Ballot
	ballot, isNew, err := k.zetaObserverKeeper.FindBallot(ctx, ballotIndex, observationChain, observationType)
	if err != nil {
		return nil, err
	}
	if isNew {
<<<<<<< HEAD
		zetaObserverTypes.EmitEventBallotCreated(ctx, ballot, msg.ObservedOutTxHash, observationChain.String())
=======
		observerKeeper.EmitEventBallotCreated(ctx, ballot, msg.ObservedOutTxHash, observationChain.ChainName.String(), sdk.MsgTypeURL(&types.MsgVoteOnObservedOutboundTx{}))
>>>>>>> 8d8efe82
		// Set this the first time when the ballot is created
		// The ballot might change if there are more votes in a different outbound ballot for this cctx hash
		cctx.GetCurrentOutTxParam().OutboundTxBallotIndex = ballotIndex
		k.SetCrossChainTx(ctx, cctx)
	}
	// AddVoteToBallot adds a vote and sets the ballot
<<<<<<< HEAD
	ballot, err = k.zetaObserverKeeper.AddVoteToBallot(ctx, ballot, msg.Creator, zetaObserverTypes.ConvertReceiveStatusToVoteType(msg.Status))
=======
	ballot, err = k.AddVoteToBallot(ctx, ballot, msg.Creator, observerTypes.ConvertReceiveStatusToVoteType(msg.Status))
>>>>>>> 8d8efe82
	if err != nil {
		return nil, err
	}

	ballot, isFinalized := k.zetaObserverKeeper.CheckIfFinalizingVote(ctx, ballot)
	if !isFinalized {
		// Return nil here to add vote to ballot and commit state
		return &types.MsgVoteOnObservedOutboundTxResponse{}, nil
	}
	if ballot.BallotStatus != observerTypes.BallotStatus_BallotFinalized_FailureObservation {
		if !msg.ZetaMinted.Equal(cctx.GetCurrentOutTxParam().Amount) {
			log.Error().Msgf("ReceiveConfirmation: Mint mismatch: %s vs %s", msg.ZetaMinted, cctx.GetCurrentOutTxParam().Amount)
			return nil, sdkerrors.Wrap(sdkerrors.ErrInvalidRequest, fmt.Sprintf("ZetaMinted %s does not match send ZetaMint %s", msg.ZetaMinted, cctx.GetCurrentOutTxParam().Amount))
		}
	}

	cctx.GetCurrentOutTxParam().OutboundTxHash = msg.ObservedOutTxHash
	cctx.CctxStatus.LastUpdateTimestamp = ctx.BlockHeader().Time.Unix()

	tss, _ := k.GetTSS(ctx)
	// FinalizeOutbound sets final status for a successful vote
	// FinalizeOutbound updates CCTX Prices and Nonce for a revert
	err = FinalizeOutbound(k, ctx, &cctx, msg, ballot.BallotStatus)
	if err != nil {
		cctx.CctxStatus.ChangeStatus(&ctx, types.CctxStatus_Aborted, err.Error(), cctx.LogIdentifierForCCTX())
		ctx.Logger().Error(err.Error())
		k.RemoveOutTxTracker(ctx, msg.OutTxChain, msg.OutTxTssNonce)
		k.RemoveFromPendingNonces(ctx, tss.TssPubkey, msg.OutTxChain, int64(msg.OutTxTssNonce))
		k.RemoveOutTxTracker(ctx, msg.OutTxChain, msg.OutTxTssNonce)
		k.SetCrossChainTx(ctx, cctx)
		return &types.MsgVoteOnObservedOutboundTxResponse{}, nil
	}
	// Set the ballot index to the finalized ballot
	cctx.GetCurrentOutTxParam().OutboundTxBallotIndex = ballotIndex
	k.RemoveFromPendingNonces(ctx, tss.TssPubkey, msg.OutTxChain, int64(msg.OutTxTssNonce))
	k.RemoveOutTxTracker(ctx, msg.OutTxChain, msg.OutTxTssNonce)
	k.SetCrossChainTx(ctx, cctx)
	return &types.MsgVoteOnObservedOutboundTxResponse{}, nil
}

func HandleFeeBalances(k msgServer, ctx sdk.Context, balanceAmount math.Uint) error {
	err := k.bankKeeper.MintCoins(ctx, types.ModuleName, sdk.NewCoins(sdk.NewCoin(common.ZETADenom, sdk.NewIntFromBigInt(balanceAmount.BigInt()))))
	if err != nil {
		log.Error().Msgf("ReceiveConfirmation: failed to mint coins: %s", err.Error())
		return sdkerrors.Wrap(sdkerrors.ErrInvalidRequest, fmt.Sprintf("failed to mint coins: %s", err.Error()))
	}
	return nil
}

func FinalizeOutbound(k msgServer, ctx sdk.Context, cctx *types.CrossChainTx, msg *types.MsgVoteOnObservedOutboundTx, status observerTypes.BallotStatus) error {
	//cctx.GetCurrentOutTxParam().OutboundTxFinalizedZetaHeight = uint64(ctx.BlockHeader().Height)
	cctx.GetCurrentOutTxParam().OutboundTxObservedExternalHeight = msg.ObservedOutTxBlockHeight
	zetaBurnt := cctx.InboundTxParams.Amount
	zetaMinted := cctx.GetCurrentOutTxParam().Amount
	oldStatus := cctx.CctxStatus.Status
	switch status {
	case observerTypes.BallotStatus_BallotFinalized_SuccessObservation:
		switch oldStatus {
		case types.CctxStatus_PendingRevert:
			cctx.CctxStatus.ChangeStatus(&ctx, types.CctxStatus_Reverted, "", cctx.LogIdentifierForCCTX())
		case types.CctxStatus_PendingOutbound:
			cctx.CctxStatus.ChangeStatus(&ctx, types.CctxStatus_OutboundMined, "", cctx.LogIdentifierForCCTX())
		}

		newStatus := cctx.CctxStatus.Status.String()
		if zetaBurnt.LT(zetaMinted) {
			// TODO :Handle Error ?
		}
		balanceAmount := zetaBurnt.Sub(zetaMinted)
		if cctx.GetCurrentOutTxParam().CoinType == common.CoinType_Zeta { // TODO : Handle Fee for other coins
			err := HandleFeeBalances(k, ctx, balanceAmount)
			if err != nil {
				return err
			}
		}
		EmitOutboundSuccess(ctx, msg, oldStatus.String(), newStatus, cctx)
	case observerTypes.BallotStatus_BallotFinalized_FailureObservation:
		switch oldStatus {
		case types.CctxStatus_PendingOutbound:
			// create new OutboundTxParams for the revert
			cctx.OutboundTxParams = append(cctx.OutboundTxParams, &types.OutboundTxParams{
				Receiver:           cctx.InboundTxParams.Sender,
				ReceiverChainId:    cctx.InboundTxParams.SenderChainId,
				Amount:             cctx.InboundTxParams.Amount,
				CoinType:           cctx.InboundTxParams.CoinType,
				OutboundTxGasLimit: cctx.OutboundTxParams[0].OutboundTxGasLimit, // NOTE(pwu): revert gas limit = initial outbound gas limit set by user;
			})
			err := k.UpdatePrices(ctx, cctx.InboundTxParams.SenderChainId, cctx)
			if err != nil {
				return err
			}
			err = k.UpdateNonce(ctx, cctx.InboundTxParams.SenderChainId, cctx)
			if err != nil {
				return err
			}
			cctx.CctxStatus.ChangeStatus(&ctx,
				types.CctxStatus_PendingRevert, "Outbound failed, start revert", cctx.LogIdentifierForCCTX())
		case types.CctxStatus_PendingRevert:
			cctx.CctxStatus.ChangeStatus(&ctx,
				types.CctxStatus_Aborted, "Outbound failed: revert failed; abort TX", cctx.LogIdentifierForCCTX())

		}
		newStatus := cctx.CctxStatus.Status.String()
		EmitOutboundFailure(ctx, msg, oldStatus.String(), newStatus, cctx)
	}
	return nil
}<|MERGE_RESOLUTION|>--- conflicted
+++ resolved
@@ -74,22 +74,14 @@
 		return nil, err
 	}
 	if isNew {
-<<<<<<< HEAD
-		zetaObserverTypes.EmitEventBallotCreated(ctx, ballot, msg.ObservedOutTxHash, observationChain.String())
-=======
 		observerKeeper.EmitEventBallotCreated(ctx, ballot, msg.ObservedOutTxHash, observationChain.ChainName.String(), sdk.MsgTypeURL(&types.MsgVoteOnObservedOutboundTx{}))
->>>>>>> 8d8efe82
 		// Set this the first time when the ballot is created
 		// The ballot might change if there are more votes in a different outbound ballot for this cctx hash
 		cctx.GetCurrentOutTxParam().OutboundTxBallotIndex = ballotIndex
 		k.SetCrossChainTx(ctx, cctx)
 	}
 	// AddVoteToBallot adds a vote and sets the ballot
-<<<<<<< HEAD
-	ballot, err = k.zetaObserverKeeper.AddVoteToBallot(ctx, ballot, msg.Creator, zetaObserverTypes.ConvertReceiveStatusToVoteType(msg.Status))
-=======
-	ballot, err = k.AddVoteToBallot(ctx, ballot, msg.Creator, observerTypes.ConvertReceiveStatusToVoteType(msg.Status))
->>>>>>> 8d8efe82
+	ballot, err = k.zetaObserverKeeper.AddVoteToBallot(ctx, ballot, msg.Creator, observerTypes.ConvertReceiveStatusToVoteType(msg.Status))
 	if err != nil {
 		return nil, err
 	}
