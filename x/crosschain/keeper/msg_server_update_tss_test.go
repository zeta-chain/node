package keeper_test

import (
	"testing"

	"github.com/stretchr/testify/require"
	"github.com/zeta-chain/zetacore/pkg/chains"

	keepertest "github.com/zeta-chain/zetacore/testutil/keeper"
	"github.com/zeta-chain/zetacore/testutil/sample"
	authoritytypes "github.com/zeta-chain/zetacore/x/authority/types"
	"github.com/zeta-chain/zetacore/x/crosschain/keeper"
	crosschaintypes "github.com/zeta-chain/zetacore/x/crosschain/types"
	"github.com/zeta-chain/zetacore/x/observer/types"
)

func TestMsgServer_UpdateTssAddress(t *testing.T) {
	t.Run("should fail if not authorized", func(t *testing.T) {
		k, ctx, _, _ := keepertest.CrosschainKeeperWithMocks(t, keepertest.CrosschainMockOptions{
			UseAuthorityMock: true,
		})
		admin := sample.AccAddress()

		authorityMock := keepertest.GetCrosschainAuthorityMock(t, k)

		msgServer := keeper.NewMsgServerImpl(*k)

		msg := crosschaintypes.MsgUpdateTssAddress{
			Creator:   admin,
			TssPubkey: "",
		}
		keepertest.MockCheckAuthorization(&authorityMock.Mock, &msg, authoritytypes.ErrUnauthorized)
		_, err := msgServer.UpdateTssAddress(ctx, &msg)
		require.Error(t, err)
	})

	t.Run("should fail if tss not found", func(t *testing.T) {
		k, ctx, _, _ := keepertest.CrosschainKeeperWithMocks(t, keepertest.CrosschainMockOptions{
			UseAuthorityMock: true,
		})

		admin := sample.AccAddress()
		authorityMock := keepertest.GetCrosschainAuthorityMock(t, k)
		msgServer := keeper.NewMsgServerImpl(*k)

		msg := crosschaintypes.MsgUpdateTssAddress{
			Creator:   admin,
			TssPubkey: "",
		}
		keepertest.MockCheckAuthorization(&authorityMock.Mock, &msg, nil)
		_, err := msgServer.UpdateTssAddress(ctx, &msg)
		require.Error(t, err)
	})

	t.Run("successfully update tss address", func(t *testing.T) {
		k, ctx, _, _ := keepertest.CrosschainKeeperWithMocks(t, keepertest.CrosschainMockOptions{
			UseAuthorityMock: true,
		})

		admin := sample.AccAddress()
		tssOld := sample.Tss()
		tssNew := sample.Tss()
		authorityMock := keepertest.GetCrosschainAuthorityMock(t, k)
		msgServer := keeper.NewMsgServerImpl(*k)

		k.GetObserverKeeper().SetTSSHistory(ctx, tssOld)
		k.GetObserverKeeper().SetTSSHistory(ctx, tssNew)
		k.GetObserverKeeper().SetTSS(ctx, tssOld)
<<<<<<< HEAD
		for _, chain := range k.GetChainsSupportingMigration(ctx) {
			index := chain.ChainName.String() + "_migration_tx_index"
=======
		for _, chain := range k.GetChainsSupportingTSSMigration(ctx) {
			index := chain.Name + "_migration_tx_index"
>>>>>>> a3d36821
			k.GetObserverKeeper().SetFundMigrator(ctx, types.TssFundMigratorInfo{
				ChainId:            chain.ChainId,
				MigrationCctxIndex: sample.GetCctxIndexFromString(index),
			})
			cctx := sample.CrossChainTx(t, index)
			cctx.CctxStatus.Status = crosschaintypes.CctxStatus_OutboundMined
			k.SetCrossChainTx(ctx, *cctx)
		}
		require.Equal(
			t,
			len(k.GetObserverKeeper().GetAllTssFundMigrators(ctx)),
<<<<<<< HEAD
			len(k.GetChainsSupportingMigration(ctx)),
=======
			len(k.GetChainsSupportingTSSMigration(ctx)),
>>>>>>> a3d36821
		)

		msg := crosschaintypes.MsgUpdateTssAddress{
			Creator:   admin,
			TssPubkey: tssNew.TssPubkey,
		}
		keepertest.MockCheckAuthorization(&authorityMock.Mock, &msg, nil)
		_, err := msgServer.UpdateTssAddress(ctx, &msg)
		require.NoError(t, err)
		tss, found := k.GetObserverKeeper().GetTSS(ctx)
		require.True(t, found)
		require.Equal(t, tssNew, tss)
		migrators := k.GetObserverKeeper().GetAllTssFundMigrators(ctx)
		require.Equal(t, 0, len(migrators))
	})

	t.Run("new tss has not been added to tss history", func(t *testing.T) {
		k, ctx, _, _ := keepertest.CrosschainKeeperWithMocks(t, keepertest.CrosschainMockOptions{
			UseAuthorityMock: true,
		})

		admin := sample.AccAddress()
		tssOld := sample.Tss()
		tssNew := sample.Tss()
		authorityMock := keepertest.GetCrosschainAuthorityMock(t, k)

		msgServer := keeper.NewMsgServerImpl(*k)

		k.GetObserverKeeper().SetTSSHistory(ctx, tssOld)
		k.GetObserverKeeper().SetTSS(ctx, tssOld)
<<<<<<< HEAD
		for _, chain := range k.GetChainsSupportingMigration(ctx) {
			index := chain.ChainName.String() + "_migration_tx_index"
=======
		for _, chain := range k.GetChainsSupportingTSSMigration(ctx) {
			index := chain.Name + "_migration_tx_index"
>>>>>>> a3d36821
			k.GetObserverKeeper().SetFundMigrator(ctx, types.TssFundMigratorInfo{
				ChainId:            chain.ChainId,
				MigrationCctxIndex: sample.GetCctxIndexFromString(index),
			})
			cctx := sample.CrossChainTx(t, index)
			cctx.CctxStatus.Status = crosschaintypes.CctxStatus_OutboundMined
			k.SetCrossChainTx(ctx, *cctx)
		}
		require.Equal(
			t,
			len(k.GetObserverKeeper().GetAllTssFundMigrators(ctx)),
<<<<<<< HEAD
			len(k.GetChainsSupportingMigration(ctx)),
=======
			len(k.GetChainsSupportingTSSMigration(ctx)),
>>>>>>> a3d36821
		)

		msg := crosschaintypes.MsgUpdateTssAddress{
			Creator:   admin,
			TssPubkey: tssNew.TssPubkey,
		}
		keepertest.MockCheckAuthorization(&authorityMock.Mock, &msg, nil)
		_, err := msgServer.UpdateTssAddress(ctx, &msg)
		require.ErrorContains(t, err, "tss pubkey has not been generated")
		require.ErrorIs(t, err, crosschaintypes.ErrUnableToUpdateTss)
		tss, found := k.GetObserverKeeper().GetTSS(ctx)
		require.True(t, found)
		require.Equal(t, tssOld, tss)
		require.Equal(
			t,
			len(k.GetObserverKeeper().GetAllTssFundMigrators(ctx)),
<<<<<<< HEAD
			len(k.GetChainsSupportingMigration(ctx)),
=======
			len(k.GetChainsSupportingTSSMigration(ctx)),
>>>>>>> a3d36821
		)
	})

	t.Run("old tss pubkey provided", func(t *testing.T) {
		k, ctx, _, _ := keepertest.CrosschainKeeperWithMocks(t, keepertest.CrosschainMockOptions{
			UseAuthorityMock: true,
		})

		admin := sample.AccAddress()
		tssOld := sample.Tss()
		authorityMock := keepertest.GetCrosschainAuthorityMock(t, k)

		msgServer := keeper.NewMsgServerImpl(*k)

		k.GetObserverKeeper().SetTSSHistory(ctx, tssOld)
		k.GetObserverKeeper().SetTSS(ctx, tssOld)
<<<<<<< HEAD
		for _, chain := range k.GetChainsSupportingMigration(ctx) {
			index := chain.ChainName.String() + "_migration_tx_index"
=======
		for _, chain := range k.GetChainsSupportingTSSMigration(ctx) {
			index := chain.Name + "_migration_tx_index"
>>>>>>> a3d36821
			k.GetObserverKeeper().SetFundMigrator(ctx, types.TssFundMigratorInfo{
				ChainId:            chain.ChainId,
				MigrationCctxIndex: sample.GetCctxIndexFromString(index),
			})
			cctx := sample.CrossChainTx(t, index)
			cctx.CctxStatus.Status = crosschaintypes.CctxStatus_OutboundMined
			k.SetCrossChainTx(ctx, *cctx)
		}
		require.Equal(
			t,
			len(k.GetObserverKeeper().GetAllTssFundMigrators(ctx)),
<<<<<<< HEAD
			len(k.GetChainsSupportingMigration(ctx)),
=======
			len(k.GetChainsSupportingTSSMigration(ctx)),
>>>>>>> a3d36821
		)

		msg := crosschaintypes.MsgUpdateTssAddress{
			Creator:   admin,
			TssPubkey: tssOld.TssPubkey,
		}
		keepertest.MockCheckAuthorization(&authorityMock.Mock, &msg, nil)
		_, err := msgServer.UpdateTssAddress(ctx, &msg)
		require.ErrorContains(t, err, "no new tss address has been generated")
		require.ErrorIs(t, err, crosschaintypes.ErrUnableToUpdateTss)
		tss, found := k.GetObserverKeeper().GetTSS(ctx)
		require.True(t, found)
		require.Equal(t, tssOld, tss)
		require.Equal(
			t,
			len(k.GetObserverKeeper().GetAllTssFundMigrators(ctx)),
<<<<<<< HEAD
			len(k.GetChainsSupportingMigration(ctx)),
=======
			len(k.GetChainsSupportingTSSMigration(ctx)),
>>>>>>> a3d36821
		)
	})

	t.Run("unable to update tss when not enough migrators are present", func(t *testing.T) {
		k, ctx, _, zk := keepertest.CrosschainKeeperWithMocks(t, keepertest.CrosschainMockOptions{
			UseAuthorityMock: true,
		})

		admin := sample.AccAddress()
		tssOld := sample.Tss()
		tssNew := sample.Tss()
		authorityMock := keepertest.GetCrosschainAuthorityMock(t, k)
		msgServer := keeper.NewMsgServerImpl(*k)

		k.GetObserverKeeper().SetTSSHistory(ctx, tssOld)
		k.GetObserverKeeper().SetTSSHistory(ctx, tssNew)
		k.GetObserverKeeper().SetTSS(ctx, tssOld)
		setSupportedChain(ctx, zk, getValidEthChainIDWithIndex(t, 0), getValidEthChainIDWithIndex(t, 1))

		// set a single migrator while there are 2 supported chains
<<<<<<< HEAD
		chain := k.GetChainsSupportingMigration(ctx)[0]
		index := chain.ChainName.String() + "_migration_tx_index"
=======
		chain := k.GetChainsSupportingTSSMigration(ctx)[0]
		index := chain.Name + "_migration_tx_index"
>>>>>>> a3d36821
		k.GetObserverKeeper().SetFundMigrator(ctx, types.TssFundMigratorInfo{
			ChainId:            chain.ChainId,
			MigrationCctxIndex: sample.GetCctxIndexFromString(index),
		})
		cctx := sample.CrossChainTx(t, index)
		cctx.CctxStatus.Status = crosschaintypes.CctxStatus_OutboundMined
		k.SetCrossChainTx(ctx, *cctx)
		require.Equal(t, len(k.GetObserverKeeper().GetAllTssFundMigrators(ctx)), 1)

		msg := crosschaintypes.MsgUpdateTssAddress{
			Creator:   admin,
			TssPubkey: tssNew.TssPubkey,
		}
		keepertest.MockCheckAuthorization(&authorityMock.Mock, &msg, nil)
		_, err := msgServer.UpdateTssAddress(ctx, &msg)
		require.ErrorContains(
			t,
			err,
			"cannot update tss address incorrect number of migrations have been created and completed: unable to update TSS address",
		)
		require.ErrorIs(t, err, crosschaintypes.ErrUnableToUpdateTss)
		tss, found := k.GetObserverKeeper().GetTSS(ctx)
		require.True(t, found)
		require.Equal(t, tssOld, tss)
		migrators := k.GetObserverKeeper().GetAllTssFundMigrators(ctx)
		require.Equal(t, 1, len(migrators))
	})

	t.Run("unable to update tss when pending cctx is present", func(t *testing.T) {
		k, ctx, _, zk := keepertest.CrosschainKeeperWithMocks(t, keepertest.CrosschainMockOptions{
			UseAuthorityMock: true,
		})

		admin := sample.AccAddress()
		tssOld := sample.Tss()
		tssNew := sample.Tss()
		authorityMock := keepertest.GetCrosschainAuthorityMock(t, k)

		msgServer := keeper.NewMsgServerImpl(*k)

		k.GetObserverKeeper().SetTSSHistory(ctx, tssOld)
		k.GetObserverKeeper().SetTSSHistory(ctx, tssNew)
		k.GetObserverKeeper().SetTSS(ctx, tssOld)
		setSupportedChain(ctx, zk, getValidEthChainIDWithIndex(t, 0), getValidEthChainIDWithIndex(t, 1))

<<<<<<< HEAD
		for _, chain := range k.GetChainsSupportingMigration(ctx) {
			index := chain.ChainName.String() + "_migration_tx_index"
=======
		for _, chain := range k.GetChainsSupportingTSSMigration(ctx) {
			index := chain.Name + "_migration_tx_index"
>>>>>>> a3d36821
			k.GetObserverKeeper().SetFundMigrator(ctx, types.TssFundMigratorInfo{
				ChainId:            chain.ChainId,
				MigrationCctxIndex: sample.GetCctxIndexFromString(index),
			})
			cctx := sample.CrossChainTx(t, index)
			cctx.CctxStatus.Status = crosschaintypes.CctxStatus_PendingOutbound
			k.SetCrossChainTx(ctx, *cctx)
		}
		require.Equal(
			t,
			len(k.GetObserverKeeper().GetAllTssFundMigrators(ctx)),
			len(k.GetObserverKeeper().GetSupportedChains(ctx)),
		)

		msg := crosschaintypes.MsgUpdateTssAddress{
			Creator:   admin,
			TssPubkey: tssNew.TssPubkey,
		}
		keepertest.MockCheckAuthorization(&authorityMock.Mock, &msg, nil)
		_, err := msgServer.UpdateTssAddress(ctx, &msg)
		require.ErrorContains(t, err, "cannot update tss address while there are pending migrations")
		require.ErrorIs(t, err, crosschaintypes.ErrUnableToUpdateTss)
		tss, found := k.GetObserverKeeper().GetTSS(ctx)
		require.True(t, found)
		require.Equal(t, tssOld, tss)
		migrators := k.GetObserverKeeper().GetAllTssFundMigrators(ctx)
		require.Equal(t, len(k.GetObserverKeeper().GetSupportedChains(ctx)), len(migrators))
	})

	t.Run("unable to update tss cctx is not present", func(t *testing.T) {
		k, ctx, _, zk := keepertest.CrosschainKeeperWithMocks(t, keepertest.CrosschainMockOptions{
			UseAuthorityMock: true,
		})

		admin := sample.AccAddress()
		tssOld := sample.Tss()
		tssNew := sample.Tss()
		authorityMock := keepertest.GetCrosschainAuthorityMock(t, k)
		msgServer := keeper.NewMsgServerImpl(*k)

		k.GetObserverKeeper().SetTSSHistory(ctx, tssOld)
		k.GetObserverKeeper().SetTSSHistory(ctx, tssNew)
		k.GetObserverKeeper().SetTSS(ctx, tssOld)
		setSupportedChain(ctx, zk, getValidEthChainIDWithIndex(t, 0), getValidEthChainIDWithIndex(t, 1))

<<<<<<< HEAD
		for _, chain := range k.GetChainsSupportingMigration(ctx) {
			index := chain.ChainName.String() + "_migration_tx_index"
=======
		for _, chain := range k.GetChainsSupportingTSSMigration(ctx) {
			index := chain.Name + "_migration_tx_index"
>>>>>>> a3d36821
			k.GetObserverKeeper().SetFundMigrator(ctx, types.TssFundMigratorInfo{
				ChainId:            chain.ChainId,
				MigrationCctxIndex: sample.GetCctxIndexFromString(index),
			})
		}
		require.Equal(
			t,
			len(k.GetObserverKeeper().GetAllTssFundMigrators(ctx)),
			len(k.GetObserverKeeper().GetSupportedChains(ctx)),
		)

		msg := crosschaintypes.MsgUpdateTssAddress{
			Creator:   admin,
			TssPubkey: tssNew.TssPubkey,
		}
		keepertest.MockCheckAuthorization(&authorityMock.Mock, &msg, nil)
		_, err := msgServer.UpdateTssAddress(ctx, &msg)
		require.ErrorContains(t, err, "migration cross chain tx not found")
		require.ErrorIs(t, err, crosschaintypes.ErrUnableToUpdateTss)
		tss, found := k.GetObserverKeeper().GetTSS(ctx)
		require.True(t, found)
		require.Equal(t, tssOld, tss)
		migrators := k.GetObserverKeeper().GetAllTssFundMigrators(ctx)
		require.Equal(t, len(k.GetObserverKeeper().GetSupportedChains(ctx)), len(migrators))
	})
}

<<<<<<< HEAD
func TestKeeper_GetChainsSupportingMigration(t *testing.T) {
=======
func TestKeeper_GetChainsSupportingTSSMigration(t *testing.T) {
>>>>>>> a3d36821
	t.Run("should return only ethereum and bitcoin chains", func(t *testing.T) {
		k, ctx, _, zk := keepertest.CrosschainKeeperWithMocks(t, keepertest.CrosschainMockOptions{})
		chainList := chains.ExternalChainList([]chains.Chain{})
		var chainParamsList types.ChainParamsList
		for _, chain := range chainList {
<<<<<<< HEAD
			chainParamsList.ChainParams = append(chainParamsList.ChainParams, sample.ChainParamsSupported(chain.ChainId))
		}
		zk.ObserverKeeper.SetChainParamsList(ctx, chainParamsList)

		chainsSupportingMigration := k.GetChainsSupportingMigration(ctx)
=======
			chainParamsList.ChainParams = append(
				chainParamsList.ChainParams,
				sample.ChainParamsSupported(chain.ChainId),
			)
		}
		zk.ObserverKeeper.SetChainParamsList(ctx, chainParamsList)

		chainsSupportingMigration := k.GetChainsSupportingTSSMigration(ctx)
>>>>>>> a3d36821
		for _, chain := range chainsSupportingMigration {
			require.NotEqual(t, chain.Consensus, chains.Consensus_solana_consensus)
			require.NotEqual(t, chain.Consensus, chains.Consensus_op_stack)
			require.NotEqual(t, chain.Consensus, chains.Consensus_tendermint)
			require.Equal(t, chain.IsExternal, true)
		}
	})
}<|MERGE_RESOLUTION|>--- conflicted
+++ resolved
@@ -66,13 +66,8 @@
 		k.GetObserverKeeper().SetTSSHistory(ctx, tssOld)
 		k.GetObserverKeeper().SetTSSHistory(ctx, tssNew)
 		k.GetObserverKeeper().SetTSS(ctx, tssOld)
-<<<<<<< HEAD
-		for _, chain := range k.GetChainsSupportingMigration(ctx) {
-			index := chain.ChainName.String() + "_migration_tx_index"
-=======
-		for _, chain := range k.GetChainsSupportingTSSMigration(ctx) {
-			index := chain.Name + "_migration_tx_index"
->>>>>>> a3d36821
+		for _, chain := range k.GetChainsSupportingTSSMigration(ctx) {
+			index := chain.Name + "_migration_tx_index"
 			k.GetObserverKeeper().SetFundMigrator(ctx, types.TssFundMigratorInfo{
 				ChainId:            chain.ChainId,
 				MigrationCctxIndex: sample.GetCctxIndexFromString(index),
@@ -84,11 +79,7 @@
 		require.Equal(
 			t,
 			len(k.GetObserverKeeper().GetAllTssFundMigrators(ctx)),
-<<<<<<< HEAD
-			len(k.GetChainsSupportingMigration(ctx)),
-=======
-			len(k.GetChainsSupportingTSSMigration(ctx)),
->>>>>>> a3d36821
+			len(k.GetChainsSupportingTSSMigration(ctx)),
 		)
 
 		msg := crosschaintypes.MsgUpdateTssAddress{
@@ -119,13 +110,8 @@
 
 		k.GetObserverKeeper().SetTSSHistory(ctx, tssOld)
 		k.GetObserverKeeper().SetTSS(ctx, tssOld)
-<<<<<<< HEAD
-		for _, chain := range k.GetChainsSupportingMigration(ctx) {
-			index := chain.ChainName.String() + "_migration_tx_index"
-=======
-		for _, chain := range k.GetChainsSupportingTSSMigration(ctx) {
-			index := chain.Name + "_migration_tx_index"
->>>>>>> a3d36821
+		for _, chain := range k.GetChainsSupportingTSSMigration(ctx) {
+			index := chain.Name + "_migration_tx_index"
 			k.GetObserverKeeper().SetFundMigrator(ctx, types.TssFundMigratorInfo{
 				ChainId:            chain.ChainId,
 				MigrationCctxIndex: sample.GetCctxIndexFromString(index),
@@ -137,11 +123,7 @@
 		require.Equal(
 			t,
 			len(k.GetObserverKeeper().GetAllTssFundMigrators(ctx)),
-<<<<<<< HEAD
-			len(k.GetChainsSupportingMigration(ctx)),
-=======
-			len(k.GetChainsSupportingTSSMigration(ctx)),
->>>>>>> a3d36821
+			len(k.GetChainsSupportingTSSMigration(ctx)),
 		)
 
 		msg := crosschaintypes.MsgUpdateTssAddress{
@@ -158,11 +140,7 @@
 		require.Equal(
 			t,
 			len(k.GetObserverKeeper().GetAllTssFundMigrators(ctx)),
-<<<<<<< HEAD
-			len(k.GetChainsSupportingMigration(ctx)),
-=======
-			len(k.GetChainsSupportingTSSMigration(ctx)),
->>>>>>> a3d36821
+			len(k.GetChainsSupportingTSSMigration(ctx)),
 		)
 	})
 
@@ -179,13 +157,8 @@
 
 		k.GetObserverKeeper().SetTSSHistory(ctx, tssOld)
 		k.GetObserverKeeper().SetTSS(ctx, tssOld)
-<<<<<<< HEAD
-		for _, chain := range k.GetChainsSupportingMigration(ctx) {
-			index := chain.ChainName.String() + "_migration_tx_index"
-=======
-		for _, chain := range k.GetChainsSupportingTSSMigration(ctx) {
-			index := chain.Name + "_migration_tx_index"
->>>>>>> a3d36821
+		for _, chain := range k.GetChainsSupportingTSSMigration(ctx) {
+			index := chain.Name + "_migration_tx_index"
 			k.GetObserverKeeper().SetFundMigrator(ctx, types.TssFundMigratorInfo{
 				ChainId:            chain.ChainId,
 				MigrationCctxIndex: sample.GetCctxIndexFromString(index),
@@ -197,11 +170,7 @@
 		require.Equal(
 			t,
 			len(k.GetObserverKeeper().GetAllTssFundMigrators(ctx)),
-<<<<<<< HEAD
-			len(k.GetChainsSupportingMigration(ctx)),
-=======
-			len(k.GetChainsSupportingTSSMigration(ctx)),
->>>>>>> a3d36821
+			len(k.GetChainsSupportingTSSMigration(ctx)),
 		)
 
 		msg := crosschaintypes.MsgUpdateTssAddress{
@@ -218,11 +187,7 @@
 		require.Equal(
 			t,
 			len(k.GetObserverKeeper().GetAllTssFundMigrators(ctx)),
-<<<<<<< HEAD
-			len(k.GetChainsSupportingMigration(ctx)),
-=======
-			len(k.GetChainsSupportingTSSMigration(ctx)),
->>>>>>> a3d36821
+			len(k.GetChainsSupportingTSSMigration(ctx)),
 		)
 	})
 
@@ -243,13 +208,8 @@
 		setSupportedChain(ctx, zk, getValidEthChainIDWithIndex(t, 0), getValidEthChainIDWithIndex(t, 1))
 
 		// set a single migrator while there are 2 supported chains
-<<<<<<< HEAD
-		chain := k.GetChainsSupportingMigration(ctx)[0]
-		index := chain.ChainName.String() + "_migration_tx_index"
-=======
 		chain := k.GetChainsSupportingTSSMigration(ctx)[0]
 		index := chain.Name + "_migration_tx_index"
->>>>>>> a3d36821
 		k.GetObserverKeeper().SetFundMigrator(ctx, types.TssFundMigratorInfo{
 			ChainId:            chain.ChainId,
 			MigrationCctxIndex: sample.GetCctxIndexFromString(index),
@@ -295,13 +255,8 @@
 		k.GetObserverKeeper().SetTSS(ctx, tssOld)
 		setSupportedChain(ctx, zk, getValidEthChainIDWithIndex(t, 0), getValidEthChainIDWithIndex(t, 1))
 
-<<<<<<< HEAD
-		for _, chain := range k.GetChainsSupportingMigration(ctx) {
-			index := chain.ChainName.String() + "_migration_tx_index"
-=======
-		for _, chain := range k.GetChainsSupportingTSSMigration(ctx) {
-			index := chain.Name + "_migration_tx_index"
->>>>>>> a3d36821
+		for _, chain := range k.GetChainsSupportingTSSMigration(ctx) {
+			index := chain.Name + "_migration_tx_index"
 			k.GetObserverKeeper().SetFundMigrator(ctx, types.TssFundMigratorInfo{
 				ChainId:            chain.ChainId,
 				MigrationCctxIndex: sample.GetCctxIndexFromString(index),
@@ -347,13 +302,8 @@
 		k.GetObserverKeeper().SetTSS(ctx, tssOld)
 		setSupportedChain(ctx, zk, getValidEthChainIDWithIndex(t, 0), getValidEthChainIDWithIndex(t, 1))
 
-<<<<<<< HEAD
-		for _, chain := range k.GetChainsSupportingMigration(ctx) {
-			index := chain.ChainName.String() + "_migration_tx_index"
-=======
-		for _, chain := range k.GetChainsSupportingTSSMigration(ctx) {
-			index := chain.Name + "_migration_tx_index"
->>>>>>> a3d36821
+		for _, chain := range k.GetChainsSupportingTSSMigration(ctx) {
+			index := chain.Name + "_migration_tx_index"
 			k.GetObserverKeeper().SetFundMigrator(ctx, types.TssFundMigratorInfo{
 				ChainId:            chain.ChainId,
 				MigrationCctxIndex: sample.GetCctxIndexFromString(index),
@@ -381,23 +331,12 @@
 	})
 }
 
-<<<<<<< HEAD
-func TestKeeper_GetChainsSupportingMigration(t *testing.T) {
-=======
 func TestKeeper_GetChainsSupportingTSSMigration(t *testing.T) {
->>>>>>> a3d36821
 	t.Run("should return only ethereum and bitcoin chains", func(t *testing.T) {
 		k, ctx, _, zk := keepertest.CrosschainKeeperWithMocks(t, keepertest.CrosschainMockOptions{})
 		chainList := chains.ExternalChainList([]chains.Chain{})
 		var chainParamsList types.ChainParamsList
 		for _, chain := range chainList {
-<<<<<<< HEAD
-			chainParamsList.ChainParams = append(chainParamsList.ChainParams, sample.ChainParamsSupported(chain.ChainId))
-		}
-		zk.ObserverKeeper.SetChainParamsList(ctx, chainParamsList)
-
-		chainsSupportingMigration := k.GetChainsSupportingMigration(ctx)
-=======
 			chainParamsList.ChainParams = append(
 				chainParamsList.ChainParams,
 				sample.ChainParamsSupported(chain.ChainId),
@@ -406,7 +345,6 @@
 		zk.ObserverKeeper.SetChainParamsList(ctx, chainParamsList)
 
 		chainsSupportingMigration := k.GetChainsSupportingTSSMigration(ctx)
->>>>>>> a3d36821
 		for _, chain := range chainsSupportingMigration {
 			require.NotEqual(t, chain.Consensus, chains.Consensus_solana_consensus)
 			require.NotEqual(t, chain.Consensus, chains.Consensus_op_stack)
