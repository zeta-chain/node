--- conflicted
+++ resolved
@@ -44,10 +44,6 @@
 		)
 	}
 
-<<<<<<< HEAD
+	config.CCTX.SetPendingOutbound("")
 	return cctxGateway.InitiateOutbound(ctx, config)
-=======
-	cctx.SetPendingOutbound("")
-	return cctxGateway.InitiateOutbound(ctx, cctx), nil
->>>>>>> dd568964
 }