--- conflicted
+++ resolved
@@ -57,40 +57,6 @@
 	}
 }
 
-<<<<<<< HEAD
-// createCctxsWithCoinTypeAndHeightRange
-//   - create 1 cctx per block from lowBlock to highBlock (inclusive)
-//
-// return created cctxs
-func createCctxsWithCoinTypeAndHeightRange(
-	t *testing.T,
-	lowBlock uint64,
-	highBlock uint64,
-	chainID int64,
-	coinType coin.CoinType,
-	asset string,
-	amount uint64,
-	status types.CctxStatus,
-) (cctxs []*types.CrossChainTx) {
-	// create 1 pending cctxs per block
-	for i := lowBlock; i <= highBlock; i++ {
-		nonce := i - 1
-		cctx := sample.CrossChainTx(t, fmt.Sprintf("%d-%d", chainID, nonce))
-		cctx.CctxStatus.Status = status
-		cctx.InboundParams.SenderChainId = chainID
-		cctx.InboundParams.CoinType = coinType
-		cctx.InboundParams.Asset = asset
-		cctx.InboundParams.ObservedExternalHeight = i
-		cctx.GetCurrentOutboundParam().ReceiverChainId = chainID
-		cctx.GetCurrentOutboundParam().Amount = sdk.NewUint(amount)
-		cctx.GetCurrentOutboundParam().TssNonce = nonce
-		cctxs = append(cctxs, cctx)
-	}
-	return cctxs
-}
-
-=======
->>>>>>> 372c9ec8
 // setCctxsInKeeper sets the given cctxs to the keeper
 func setCctxsInKeeper(
 	ctx sdk.Context,
@@ -102,11 +68,7 @@
 	for _, cctx := range cctxs {
 		k.SetCrossChainTx(ctx, *cctx)
 		zk.ObserverKeeper.SetNonceToCctx(ctx, observertypes.NonceToCctx{
-<<<<<<< HEAD
-			ChainId: cctx.InboundParams.SenderChainId,
-=======
-			ChainId: cctx.GetCurrentOutTxParam().ReceiverChainId,
->>>>>>> 372c9ec8
+			ChainId: cctx.GetCurrentOutboundParam().ReceiverChainId,
 			// #nosec G701 always in range for tests
 			Nonce:     int64(cctx.GetCurrentOutboundParam().TssNonce),
 			CctxIndex: cctx.Index,
@@ -163,117 +125,6 @@
 		btcPendingCctxs  []*types.CrossChainTx
 		btcPendingNonces observertypes.PendingNonces
 
-<<<<<<< HEAD
-	t.Run("should convert cctx ZETA value correctly", func(t *testing.T) {
-		// create cctx with 0.3 ZETA
-		cctx := sample.CrossChainTx(t, fmt.Sprintf("%d-%d", ethChainID, 1))
-		cctx.InboundParams.CoinType = coin.CoinType_Zeta
-		cctx.InboundParams.Asset = ""
-		cctx.GetCurrentOutboundParam().Amount = sdk.NewUint(3e17) // 0.3 ZETA
-
-		// convert cctx value
-		value := keeper.ConvertCctxValue(ethChainID, cctx, gasCoinRates, erc20CoinRates, foreignCoinMap)
-		require.Equal(t, sdk.NewInt(3e17), value)
-	})
-	t.Run("should convert cctx ETH value correctly", func(t *testing.T) {
-		// create cctx with 0.003 ETH
-		cctx := sample.CrossChainTx(t, fmt.Sprintf("%d-%d", ethChainID, 1))
-		cctx.InboundParams.CoinType = coin.CoinType_Gas
-		cctx.InboundParams.Asset = ""
-		cctx.GetCurrentOutboundParam().Amount = sdk.NewUint(3e15) // 0.003 ETH
-
-		// convert cctx value: 0.003 ETH * 2500 = 7.5 ZETA
-		value := keeper.ConvertCctxValue(ethChainID, cctx, gasCoinRates, erc20CoinRates, foreignCoinMap)
-		require.Equal(t, sdk.NewInt(75e17), value)
-	})
-	t.Run("should convert cctx BTC value correctly", func(t *testing.T) {
-		// create cctx with 0.0007 BTC
-		cctx := sample.CrossChainTx(t, fmt.Sprintf("%d-%d", btcChainID, 1))
-		cctx.InboundParams.CoinType = coin.CoinType_Gas
-		cctx.InboundParams.Asset = ""
-		cctx.GetCurrentOutboundParam().Amount = sdk.NewUint(70000) // 0.0007 BTC
-
-		// convert cctx value: 0.0007 BTC * 50000 = 35.0 ZETA
-		value := keeper.ConvertCctxValue(btcChainID, cctx, gasCoinRates, erc20CoinRates, foreignCoinMap)
-		require.Equal(t, sdk.NewInt(35).Mul(sdk.NewInt(1e18)), value)
-	})
-	t.Run("should convert cctx USDT value correctly", func(t *testing.T) {
-		// create cctx with 3 USDT
-		cctx := sample.CrossChainTx(t, fmt.Sprintf("%d-%d", ethChainID, 1))
-		cctx.InboundParams.CoinType = coin.CoinType_ERC20
-		cctx.InboundParams.Asset = assetUSDT
-		cctx.GetCurrentOutboundParam().Amount = sdk.NewUint(3e6) // 3 USDT
-
-		// convert cctx value: 3 USDT * 0.8 = 2.4 ZETA
-		value := keeper.ConvertCctxValue(ethChainID, cctx, gasCoinRates, erc20CoinRates, foreignCoinMap)
-		require.Equal(t, sdk.NewInt(24e17), value)
-	})
-	t.Run("should return 0 if no rate found for chainID", func(t *testing.T) {
-		cctx := sample.CrossChainTx(t, fmt.Sprintf("%d-%d", ethChainID, 1))
-		cctx.InboundParams.CoinType = coin.CoinType_ERC20
-		cctx.GetCurrentOutboundParam().Amount = sdk.NewUint(100)
-
-		// use nil erc20CoinRates map to convert cctx value
-		value := keeper.ConvertCctxValue(ethChainID, cctx, gasCoinRates, nil, foreignCoinMap)
-		require.Equal(t, sdk.NewInt(0), value)
-	})
-	t.Run("should return 0 if coinType is CoinType_Cmd", func(t *testing.T) {
-		cctx := sample.CrossChainTx(t, fmt.Sprintf("%d-%d", ethChainID, 1))
-		cctx.InboundParams.CoinType = coin.CoinType_Cmd
-		cctx.GetCurrentOutboundParam().Amount = sdk.NewUint(100)
-
-		// convert cctx value
-		value := keeper.ConvertCctxValue(ethChainID, cctx, gasCoinRates, erc20CoinRates, foreignCoinMap)
-		require.Equal(t, sdk.NewInt(0), value)
-	})
-	t.Run("should return 0 on nil rate or rate <= 0", func(t *testing.T) {
-		cctx := sample.CrossChainTx(t, fmt.Sprintf("%d-%d", ethChainID, 1))
-		cctx.InboundParams.CoinType = coin.CoinType_Gas
-		cctx.GetCurrentOutboundParam().Amount = sdk.NewUint(100)
-
-		// use nil gasCoinRates map to convert cctx value
-		value := keeper.ConvertCctxValue(ethChainID, cctx, nil, erc20CoinRates, foreignCoinMap)
-		require.Equal(t, sdk.NewInt(0), value)
-
-		// set rate to 0
-		zeroCoinRates, _ := k.GetRateLimiterRates(ctx)
-		zeroCoinRates[ethChainID] = sdk.NewDec(0)
-
-		// convert cctx value
-		value = keeper.ConvertCctxValue(ethChainID, cctx, zeroCoinRates, erc20CoinRates, foreignCoinMap)
-		require.Equal(t, sdk.NewInt(0), value)
-
-		// set rate to -1
-		negativeCoinRates, _ := k.GetRateLimiterRates(ctx)
-		negativeCoinRates[ethChainID] = sdk.NewDec(-1)
-
-		// convert cctx value
-		value = keeper.ConvertCctxValue(ethChainID, cctx, negativeCoinRates, erc20CoinRates, foreignCoinMap)
-		require.Equal(t, sdk.NewInt(0), value)
-	})
-	t.Run("should return 0 if no coin found for chainID", func(t *testing.T) {
-		cctx := sample.CrossChainTx(t, fmt.Sprintf("%d-%d", ethChainID, 1))
-		cctx.InboundParams.CoinType = coin.CoinType_Gas
-		cctx.GetCurrentOutboundParam().Amount = sdk.NewUint(100)
-
-		// use empty foreignCoinMap to convert cctx value
-		value := keeper.ConvertCctxValue(ethChainID, cctx, gasCoinRates, erc20CoinRates, nil)
-		require.Equal(t, sdk.NewInt(0), value)
-	})
-	t.Run("should return 0 if no coin found for asset", func(t *testing.T) {
-		cctx := sample.CrossChainTx(t, fmt.Sprintf("%d-%d", ethChainID, 1))
-		cctx.InboundParams.CoinType = coin.CoinType_ERC20
-		cctx.InboundParams.Asset = assetUSDT
-		cctx.GetCurrentOutboundParam().Amount = sdk.NewUint(100)
-
-		// delete assetUSDT from foreignCoinMap for ethChainID
-		tempCoinMap := zk.FungibleKeeper.GetAllForeignCoinMap(ctx)
-		delete(tempCoinMap[ethChainID], strings.ToLower(assetUSDT))
-
-		// convert cctx value
-		value := keeper.ConvertCctxValue(ethChainID, cctx, gasCoinRates, erc20CoinRates, tempCoinMap)
-		require.Equal(t, sdk.NewInt(0), value)
-=======
 		// block height and limit of cctxs to retrieve
 		currentHeight int64
 		queryLimit    uint32
@@ -470,6 +321,7 @@
 		_, err := k.RateLimiterInput(ctx, nil)
 		require.ErrorContains(t, err, "invalid request")
 	})
+
 	t.Run("window must be positive", func(t *testing.T) {
 		k, ctx, _, _ := keepertest.CrosschainKeeper(t)
 		_, err := k.RateLimiterInput(ctx, &types.QueryRateLimiterInputRequest{
@@ -479,7 +331,6 @@
 	})
 	t.Run("height out of range", func(t *testing.T) {
 		k, ctx, _, _ := keepertest.CrosschainKeeper(t)
-
 		// set current height to 0
 		ctx = ctx.WithBlockHeight(0)
 		_, err := k.RateLimiterInput(ctx, &types.QueryRateLimiterInputRequest{
@@ -487,6 +338,7 @@
 		})
 		require.ErrorContains(t, err, "height out of range")
 	})
+
 	t.Run("tss not found", func(t *testing.T) {
 		k, ctx, _, _ := keepertest.CrosschainKeeper(t)
 
@@ -496,6 +348,7 @@
 		})
 		require.ErrorContains(t, err, "tss not found")
 	})
+
 	t.Run("asset rates not found", func(t *testing.T) {
 		k, ctx, _, zk := keepertest.CrosschainKeeper(t)
 
@@ -508,6 +361,7 @@
 		})
 		require.ErrorContains(t, err, "asset rates not found")
 	})
+
 	t.Run("pending nonces not found", func(t *testing.T) {
 		k, ctx, _, zk := keepertest.CrosschainKeeper(t)
 
@@ -523,7 +377,6 @@
 			Window: 100,
 		})
 		require.ErrorContains(t, err, "pending nonces not found")
->>>>>>> 372c9ec8
 	})
 }
 
