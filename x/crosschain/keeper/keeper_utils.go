--- conflicted
+++ resolved
@@ -29,13 +29,8 @@
 	return ballot, true
 }
 
-<<<<<<< HEAD
-func (k Keeper) IsAuthorized(ctx sdk.Context, address string, senderChain zetaObserverTypes.ObserverChain, observationType zetaObserverTypes.ObservationType) (bool, error) {
-	observerMapper, found := k.zetaObserverKeeper.GetObserverMapper(ctx, senderChain, observationType)
-=======
 func (k Keeper) IsAuthorized(ctx sdk.Context, address string, chain *common.Chain, observationType zetaObserverTypes.ObservationType) (bool, error) {
 	observerMapper, found := k.zetaObserverKeeper.GetObserverMapper(ctx, chain, observationType)
->>>>>>> b552b4b6
 	if !found {
 		return false, errors.Wrap(types.ErrNotAuthorized, fmt.Sprintf("Mapper Not present | Chain-Observation  %s-%s", chain.String(), observationType))
 	}
@@ -63,19 +58,11 @@
 	}
 	return
 }
-<<<<<<< HEAD
-func (k Keeper) GetBallot(ctx sdk.Context, index string, chain zetaObserverTypes.ObserverChain, observationType zetaObserverTypes.ObservationType) (ballot zetaObserverTypes.Ballot, isNew bool, err error) {
-	isNew = false
-	ballot, found := k.zetaObserverKeeper.GetBallot(ctx, index)
-	if !found {
-		if !k.zetaObserverKeeper.IsChainSupported(ctx, chain) {
-=======
 func (k Keeper) GetBallot(ctx sdk.Context, index string, chain *common.Chain, observationType zetaObserverTypes.ObservationType) (ballot zetaObserverTypes.Ballot, isNew bool, err error) {
 	isNew = false
 	ballot, found := k.zetaObserverKeeper.GetBallot(ctx, index)
 	if !found {
 		if !k.zetaObserverKeeper.IsChainSupported(ctx, *chain) {
->>>>>>> b552b4b6
 			return ballot, isNew, sdkerrors.Wrap(types.ErrUnsupportedChain, fmt.Sprintf("Chain %s, Observation %s", chain.String(), observationType.String()))
 		}
 		observerMapper, _ := k.zetaObserverKeeper.GetObserverMapper(ctx, chain, observationType)
