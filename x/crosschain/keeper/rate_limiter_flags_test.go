--- conflicted
+++ resolved
@@ -63,7 +63,7 @@
 	k, ctx, _, zk := keepertest.CrosschainKeeper(t)
 
 	// create test flags
-	chainID := chains.GoerliLocalnetChain().ChainId
+	chainID := chains.GoerliLocalnetChain.ChainId
 	zrc20GasAddr := sample.EthAddress().Hex()
 	zrc20ERC20Addr1 := sample.EthAddress().Hex()
 	zrc20ERC20Addr2 := sample.EthAddress().Hex()
@@ -85,12 +85,8 @@
 		},
 	}
 
-<<<<<<< HEAD
 	// set flags
 	k.SetRateLimiterFlags(ctx, flags)
-=======
-	chainID := chains.GoerliLocalnetChain.ChainId
->>>>>>> 3e298ba3
 
 	// add gas coin
 	gasCoin, gasAssetRate := createForeignCoinAndAssetRate(t, zrc20GasAddr, "", chainID, 18, coin.CoinType_Gas, sdk.NewDec(1))
