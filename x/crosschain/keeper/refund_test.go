package keeper_test

import (
	"fmt"
	"testing"

	"cosmossdk.io/math"
	sdk "github.com/cosmos/cosmos-sdk/types"
	"github.com/stretchr/testify/require"
	"github.com/zeta-chain/zetacore/cmd/zetacored/config"
	"github.com/zeta-chain/zetacore/pkg/coin"
	keepertest "github.com/zeta-chain/zetacore/testutil/keeper"
	"github.com/zeta-chain/zetacore/testutil/sample"
	"github.com/zeta-chain/zetacore/x/crosschain/types"
	fungibletypes "github.com/zeta-chain/zetacore/x/fungible/types"
)

func TestKeeper_RefundAmountOnZetaChainGas(t *testing.T) {
	t.Run("should refund amount zrc20 gas on zeta chain", func(t *testing.T) {
		k, ctx, sdkk, zk := keepertest.CrosschainKeeper(t)
		k.GetAuthKeeper().GetModuleAccount(ctx, fungibletypes.ModuleName)
		sender := sample.EthAddress()
		chainID := getValidEthChainID(t)
		deploySystemContracts(t, ctx, zk.FungibleKeeper, sdkk.EvmKeeper)
		zrc20 := setupGasCoin(t, ctx, zk.FungibleKeeper, sdkk.EvmKeeper, chainID, "foobar", "foobar")

		err := k.RefundAmountOnZetaChainGas(ctx, types.CrossChainTx{
			InboundTxParams: &types.InboundTxParams{
<<<<<<< HEAD
=======
				CoinType:      coin.CoinType_Gas,
>>>>>>> 1e0d8593
				SenderChainId: chainID,
				Sender:        sender.String(),
				TxOrigin:      sender.String(),
				Amount:        math.NewUint(20),
				CoinType:      common.CoinType_Gas,
			},
			OutboundTxParams: []*types.OutboundTxParams{{
				Amount: math.NewUint(42),
			}},
		},
			sender,
		)
		require.NoError(t, err)
		balance, err := zk.FungibleKeeper.BalanceOfZRC4(ctx, zrc20, sender)
		require.NoError(t, err)
		require.Equal(t, uint64(42), balance.Uint64())
	})
	t.Run("should refund inbound amount zrc20 gas on zeta chain", func(t *testing.T) {
		k, ctx, sdkk, zk := keepertest.CrosschainKeeper(t)
		k.GetAuthKeeper().GetModuleAccount(ctx, fungibletypes.ModuleName)
		sender := sample.EthAddress()
		chainID := getValidEthChainID(t)
		deploySystemContracts(t, ctx, zk.FungibleKeeper, sdkk.EvmKeeper)
		zrc20 := setupGasCoin(t, ctx, zk.FungibleKeeper, sdkk.EvmKeeper, chainID, "foobar", "foobar")

		err := k.RefundAmountOnZetaChainGas(ctx, types.CrossChainTx{
			InboundTxParams: &types.InboundTxParams{
<<<<<<< HEAD
=======
				CoinType:      coin.CoinType_Gas,
>>>>>>> 1e0d8593
				SenderChainId: chainID,
				Sender:        sender.String(),
				TxOrigin:      sender.String(),
				Amount:        math.NewUint(20),
				CoinType:      common.CoinType_Gas,
			},
		},
			sender,
		)
		require.NoError(t, err)
		balance, err := zk.FungibleKeeper.BalanceOfZRC4(ctx, zrc20, sender)
		require.NoError(t, err)
		require.Equal(t, uint64(20), balance.Uint64())
	})
	t.Run("failed refund zrc20 gas on zeta chain if gas coin not found", func(t *testing.T) {
		k, ctx, sdkk, zk := keepertest.CrosschainKeeper(t)
		k.GetAuthKeeper().GetModuleAccount(ctx, fungibletypes.ModuleName)
		sender := sample.EthAddress()
		chainID := getValidEthChainID(t)
		deploySystemContracts(t, ctx, zk.FungibleKeeper, sdkk.EvmKeeper)
		err := k.RefundAmountOnZetaChainGas(ctx, types.CrossChainTx{
			InboundTxParams: &types.InboundTxParams{
<<<<<<< HEAD
=======
				CoinType:      coin.CoinType_Gas,
>>>>>>> 1e0d8593
				SenderChainId: chainID,
				Sender:        sender.String(),
				TxOrigin:      sender.String(),
				Amount:        math.NewUint(20),
				CoinType:      common.CoinType_Gas,
			},
			OutboundTxParams: []*types.OutboundTxParams{{
				Amount: math.NewUint(42),
			}},
		},

			sender,
		)
		require.ErrorContains(t, err, types.ErrForeignCoinNotFound.Error())
	})
	t.Run("failed refund amount zrc20 gas on zeta chain if amount is 0", func(t *testing.T) {
		k, ctx, sdkk, zk := keepertest.CrosschainKeeper(t)
		k.GetAuthKeeper().GetModuleAccount(ctx, fungibletypes.ModuleName)
		sender := sample.EthAddress()
		chainID := getValidEthChainID(t)
		deploySystemContracts(t, ctx, zk.FungibleKeeper, sdkk.EvmKeeper)
		_ = setupGasCoin(t, ctx, zk.FungibleKeeper, sdkk.EvmKeeper, chainID, "foobar", "foobar")

		err := k.RefundAmountOnZetaChainGas(ctx, types.CrossChainTx{
			InboundTxParams: &types.InboundTxParams{
<<<<<<< HEAD
=======
				CoinType:      coin.CoinType_Gas,
>>>>>>> 1e0d8593
				SenderChainId: chainID,
				Sender:        sender.String(),
				TxOrigin:      sender.String(),
				Amount:        math.ZeroUint(),
				CoinType:      common.CoinType_Gas,
			},
			OutboundTxParams: []*types.OutboundTxParams{{
				Amount: math.ZeroUint(),
			}},
		},
			sender,
		)
		require.ErrorContains(t, err, "no amount to refund")
	})

}

func TestKeeper_RefundAmountOnZetaChainZeta(t *testing.T) {
	t.Run("should refund amount on zeta chain", func(t *testing.T) {
		k, ctx, sdkk, _ := keepertest.CrosschainKeeper(t)
		k.GetAuthKeeper().GetModuleAccount(ctx, fungibletypes.ModuleName)
		sender := sample.EthAddress()
		chainID := getValidEthChainID(t)

		err := k.RefundAmountOnZetaChainZeta(ctx, types.CrossChainTx{
			InboundTxParams: &types.InboundTxParams{
<<<<<<< HEAD
=======
				CoinType:      coin.CoinType_Gas,
>>>>>>> 1e0d8593
				SenderChainId: chainID,
				Sender:        sender.String(),
				TxOrigin:      sender.String(),
				Amount:        math.NewUint(20),
				CoinType:      common.CoinType_Gas,
			},
			OutboundTxParams: []*types.OutboundTxParams{{
				Amount: math.NewUint(42),
			}},
		},
			sender,
		)
		require.NoError(t, err)
		coin := sdkk.BankKeeper.GetBalance(ctx, sender.Bytes(), config.BaseDenom)
		fmt.Println(coin.Amount.String())
		require.Equal(t, "42", coin.Amount.String())
	})
	t.Run("should refund inbound amount on zeta chain if outbound is not present", func(t *testing.T) {
		k, ctx, sdkk, _ := keepertest.CrosschainKeeper(t)
		k.GetAuthKeeper().GetModuleAccount(ctx, fungibletypes.ModuleName)
		sender := sample.EthAddress()
		chainID := getValidEthChainID(t)

		err := k.RefundAmountOnZetaChainZeta(ctx, types.CrossChainTx{
			InboundTxParams: &types.InboundTxParams{
<<<<<<< HEAD
=======
				CoinType:      coin.CoinType_Gas,
>>>>>>> 1e0d8593
				SenderChainId: chainID,
				Sender:        sender.String(),
				TxOrigin:      sender.String(),
				Amount:        math.NewUint(20),
				CoinType:      common.CoinType_Gas,
			},
		},
			sender,
		)
		require.NoError(t, err)
		coin := sdkk.BankKeeper.GetBalance(ctx, sdk.AccAddress(sender.Bytes()), config.BaseDenom)
		require.Equal(t, "20", coin.Amount.String())
	})
	t.Run("failed refund amount on zeta chain amount is 0", func(t *testing.T) {
		k, ctx, _, _ := keepertest.CrosschainKeeper(t)
		k.GetAuthKeeper().GetModuleAccount(ctx, fungibletypes.ModuleName)
		sender := sample.EthAddress()
		chainID := getValidEthChainID(t)

		err := k.RefundAmountOnZetaChainZeta(ctx, types.CrossChainTx{

			InboundTxParams: &types.InboundTxParams{
<<<<<<< HEAD
=======
				CoinType:      coin.CoinType_Gas,
>>>>>>> 1e0d8593
				SenderChainId: chainID,
				Sender:        sender.String(),
				TxOrigin:      sender.String(),
				Amount:        math.ZeroUint(),
				CoinType:      common.CoinType_Gas,
			},
			OutboundTxParams: []*types.OutboundTxParams{{
				Amount: math.ZeroUint(),
			}},
		},
			sender,
		)
		require.ErrorContains(t, err, "no amount to refund")
	})
}

func TestKeeper_RefundAmountOnZetaChainERC20(t *testing.T) {
	t.Run("should refund amount on zeta chain", func(t *testing.T) {
		k, ctx, sdkk, zk := keepertest.CrosschainKeeper(t)
		k.GetAuthKeeper().GetModuleAccount(ctx, fungibletypes.ModuleName)
		asset := sample.EthAddress().String()
		sender := sample.EthAddress()
		chainID := getValidEthChainID(t)

		// deploy zrc20
		deploySystemContracts(t, ctx, zk.FungibleKeeper, sdkk.EvmKeeper)
		zrc20Addr := deployZRC20(
			t,
			ctx,
			zk.FungibleKeeper,
			sdkk.EvmKeeper,
			chainID,
			"bar",
			asset,
			"bar",
		)

		err := k.RefundAmountOnZetaChainERC20(ctx, types.CrossChainTx{

			InboundTxParams: &types.InboundTxParams{
<<<<<<< HEAD
=======
				CoinType:      coin.CoinType_ERC20,
>>>>>>> 1e0d8593
				SenderChainId: chainID,
				Sender:        sender.String(),
				Asset:         asset,
				Amount:        math.NewUint(42),
				CoinType:      common.CoinType_ERC20,
			},
			OutboundTxParams: []*types.OutboundTxParams{{
				Amount: math.NewUint(42),
			}},
		},
			sender,
		)
		require.NoError(t, err)

		// check amount deposited in balance
		balance, err := zk.FungibleKeeper.BalanceOfZRC4(ctx, zrc20Addr, sender)
		require.NoError(t, err)
		require.Equal(t, uint64(42), balance.Uint64())

		// can refund again
		err = k.RefundAmountOnZetaChainERC20(ctx, types.CrossChainTx{

			InboundTxParams: &types.InboundTxParams{
<<<<<<< HEAD
=======
				CoinType:      coin.CoinType_ERC20,
>>>>>>> 1e0d8593
				SenderChainId: chainID,
				Sender:        sender.String(),
				Asset:         asset,
				Amount:        math.NewUint(42),
				CoinType:      common.CoinType_ERC20,
			}},
			sender,
		)
		require.NoError(t, err)
		balance, err = zk.FungibleKeeper.BalanceOfZRC4(ctx, zrc20Addr, sender)
		require.NoError(t, err)
		require.Equal(t, uint64(84), balance.Uint64())
	})

	t.Run("should fail with invalid cctx", func(t *testing.T) {
		k, ctx, _, _ := keepertest.CrosschainKeeper(t)

		err := k.RefundAmountOnZetaChainERC20(ctx, types.CrossChainTx{

			InboundTxParams: &types.InboundTxParams{
<<<<<<< HEAD
=======
				CoinType: coin.CoinType_Zeta,
>>>>>>> 1e0d8593
				Amount:   math.NewUint(42),
				CoinType: common.CoinType_Zeta,
			}},

			sample.EthAddress(),
		)
		require.ErrorContains(t, err, "unsupported coin type")

		err = k.RefundAmountOnZetaChainERC20(ctx, types.CrossChainTx{
			InboundTxParams: &types.InboundTxParams{
<<<<<<< HEAD
				CoinType: common.CoinType_Gas,
			},
		},
=======
				CoinType: coin.CoinType_Gas,
			}},
>>>>>>> 1e0d8593
			sample.EthAddress(),
		)
		require.ErrorContains(t, err, "unsupported coin type")

		err = k.RefundAmountOnZetaChainERC20(ctx, types.CrossChainTx{

			InboundTxParams: &types.InboundTxParams{
<<<<<<< HEAD
=======
				CoinType:      coin.CoinType_ERC20,
>>>>>>> 1e0d8593
				SenderChainId: 999999,
				Amount:        math.NewUint(42),
				CoinType:      common.CoinType_ERC20,
			}},
			sample.EthAddress(),
		)
		require.ErrorContains(t, err, "only EVM chains are supported")

		err = k.RefundAmountOnZetaChainERC20(ctx, types.CrossChainTx{

			InboundTxParams: &types.InboundTxParams{
<<<<<<< HEAD
=======
				CoinType:      coin.CoinType_ERC20,
>>>>>>> 1e0d8593
				SenderChainId: getValidEthChainID(t),
				Sender:        sample.EthAddress().String(),
				Amount:        math.Uint{},
				CoinType:      common.CoinType_ERC20,
			}},
			sample.EthAddress(),
		)
		require.ErrorContains(t, err, "no amount to refund")

		err = k.RefundAmountOnZetaChainERC20(ctx, types.CrossChainTx{

			InboundTxParams: &types.InboundTxParams{
<<<<<<< HEAD
=======
				CoinType:      coin.CoinType_ERC20,
>>>>>>> 1e0d8593
				SenderChainId: getValidEthChainID(t),
				Sender:        sample.EthAddress().String(),
				Amount:        math.ZeroUint(),
				CoinType:      common.CoinType_ERC20,
			}},
			sample.EthAddress(),
		)
		require.ErrorContains(t, err, "no amount to refund")

		// the foreign coin has not been set
		err = k.RefundAmountOnZetaChainERC20(ctx, types.CrossChainTx{

			InboundTxParams: &types.InboundTxParams{
<<<<<<< HEAD
=======
				CoinType:      coin.CoinType_ERC20,
>>>>>>> 1e0d8593
				SenderChainId: getValidEthChainID(t),
				Sender:        sample.EthAddress().String(),
				Asset:         sample.EthAddress().String(),
				Amount:        math.NewUint(42),
				CoinType:      common.CoinType_ERC20,
			}},
			sample.EthAddress(),
		)
		require.ErrorContains(t, err, "zrc not found")
	})
}<|MERGE_RESOLUTION|>--- conflicted
+++ resolved
@@ -26,15 +26,11 @@
 
 		err := k.RefundAmountOnZetaChainGas(ctx, types.CrossChainTx{
 			InboundTxParams: &types.InboundTxParams{
-<<<<<<< HEAD
-=======
-				CoinType:      coin.CoinType_Gas,
->>>>>>> 1e0d8593
-				SenderChainId: chainID,
-				Sender:        sender.String(),
-				TxOrigin:      sender.String(),
-				Amount:        math.NewUint(20),
-				CoinType:      common.CoinType_Gas,
+				CoinType:      coin.CoinType_Gas,
+				SenderChainId: chainID,
+				Sender:        sender.String(),
+				TxOrigin:      sender.String(),
+				Amount:        math.NewUint(20),
 			},
 			OutboundTxParams: []*types.OutboundTxParams{{
 				Amount: math.NewUint(42),
@@ -57,15 +53,11 @@
 
 		err := k.RefundAmountOnZetaChainGas(ctx, types.CrossChainTx{
 			InboundTxParams: &types.InboundTxParams{
-<<<<<<< HEAD
-=======
-				CoinType:      coin.CoinType_Gas,
->>>>>>> 1e0d8593
-				SenderChainId: chainID,
-				Sender:        sender.String(),
-				TxOrigin:      sender.String(),
-				Amount:        math.NewUint(20),
-				CoinType:      common.CoinType_Gas,
+				CoinType:      coin.CoinType_Gas,
+				SenderChainId: chainID,
+				Sender:        sender.String(),
+				TxOrigin:      sender.String(),
+				Amount:        math.NewUint(20),
 			},
 		},
 			sender,
@@ -83,15 +75,11 @@
 		deploySystemContracts(t, ctx, zk.FungibleKeeper, sdkk.EvmKeeper)
 		err := k.RefundAmountOnZetaChainGas(ctx, types.CrossChainTx{
 			InboundTxParams: &types.InboundTxParams{
-<<<<<<< HEAD
-=======
-				CoinType:      coin.CoinType_Gas,
->>>>>>> 1e0d8593
-				SenderChainId: chainID,
-				Sender:        sender.String(),
-				TxOrigin:      sender.String(),
-				Amount:        math.NewUint(20),
-				CoinType:      common.CoinType_Gas,
+				CoinType:      coin.CoinType_Gas,
+				SenderChainId: chainID,
+				Sender:        sender.String(),
+				TxOrigin:      sender.String(),
+				Amount:        math.NewUint(20),
 			},
 			OutboundTxParams: []*types.OutboundTxParams{{
 				Amount: math.NewUint(42),
@@ -112,15 +100,11 @@
 
 		err := k.RefundAmountOnZetaChainGas(ctx, types.CrossChainTx{
 			InboundTxParams: &types.InboundTxParams{
-<<<<<<< HEAD
-=======
-				CoinType:      coin.CoinType_Gas,
->>>>>>> 1e0d8593
+				CoinType:      coin.CoinType_Gas,
 				SenderChainId: chainID,
 				Sender:        sender.String(),
 				TxOrigin:      sender.String(),
 				Amount:        math.ZeroUint(),
-				CoinType:      common.CoinType_Gas,
 			},
 			OutboundTxParams: []*types.OutboundTxParams{{
 				Amount: math.ZeroUint(),
@@ -142,15 +126,11 @@
 
 		err := k.RefundAmountOnZetaChainZeta(ctx, types.CrossChainTx{
 			InboundTxParams: &types.InboundTxParams{
-<<<<<<< HEAD
-=======
-				CoinType:      coin.CoinType_Gas,
->>>>>>> 1e0d8593
-				SenderChainId: chainID,
-				Sender:        sender.String(),
-				TxOrigin:      sender.String(),
-				Amount:        math.NewUint(20),
-				CoinType:      common.CoinType_Gas,
+				CoinType:      coin.CoinType_Gas,
+				SenderChainId: chainID,
+				Sender:        sender.String(),
+				TxOrigin:      sender.String(),
+				Amount:        math.NewUint(20),
 			},
 			OutboundTxParams: []*types.OutboundTxParams{{
 				Amount: math.NewUint(42),
@@ -171,15 +151,11 @@
 
 		err := k.RefundAmountOnZetaChainZeta(ctx, types.CrossChainTx{
 			InboundTxParams: &types.InboundTxParams{
-<<<<<<< HEAD
-=======
-				CoinType:      coin.CoinType_Gas,
->>>>>>> 1e0d8593
-				SenderChainId: chainID,
-				Sender:        sender.String(),
-				TxOrigin:      sender.String(),
-				Amount:        math.NewUint(20),
-				CoinType:      common.CoinType_Gas,
+				CoinType:      coin.CoinType_Gas,
+				SenderChainId: chainID,
+				Sender:        sender.String(),
+				TxOrigin:      sender.String(),
+				Amount:        math.NewUint(20),
 			},
 		},
 			sender,
@@ -195,17 +171,12 @@
 		chainID := getValidEthChainID(t)
 
 		err := k.RefundAmountOnZetaChainZeta(ctx, types.CrossChainTx{
-
-			InboundTxParams: &types.InboundTxParams{
-<<<<<<< HEAD
-=======
-				CoinType:      coin.CoinType_Gas,
->>>>>>> 1e0d8593
+			InboundTxParams: &types.InboundTxParams{
+				CoinType:      coin.CoinType_Gas,
 				SenderChainId: chainID,
 				Sender:        sender.String(),
 				TxOrigin:      sender.String(),
 				Amount:        math.ZeroUint(),
-				CoinType:      common.CoinType_Gas,
 			},
 			OutboundTxParams: []*types.OutboundTxParams{{
 				Amount: math.ZeroUint(),
@@ -241,15 +212,11 @@
 		err := k.RefundAmountOnZetaChainERC20(ctx, types.CrossChainTx{
 
 			InboundTxParams: &types.InboundTxParams{
-<<<<<<< HEAD
-=======
-				CoinType:      coin.CoinType_ERC20,
->>>>>>> 1e0d8593
+				CoinType:      coin.CoinType_ERC20,
 				SenderChainId: chainID,
 				Sender:        sender.String(),
 				Asset:         asset,
 				Amount:        math.NewUint(42),
-				CoinType:      common.CoinType_ERC20,
 			},
 			OutboundTxParams: []*types.OutboundTxParams{{
 				Amount: math.NewUint(42),
@@ -268,15 +235,11 @@
 		err = k.RefundAmountOnZetaChainERC20(ctx, types.CrossChainTx{
 
 			InboundTxParams: &types.InboundTxParams{
-<<<<<<< HEAD
-=======
-				CoinType:      coin.CoinType_ERC20,
->>>>>>> 1e0d8593
+				CoinType:      coin.CoinType_ERC20,
 				SenderChainId: chainID,
 				Sender:        sender.String(),
 				Asset:         asset,
 				Amount:        math.NewUint(42),
-				CoinType:      common.CoinType_ERC20,
 			}},
 			sender,
 		)
@@ -292,74 +255,48 @@
 		err := k.RefundAmountOnZetaChainERC20(ctx, types.CrossChainTx{
 
 			InboundTxParams: &types.InboundTxParams{
-<<<<<<< HEAD
-=======
 				CoinType: coin.CoinType_Zeta,
->>>>>>> 1e0d8593
 				Amount:   math.NewUint(42),
-				CoinType: common.CoinType_Zeta,
-			}},
-
+			}},
 			sample.EthAddress(),
 		)
 		require.ErrorContains(t, err, "unsupported coin type")
 
 		err = k.RefundAmountOnZetaChainERC20(ctx, types.CrossChainTx{
 			InboundTxParams: &types.InboundTxParams{
-<<<<<<< HEAD
-				CoinType: common.CoinType_Gas,
-			},
-		},
-=======
 				CoinType: coin.CoinType_Gas,
 			}},
->>>>>>> 1e0d8593
 			sample.EthAddress(),
 		)
 		require.ErrorContains(t, err, "unsupported coin type")
 
 		err = k.RefundAmountOnZetaChainERC20(ctx, types.CrossChainTx{
-
-			InboundTxParams: &types.InboundTxParams{
-<<<<<<< HEAD
-=======
-				CoinType:      coin.CoinType_ERC20,
->>>>>>> 1e0d8593
+			InboundTxParams: &types.InboundTxParams{
+				CoinType:      coin.CoinType_ERC20,
 				SenderChainId: 999999,
 				Amount:        math.NewUint(42),
-				CoinType:      common.CoinType_ERC20,
 			}},
 			sample.EthAddress(),
 		)
 		require.ErrorContains(t, err, "only EVM chains are supported")
 
 		err = k.RefundAmountOnZetaChainERC20(ctx, types.CrossChainTx{
-
-			InboundTxParams: &types.InboundTxParams{
-<<<<<<< HEAD
-=======
-				CoinType:      coin.CoinType_ERC20,
->>>>>>> 1e0d8593
+			InboundTxParams: &types.InboundTxParams{
+				CoinType:      coin.CoinType_ERC20,
 				SenderChainId: getValidEthChainID(t),
 				Sender:        sample.EthAddress().String(),
 				Amount:        math.Uint{},
-				CoinType:      common.CoinType_ERC20,
 			}},
 			sample.EthAddress(),
 		)
 		require.ErrorContains(t, err, "no amount to refund")
 
 		err = k.RefundAmountOnZetaChainERC20(ctx, types.CrossChainTx{
-
-			InboundTxParams: &types.InboundTxParams{
-<<<<<<< HEAD
-=======
-				CoinType:      coin.CoinType_ERC20,
->>>>>>> 1e0d8593
+			InboundTxParams: &types.InboundTxParams{
+				CoinType:      coin.CoinType_ERC20,
 				SenderChainId: getValidEthChainID(t),
 				Sender:        sample.EthAddress().String(),
 				Amount:        math.ZeroUint(),
-				CoinType:      common.CoinType_ERC20,
 			}},
 			sample.EthAddress(),
 		)
@@ -367,17 +304,12 @@
 
 		// the foreign coin has not been set
 		err = k.RefundAmountOnZetaChainERC20(ctx, types.CrossChainTx{
-
-			InboundTxParams: &types.InboundTxParams{
-<<<<<<< HEAD
-=======
-				CoinType:      coin.CoinType_ERC20,
->>>>>>> 1e0d8593
+			InboundTxParams: &types.InboundTxParams{
+				CoinType:      coin.CoinType_ERC20,
 				SenderChainId: getValidEthChainID(t),
 				Sender:        sample.EthAddress().String(),
 				Asset:         sample.EthAddress().String(),
 				Amount:        math.NewUint(42),
-				CoinType:      common.CoinType_ERC20,
 			}},
 			sample.EthAddress(),
 		)
