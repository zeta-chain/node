--- conflicted
+++ resolved
@@ -3,7 +3,6 @@
 import (
 	"context"
 
-	errorsmod "cosmossdk.io/errors"
 	sdk "github.com/cosmos/cosmos-sdk/types"
 	"github.com/zeta-chain/zetacore/common"
 	"github.com/zeta-chain/zetacore/x/crosschain/types"
@@ -54,7 +53,6 @@
 // Only observer validators are authorized to broadcast this message.
 func (k msgServer) VoteOnObservedInboundTx(goCtx context.Context, msg *types.MsgVoteOnObservedInboundTx) (*types.MsgVoteOnObservedInboundTxResponse, error) {
 	ctx := sdk.UnwrapSDKContext(goCtx)
-<<<<<<< HEAD
 	index := msg.Digest()
 
 	// vote on inbound ballot
@@ -71,76 +69,15 @@
 		return nil, err
 	}
 	if !finalized {
-=======
-
-	observationType := observerTypes.ObservationType_InBoundTx
-	if !k.zetaObserverKeeper.IsInboundEnabled(ctx) {
-		return nil, types.ErrNotEnoughPermissions
-	}
-
-	// GetChainFromChainID makes sure we are getting only supported chains , if a chain support has been turned on using gov proposal, this function returns nil
-	observationChain := k.zetaObserverKeeper.GetSupportedChainFromChainID(ctx, msg.SenderChainId)
-	if observationChain == nil {
-		return nil, sdkerrors.Wrap(types.ErrUnsupportedChain, fmt.Sprintf("ChainID %d, Observation %s", msg.SenderChainId, observationType.String()))
-	}
-	receiverChain := k.zetaObserverKeeper.GetSupportedChainFromChainID(ctx, msg.ReceiverChain)
-	if receiverChain == nil {
-		return nil, sdkerrors.Wrap(types.ErrUnsupportedChain, fmt.Sprintf("ChainID %d, Observation %s", msg.ReceiverChain, observationType.String()))
-	}
-	tssPub := ""
-	tss, tssFound := k.zetaObserverKeeper.GetTSS(ctx)
-	if tssFound {
-		tssPub = tss.TssPubkey
-	}
-	// IsAuthorized does various checks against the list of observer mappers
-	if ok := k.zetaObserverKeeper.IsAuthorized(ctx, msg.Creator); !ok {
-		return nil, observerTypes.ErrNotAuthorizedPolicy
-	}
-
-	index := msg.Digest()
-	// Add votes and Set Ballot
-	// GetBallot checks against the supported chains list before querying for Ballot
-	ballot, isNew, err := k.zetaObserverKeeper.FindBallot(ctx, index, observationChain, observationType)
-	if err != nil {
-		return nil, err
-	}
-	if isNew {
-		// Check if the inbound has already been processed.
-		if k.IsFinalizedInbound(ctx, msg.InTxHash, msg.SenderChainId, msg.EventIndex) {
-			return nil, errorsmod.Wrap(types.ErrObservedTxAlreadyFinalized, fmt.Sprintf("InTxHash:%s, SenderChainID:%d, EventIndex:%d", msg.InTxHash, msg.SenderChainId, msg.EventIndex))
-		}
-		observerKeeper.EmitEventBallotCreated(ctx, ballot, msg.InTxHash, observationChain.String())
-	}
-	// AddVoteToBallot adds a vote and sets the ballot
-	ballot, err = k.zetaObserverKeeper.AddVoteToBallot(ctx, ballot, msg.Creator, observerTypes.VoteType_SuccessObservation)
-	if err != nil {
-		return nil, err
-	}
-
-	_, isFinalizedInThisBlock := k.zetaObserverKeeper.CheckIfFinalizingVote(ctx, ballot)
-	if !isFinalizedInThisBlock {
->>>>>>> 375cb967
 		// Return nil here to add vote to ballot and commit state
 		return &types.MsgVoteOnObservedInboundTxResponse{}, nil
 	}
 
-<<<<<<< HEAD
 	// get the latest TSS to set the TSS public key in the CCTX
 	tssPub := ""
 	tss, tssFound := k.zetaObserverKeeper.GetTSS(ctx)
 	if tssFound {
 		tssPub = tss.TssPubkey
-=======
-	// Validation if we want to send ZETA to external chain, but there is no ZETA token.
-	if receiverChain.IsExternalChain() {
-		chainParams, found := k.zetaObserverKeeper.GetChainParamsByChainID(ctx, receiverChain.ChainId)
-		if !found {
-			return nil, types.ErrNotFoundChainParams
-		}
-		if chainParams.ZetaTokenContractAddress == "" && msg.CoinType == common.CoinType_Zeta {
-			return nil, types.ErrUnableToSendCoinType
-		}
->>>>>>> 375cb967
 	}
 
 	// create the CCTX
