package keeper

import (
	"context"
	"fmt"

<<<<<<< HEAD
	errorsmod "cosmossdk.io/errors"

=======
	cosmoserrors "cosmossdk.io/errors"
>>>>>>> f15eb495
	sdk "github.com/cosmos/cosmos-sdk/types"
	"github.com/zeta-chain/zetacore/common"
	"github.com/zeta-chain/zetacore/x/crosschain/types"
)

// FIXME: use more specific error types & codes

// VoteOnObservedInboundTx casts a vote on an inbound transaction observed on a connected chain. If this
// is the first vote, a new ballot is created. When a threshold of votes is
// reached, the ballot is finalized. When a ballot is finalized, a new CCTX is
// created.
//
// If the receiver chain is ZetaChain, `HandleEVMDeposit` is called. If the
// tokens being deposited are ZETA, `MintZetaToEVMAccount` is called and the
// tokens are minted to the receiver account on ZetaChain. If the tokens being
// deposited are gas tokens or ERC20 of a connected chain, ZRC20's `deposit`
// method is called and the tokens are deposited to the receiver account on
// ZetaChain. If the message is not empty, system contract's `depositAndCall`
// method is also called and an omnichain contract on ZetaChain is executed.
// Omnichain contract address and arguments are passed as part of the message.
// If everything is successful, the CCTX status is changed to `OutboundMined`.
//
// If the receiver chain is a connected chain, the `FinalizeInbound` method is
// called to prepare the CCTX to be processed as an outbound transaction. To
// cover the outbound transaction fee, the required amount of tokens submitted
// with the CCTX are swapped using a Uniswap V2 contract instance on ZetaChain
// for the ZRC20 of the gas token of the receiver chain. The ZRC20 tokens are
// then burned. The nonce is updated. If everything is successful, the CCTX
// status is changed to `PendingOutbound`.
//
// ```mermaid
// stateDiagram-v2
//
//	state evm_deposit_success <<choice>>
//	state finalize_inbound <<choice>>
//	state evm_deposit_error <<choice>>
//	PendingInbound --> evm_deposit_success: Receiver is ZetaChain
//	evm_deposit_success --> OutboundMined: EVM deposit success
//	evm_deposit_success --> evm_deposit_error: EVM deposit error
//	evm_deposit_error --> PendingRevert: Contract error
//	evm_deposit_error --> Aborted: Internal error, invalid chain, gas, nonce
//	PendingInbound --> finalize_inbound: Receiver is connected chain
//	finalize_inbound --> Aborted: Finalize inbound error
//	finalize_inbound --> PendingOutbound: Finalize inbound success
//
// ```
//
// Only observer validators are authorized to broadcast this message.
func (k msgServer) VoteOnObservedInboundTx(goCtx context.Context, msg *types.MsgVoteOnObservedInboundTx) (*types.MsgVoteOnObservedInboundTxResponse, error) {
	ctx := sdk.UnwrapSDKContext(goCtx)
<<<<<<< HEAD
=======

	observationType := observerTypes.ObservationType_InBoundTx
	if !k.zetaObserverKeeper.IsInboundEnabled(ctx) {
		return nil, types.ErrNotEnoughPermissions
	}

	// GetChainFromChainID makes sure we are getting only supported chains , if a chain support has been turned on using gov proposal, this function returns nil
	observationChain := k.zetaObserverKeeper.GetSupportedChainFromChainID(ctx, msg.SenderChainId)
	if observationChain == nil {
		return nil, cosmoserrors.Wrap(types.ErrUnsupportedChain, fmt.Sprintf("ChainID %d, Observation %s", msg.SenderChainId, observationType.String()))
	}
	receiverChain := k.zetaObserverKeeper.GetSupportedChainFromChainID(ctx, msg.ReceiverChain)
	if receiverChain == nil {
		return nil, cosmoserrors.Wrap(types.ErrUnsupportedChain, fmt.Sprintf("ChainID %d, Observation %s", msg.ReceiverChain, observationType.String()))
	}
	tssPub := ""
	tss, tssFound := k.zetaObserverKeeper.GetTSS(ctx)
	if tssFound {
		tssPub = tss.TssPubkey
	}
	// IsAuthorized does various checks against the list of observer mappers
	if ok := k.zetaObserverKeeper.IsAuthorized(ctx, msg.Creator); !ok {
		return nil, observerTypes.ErrNotAuthorizedPolicy
	}

>>>>>>> f15eb495
	index := msg.Digest()

	// vote on inbound ballot
	// use a temporary context to not commit any ballot state change in case of error
	tmpCtx, commit := ctx.CacheContext()
	finalized, isNew, err := k.zetaObserverKeeper.VoteOnInboundBallot(
		tmpCtx,
		msg.SenderChainId,
		msg.ReceiverChain,
		msg.CoinType,
		msg.Creator,
		index,
		msg.InTxHash,
	)
	if err != nil {
		return nil, err
	}

	// If it is a new ballot, check if an inbound with the same hash, sender chain and event index has already been finalized
	// This may happen if the same inbound is observed twice where msg.Digest gives a different index
	// This check prevents double spending
	if isNew {
		if k.IsFinalizedInbound(ctx, msg.InTxHash, msg.SenderChainId, msg.EventIndex) {
<<<<<<< HEAD
			return nil, errorsmod.Wrap(
				types.ErrObservedTxAlreadyFinalized,
				fmt.Sprintf("InTxHash:%s, SenderChainID:%d, EventIndex:%d", msg.InTxHash, msg.SenderChainId, msg.EventIndex),
			)
=======
			return nil, cosmoserrors.Wrap(types.ErrObservedTxAlreadyFinalized, fmt.Sprintf("InTxHash:%s, SenderChainID:%d, EventIndex:%d", msg.InTxHash, msg.SenderChainId, msg.EventIndex))
>>>>>>> f15eb495
		}
	}
	commit()

	// If the ballot is not finalized return nil here to add vote to commit state
	if !finalized {
		return &types.MsgVoteOnObservedInboundTxResponse{}, nil
	}

	// get the latest TSS to set the TSS public key in the CCTX
	tssPub := ""
	tss, tssFound := k.zetaObserverKeeper.GetTSS(ctx)
	if tssFound {
		tssPub = tss.TssPubkey
	}

	// create the CCTX
	cctx := k.CreateNewCCTX(
		ctx,
		msg,
		index,
		tssPub,
		types.CctxStatus_PendingInbound,
		msg.SenderChainId,
		msg.ReceiverChain,
	)

	defer func() {
		EmitEventInboundFinalized(ctx, &cctx)
		k.AddFinalizedInbound(ctx, msg.InTxHash, msg.SenderChainId, msg.EventIndex)
		// #nosec G701 always positive
		cctx.InboundTxParams.InboundTxFinalizedZetaHeight = uint64(ctx.BlockHeight())
		cctx.InboundTxParams.TxFinalizationStatus = types.TxFinalizationStatus_Executed
		k.RemoveInTxTrackerIfExists(ctx, cctx.InboundTxParams.SenderChainId, cctx.InboundTxParams.InboundTxObservedHash)
		k.SetCctxAndNonceToCctxAndInTxHashToCctx(ctx, cctx)
	}()

	// FinalizeInbound updates CCTX Prices and Nonce
	// Aborts is any of the updates fail
	if common.IsZetaChain(msg.ReceiverChain) {
		tmpCtx, commit := ctx.CacheContext()
		isContractReverted, err := k.HandleEVMDeposit(tmpCtx, &cctx, *msg, msg.SenderChainId)

		if err != nil && !isContractReverted { // exceptional case; internal error; should abort CCTX
			cctx.CctxStatus.ChangeStatus(types.CctxStatus_Aborted, err.Error())
			return &types.MsgVoteOnObservedInboundTxResponse{}, nil
		} else if err != nil && isContractReverted { // contract call reverted; should refund
			revertMessage := err.Error()
			chain := k.zetaObserverKeeper.GetSupportedChainFromChainID(ctx, cctx.InboundTxParams.SenderChainId)
			if chain == nil {
				cctx.CctxStatus.ChangeStatus(types.CctxStatus_Aborted, "invalid sender chain")
				return &types.MsgVoteOnObservedInboundTxResponse{}, nil
			}

			gasLimit, err := k.GetRevertGasLimit(ctx, cctx)
			if err != nil {
				cctx.CctxStatus.ChangeStatus(types.CctxStatus_Aborted, "can't get revert tx gas limit"+err.Error())
				return &types.MsgVoteOnObservedInboundTxResponse{}, nil
			}
			if gasLimit == 0 {
				// use same gas limit of outbound as a fallback -- should not happen
				gasLimit = msg.GasLimit
			}

			// create new OutboundTxParams for the revert
			revertTxParams := &types.OutboundTxParams{
				Receiver:           cctx.InboundTxParams.Sender,
				ReceiverChainId:    cctx.InboundTxParams.SenderChainId,
				Amount:             cctx.InboundTxParams.Amount,
				CoinType:           cctx.InboundTxParams.CoinType,
				OutboundTxGasLimit: gasLimit,
			}
			cctx.OutboundTxParams = append(cctx.OutboundTxParams, revertTxParams)

			// we create a new cached context, and we don't commit the previous one with EVM deposit
			tmpCtx, commit := ctx.CacheContext()
			err = func() error {
				err := k.PayGasAndUpdateCctx(
					tmpCtx,
					chain.ChainId,
					&cctx,
					cctx.InboundTxParams.Amount,
					false,
				)
				if err != nil {
					return err
				}
				return k.UpdateNonce(tmpCtx, chain.ChainId, &cctx)
			}()
			if err != nil {
				cctx.CctxStatus.ChangeStatus(types.CctxStatus_Aborted, err.Error()+" deposit revert message: "+revertMessage)
				return &types.MsgVoteOnObservedInboundTxResponse{}, nil
			}
			commit()
			cctx.CctxStatus.ChangeStatus(types.CctxStatus_PendingRevert, revertMessage)
			return &types.MsgVoteOnObservedInboundTxResponse{}, nil
		}
		// successful HandleEVMDeposit;
		commit()
		cctx.CctxStatus.ChangeStatus(types.CctxStatus_OutboundMined, "Remote omnichain contract call completed")
		return &types.MsgVoteOnObservedInboundTxResponse{}, nil
	}

	// Receiver is not ZetaChain: Cross Chain SWAP
	tmpCtx, commit = ctx.CacheContext()
	err = func() error {
		err := k.PayGasAndUpdateCctx(
			tmpCtx,
			msg.ReceiverChain,
			&cctx,
			cctx.InboundTxParams.Amount,
			false,
		)
		if err != nil {
			return err
		}
		return k.UpdateNonce(tmpCtx, msg.ReceiverChain, &cctx)
	}()
	if err != nil {
		// do not commit anything here as the CCTX should be aborted
		cctx.CctxStatus.ChangeStatus(types.CctxStatus_Aborted, err.Error())
		return &types.MsgVoteOnObservedInboundTxResponse{}, nil
	}
	commit()
	cctx.CctxStatus.ChangeStatus(types.CctxStatus_PendingOutbound, "")
	return &types.MsgVoteOnObservedInboundTxResponse{}, nil
}<|MERGE_RESOLUTION|>--- conflicted
+++ resolved
@@ -4,12 +4,7 @@
 	"context"
 	"fmt"
 
-<<<<<<< HEAD
-	errorsmod "cosmossdk.io/errors"
-
-=======
 	cosmoserrors "cosmossdk.io/errors"
->>>>>>> f15eb495
 	sdk "github.com/cosmos/cosmos-sdk/types"
 	"github.com/zeta-chain/zetacore/common"
 	"github.com/zeta-chain/zetacore/x/crosschain/types"
@@ -60,34 +55,6 @@
 // Only observer validators are authorized to broadcast this message.
 func (k msgServer) VoteOnObservedInboundTx(goCtx context.Context, msg *types.MsgVoteOnObservedInboundTx) (*types.MsgVoteOnObservedInboundTxResponse, error) {
 	ctx := sdk.UnwrapSDKContext(goCtx)
-<<<<<<< HEAD
-=======
-
-	observationType := observerTypes.ObservationType_InBoundTx
-	if !k.zetaObserverKeeper.IsInboundEnabled(ctx) {
-		return nil, types.ErrNotEnoughPermissions
-	}
-
-	// GetChainFromChainID makes sure we are getting only supported chains , if a chain support has been turned on using gov proposal, this function returns nil
-	observationChain := k.zetaObserverKeeper.GetSupportedChainFromChainID(ctx, msg.SenderChainId)
-	if observationChain == nil {
-		return nil, cosmoserrors.Wrap(types.ErrUnsupportedChain, fmt.Sprintf("ChainID %d, Observation %s", msg.SenderChainId, observationType.String()))
-	}
-	receiverChain := k.zetaObserverKeeper.GetSupportedChainFromChainID(ctx, msg.ReceiverChain)
-	if receiverChain == nil {
-		return nil, cosmoserrors.Wrap(types.ErrUnsupportedChain, fmt.Sprintf("ChainID %d, Observation %s", msg.ReceiverChain, observationType.String()))
-	}
-	tssPub := ""
-	tss, tssFound := k.zetaObserverKeeper.GetTSS(ctx)
-	if tssFound {
-		tssPub = tss.TssPubkey
-	}
-	// IsAuthorized does various checks against the list of observer mappers
-	if ok := k.zetaObserverKeeper.IsAuthorized(ctx, msg.Creator); !ok {
-		return nil, observerTypes.ErrNotAuthorizedPolicy
-	}
-
->>>>>>> f15eb495
 	index := msg.Digest()
 
 	// vote on inbound ballot
@@ -111,14 +78,10 @@
 	// This check prevents double spending
 	if isNew {
 		if k.IsFinalizedInbound(ctx, msg.InTxHash, msg.SenderChainId, msg.EventIndex) {
-<<<<<<< HEAD
-			return nil, errorsmod.Wrap(
+			return nil, cosmoserrors.Wrap(
 				types.ErrObservedTxAlreadyFinalized,
 				fmt.Sprintf("InTxHash:%s, SenderChainID:%d, EventIndex:%d", msg.InTxHash, msg.SenderChainId, msg.EventIndex),
 			)
-=======
-			return nil, cosmoserrors.Wrap(types.ErrObservedTxAlreadyFinalized, fmt.Sprintf("InTxHash:%s, SenderChainID:%d, EventIndex:%d", msg.InTxHash, msg.SenderChainId, msg.EventIndex))
->>>>>>> f15eb495
 		}
 	}
 	commit()
