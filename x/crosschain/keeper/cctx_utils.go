package keeper

import (
	"errors"
	"fmt"

	"cosmossdk.io/math"

	sdk "github.com/cosmos/cosmos-sdk/types"
	sdkerrors "github.com/cosmos/cosmos-sdk/types/errors"
	ethcommon "github.com/ethereum/go-ethereum/common"
	"github.com/zeta-chain/zetacore/common"
	"github.com/zeta-chain/zetacore/x/crosschain/types"
	zetaObserverTypes "github.com/zeta-chain/zetacore/x/observer/types"
)

// UpdateNonce sets the CCTX outbound nonce to the next nonce, and updates the nonce of blockchain state.
// It also updates the PendingNonces that is used to track the unfulfilled outbound txs.
func (k Keeper) UpdateNonce(ctx sdk.Context, receiveChainID int64, cctx *types.CrossChainTx) error {
	chain := k.zetaObserverKeeper.GetParams(ctx).GetChainFromChainID(receiveChainID)
	if chain == nil {
		return zetaObserverTypes.ErrSupportedChains
	}

	nonce, found := k.GetChainNonces(ctx, chain.ChainName.String())
	if !found {
		return sdkerrors.Wrap(types.ErrCannotFindReceiverNonce, fmt.Sprintf("Chain(%s) | Identifiers : %s ", chain.ChainName.String(), cctx.LogIdentifierForCCTX()))
	}

	// SET nonce
	cctx.GetCurrentOutTxParam().OutboundTxTssNonce = nonce.Nonce
	tss, found := k.GetTSS(ctx)
	if !found {
		return sdkerrors.Wrap(types.ErrCannotFindTSSKeys, fmt.Sprintf("Chain(%s) | Identifiers : %s ", chain.ChainName.String(), cctx.LogIdentifierForCCTX()))
	}

<<<<<<< HEAD
	// #nosec G701 always positive
	p, found := k.GetPendingNonces(ctx, tss.TssPubkey, uint64(receiveChainID))
=======
	p, found := k.GetPendingNonces(ctx, tss.TssPubkey, receiveChainID)
>>>>>>> 7d44ea9a
	if !found {
		return sdkerrors.Wrap(types.ErrCannotFindPendingNonces, fmt.Sprintf("chain_id %d, nonce %d", receiveChainID, nonce.Nonce))
	}

	// #nosec G701 always in range
	if p.NonceHigh != int64(nonce.Nonce) {
		return sdkerrors.Wrap(types.ErrNonceMismatch, fmt.Sprintf("chain_id %d, high nonce %d, current nonce %d", receiveChainID, p.NonceHigh, nonce.Nonce))
	}

	nonce.Nonce++
	p.NonceHigh++
	k.SetChainNonces(ctx, nonce)
	k.SetPendingNonces(ctx, p)
	return nil
}

// RefundAmountOnZetaChain refunds the amount of the cctx on ZetaChain in case of aborted cctx
// NOTE: GetCurrentOutTxParam should contain the last up to date cctx amount
func (k Keeper) RefundAmountOnZetaChain(ctx sdk.Context, cctx types.CrossChainTx, inputAmount math.Uint) error {
	// preliminary checks
	if cctx.InboundTxParams.CoinType != common.CoinType_ERC20 {
		return errors.New("unsupported coin type for refund on ZetaChain")
	}
	if !common.IsEVMChain(cctx.InboundTxParams.SenderChainId) {
		return errors.New("only EVM chains are supported for refund on ZetaChain")
	}
	sender := ethcommon.HexToAddress(cctx.InboundTxParams.Sender)
	if sender == (ethcommon.Address{}) {
		return errors.New("invalid sender address")
	}
	if inputAmount.IsNil() || inputAmount.IsZero() {
		return errors.New("no amount to refund")
	}

	// get address of the zrc20
	fc, found := k.fungibleKeeper.GetForeignCoinFromAsset(ctx, cctx.InboundTxParams.Asset, cctx.InboundTxParams.SenderChainId)
	if !found {
		return fmt.Errorf("asset %s zrc not found", cctx.InboundTxParams.Asset)
	}
	zrc20 := ethcommon.HexToAddress(fc.Zrc20ContractAddress)
	if zrc20 == (ethcommon.Address{}) {
		return fmt.Errorf("asset %s invalid zrc address", cctx.InboundTxParams.Asset)
	}

	// deposit the amount to the sender
	if _, err := k.fungibleKeeper.DepositZRC20(ctx, zrc20, sender, inputAmount.BigInt()); err != nil {
		return errors.New("failed to deposit zrc20 on ZetaChain" + err.Error())
	}

	return nil
}<|MERGE_RESOLUTION|>--- conflicted
+++ resolved
@@ -34,12 +34,7 @@
 		return sdkerrors.Wrap(types.ErrCannotFindTSSKeys, fmt.Sprintf("Chain(%s) | Identifiers : %s ", chain.ChainName.String(), cctx.LogIdentifierForCCTX()))
 	}
 
-<<<<<<< HEAD
-	// #nosec G701 always positive
-	p, found := k.GetPendingNonces(ctx, tss.TssPubkey, uint64(receiveChainID))
-=======
 	p, found := k.GetPendingNonces(ctx, tss.TssPubkey, receiveChainID)
->>>>>>> 7d44ea9a
 	if !found {
 		return sdkerrors.Wrap(types.ErrCannotFindPendingNonces, fmt.Sprintf("chain_id %d, nonce %d", receiveChainID, nonce.Nonce))
 	}
