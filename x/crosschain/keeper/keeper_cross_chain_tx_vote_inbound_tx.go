package keeper

import (
	"context"
	"fmt"
	sdk "github.com/cosmos/cosmos-sdk/types"
	sdkerrors "github.com/cosmos/cosmos-sdk/types/errors"
	"github.com/zeta-chain/zetacore/common"
	"github.com/zeta-chain/zetacore/x/crosschain/types"
	zetaObserverTypes "github.com/zeta-chain/zetacore/x/observer/types"
)

// FIXME: use more specific error types & codes
func (k msgServer) VoteOnObservedInboundTx(goCtx context.Context, msg *types.MsgVoteOnObservedInboundTx) (*types.MsgVoteOnObservedInboundTxResponse, error) {
	ctx := sdk.UnwrapSDKContext(goCtx)
	observationType := zetaObserverTypes.ObservationType_InBoundTx
<<<<<<< HEAD
	observationChain := zetaObserverTypes.ParseCommonChaintoObservationChain(msg.SenderChain)
	//Check is msg.Creator is authorized to vote
=======
	observationChain, found := k.zetaObserverKeeper.GetChainFromChainID(ctx, msg.SenderChainId)
	if !found {
		return nil, sdkerrors.Wrap(types.ErrUnsupportedChain, fmt.Sprintf("ChainID %d, Observation %s", msg.SenderChainId, observationType.String()))
	}
	receiverChain, found := k.zetaObserverKeeper.GetChainFromChainID(ctx, msg.ReceiverChain)
	if !found {
		return nil, sdkerrors.Wrap(types.ErrUnsupportedChain, fmt.Sprintf("ChainID %d, Observation %s", msg.ReceiverChain, observationType.String()))
	}
	// IsAuthorized does various checks against the list of observer mappers
>>>>>>> b552b4b6
	ok, err := k.IsAuthorized(ctx, msg.Creator, observationChain, observationType)
	if !ok {
		return nil, err
	}

	index := msg.Digest()
	// Add votes and Set Ballot
<<<<<<< HEAD
=======
	// GetBallot checks against the supported chains list before querying for Ballot
>>>>>>> b552b4b6
	ballot, isNew, err := k.GetBallot(ctx, index, observationChain, observationType)
	if err != nil {
		return nil, err
	}
	if isNew {
		EmitEventBallotCreated(ctx, ballot, msg.InTxHash, observationChain.String())
	}
	// AddVoteToBallot adds a vote and sets the ballot
	ballot, err = k.AddVoteToBallot(ctx, ballot, msg.Creator, zetaObserverTypes.VoteType_SuccessObservation)
	if err != nil {
		return nil, err
	}
	// CheckIfBallotIsFinalized checks status and sets the ballot if finalized

	ballot, isFinalized := k.CheckIfBallotIsFinalized(ctx, ballot)
	if !isFinalized {
		return &types.MsgVoteOnObservedInboundTxResponse{}, nil
	}

	// ******************************************************************************
	// below only happens when ballot is finalized: exactly when threshold vote is in
	// ******************************************************************************

	// Inbound Ballot has been finalized , Create CCTX
	// New CCTX can only set either to Aborted or PendingOutbound
	cctx := k.CreateNewCCTX(ctx, msg, index, types.CctxStatus_PendingInbound, observationChain, receiverChain)
	// FinalizeInbound updates CCTX Prices and Nonce
	// Aborts is any of the updates fail

	if receiverChain.IsZetaChain() {
		err = k.HandleEVMDeposit(ctx, &cctx, *msg, observationChain)
		if err != nil {
			cctx.CctxStatus.ChangeStatus(&ctx, types.CctxStatus_Aborted, err.Error(), cctx.LogIdentifierForCCTX())
			k.SetCrossChainTx(ctx, cctx)
			return &types.MsgVoteOnObservedInboundTxResponse{}, nil
		}
		cctx.CctxStatus.ChangeStatus(&ctx, types.CctxStatus_OutboundMined, "First half of EVM transfer Completed", cctx.LogIdentifierForCCTX())
	} else { // Cross Chain SWAP
		err = k.FinalizeInbound(ctx, &cctx, *receiverChain, len(ballot.VoterList))
		if err != nil {
			cctx.CctxStatus.ChangeStatus(&ctx, types.CctxStatus_Aborted, err.Error(), cctx.LogIdentifierForCCTX())
			k.SetCrossChainTx(ctx, cctx)
			return &types.MsgVoteOnObservedInboundTxResponse{}, nil
		}

		cctx.CctxStatus.ChangeStatus(&ctx, types.CctxStatus_PendingOutbound, "Status Changed to Pending Outbound", cctx.LogIdentifierForCCTX())
	}
	EmitEventInboundFinalized(ctx, &cctx)
	k.SetCrossChainTx(ctx, cctx)
	return &types.MsgVoteOnObservedInboundTxResponse{}, nil
}

func (k msgServer) FinalizeInbound(ctx sdk.Context, cctx *types.CrossChainTx, receiveChain common.Chain, numberofobservers int) error {
	cctx.InboundTxParams.InboundTxFinalizedZetaHeight = uint64(ctx.BlockHeader().Height)
	k.UpdateLastBlockHeight(ctx, cctx)
	bftTime := ctx.BlockHeader().Time // we use BFTTime of the current block as random number
	cctx.OutboundTxParams.Broadcaster = uint64(bftTime.Nanosecond() % numberofobservers)

	err := k.UpdatePrices(ctx, receiveChain.ChainId, cctx)
	if err != nil {
		return err
	}
	err = k.UpdateNonce(ctx, receiveChain.ChainName.String(), cctx)
	if err != nil {
		return err
	}
	return nil
}

func (k msgServer) UpdateLastBlockHeight(ctx sdk.Context, msg *types.CrossChainTx) {
	lastblock, isFound := k.GetLastBlockHeight(ctx, msg.InboundTxParams.SenderChain)
	if !isFound {
		lastblock = types.LastBlockHeight{
			Creator:           msg.Creator,
			Index:             msg.InboundTxParams.SenderChain, // ?
			Chain:             msg.InboundTxParams.SenderChain,
			LastSendHeight:    msg.InboundTxParams.InboundTxObservedExternalHeight,
			LastReceiveHeight: 0,
		}
	} else {
		lastblock.LastSendHeight = msg.InboundTxParams.InboundTxObservedExternalHeight
	}
	k.SetLastBlockHeight(ctx, lastblock)
}<|MERGE_RESOLUTION|>--- conflicted
+++ resolved
@@ -14,10 +14,6 @@
 func (k msgServer) VoteOnObservedInboundTx(goCtx context.Context, msg *types.MsgVoteOnObservedInboundTx) (*types.MsgVoteOnObservedInboundTxResponse, error) {
 	ctx := sdk.UnwrapSDKContext(goCtx)
 	observationType := zetaObserverTypes.ObservationType_InBoundTx
-<<<<<<< HEAD
-	observationChain := zetaObserverTypes.ParseCommonChaintoObservationChain(msg.SenderChain)
-	//Check is msg.Creator is authorized to vote
-=======
 	observationChain, found := k.zetaObserverKeeper.GetChainFromChainID(ctx, msg.SenderChainId)
 	if !found {
 		return nil, sdkerrors.Wrap(types.ErrUnsupportedChain, fmt.Sprintf("ChainID %d, Observation %s", msg.SenderChainId, observationType.String()))
@@ -27,7 +23,6 @@
 		return nil, sdkerrors.Wrap(types.ErrUnsupportedChain, fmt.Sprintf("ChainID %d, Observation %s", msg.ReceiverChain, observationType.String()))
 	}
 	// IsAuthorized does various checks against the list of observer mappers
->>>>>>> b552b4b6
 	ok, err := k.IsAuthorized(ctx, msg.Creator, observationChain, observationType)
 	if !ok {
 		return nil, err
@@ -35,10 +30,7 @@
 
 	index := msg.Digest()
 	// Add votes and Set Ballot
-<<<<<<< HEAD
-=======
 	// GetBallot checks against the supported chains list before querying for Ballot
->>>>>>> b552b4b6
 	ballot, isNew, err := k.GetBallot(ctx, index, observationChain, observationType)
 	if err != nil {
 		return nil, err
