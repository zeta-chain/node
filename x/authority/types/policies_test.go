--- conflicted
+++ resolved
@@ -19,15 +19,11 @@
 	}(t)
 	cfg := sdk.GetConfig()
 	cfg.SetBech32PrefixForAccount(app.Bech32PrefixAccAddr, app.Bech32PrefixAccPub)
+	cfg.Seal()
 }
 
 func TestPolicies_Validate(t *testing.T) {
-<<<<<<< HEAD
 	setConfig(t)
-=======
-	setConfig()
-
->>>>>>> 1e0d8593
 	// use table driven tests to test the validation of policies
 	tests := []struct {
 		name        string
