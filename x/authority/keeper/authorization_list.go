package keeper

import (
	"fmt"

	"cosmossdk.io/errors"
	"github.com/cosmos/cosmos-sdk/store/prefix"
	sdk "github.com/cosmos/cosmos-sdk/types"

	"github.com/zeta-chain/zetacore/x/authority/types"
)

// TODO : Refactor this file to authorization_list.go

// SetAuthorizationList sets the authorization list to the store.It returns an error if the list is invalid.
func (k Keeper) SetAuthorizationList(ctx sdk.Context, list types.AuthorizationList) {
	store := prefix.NewStore(ctx.KVStore(k.storeKey), types.KeyPrefix(types.AuthorizationListKey))
	b := k.cdc.MustMarshal(&list)
	store.Set([]byte{0}, b)
}

// GetAuthorizationList returns the authorization list from the store
func (k Keeper) GetAuthorizationList(ctx sdk.Context) (val types.AuthorizationList, found bool) {
	store := prefix.NewStore(ctx.KVStore(k.storeKey), types.KeyPrefix(types.AuthorizationListKey))
	b := store.Get([]byte{0})
	if b == nil {
		return val, false
	}
	k.cdc.MustUnmarshal(b, &val)
	return val, true
}

<<<<<<< HEAD
// CheckAuthorization checks if the signer is authorized to sign the message
func (k Keeper) CheckAuthorization(ctx sdk.Context, msg sdk.Msg) error {
	// Policy transactions must have only one signer
	if len(msg.GetSigners()) != 1 {
		return errors.Wrap(types.ErrSigners, fmt.Sprintf("msg: %v", sdk.MsgTypeURL(msg)))
	}
	signer := msg.GetSigners()[0].String()
	msgURL := sdk.MsgTypeURL(msg)
=======
// IsAuthorized checks if the address is authorized for the given policy type
func (k Keeper) IsAuthorized(ctx sdk.Context, address string, policyType types.PolicyType) bool {
	policies, found := k.GetPolicies(ctx)
	if !found {
		return false
	}
	for _, policy := range policies.Items {
		if policy.Address == address && policy.PolicyType == policyType {
			return true
		}
	}
	return false
}

// CheckAuthorization checks if the signer is authorized to sign the message
// It uses both the authorization list and the policies to check if the signer is authorized
func (k Keeper) CheckAuthorization(ctx sdk.Context, msg sdk.Msg) error {
	// Policy transactions must have only one signer
	if len(msg.GetSigners()) != 1 {
		return errors.Wrapf(types.ErrSigners, "msg: %v", sdk.MsgTypeURL(msg))
	}

	signer := msg.GetSigners()[0].String()
	msgURL := sdk.MsgTypeURL(msg)

>>>>>>> 3f02526d
	authorizationsList, found := k.GetAuthorizationList(ctx)
	if !found {
		return types.ErrAuthorizationListNotFound
	}
<<<<<<< HEAD
=======

>>>>>>> 3f02526d
	policyRequired, err := authorizationsList.GetAuthorizedPolicy(msgURL)
	if err != nil {
		return errors.Wrap(types.ErrAuthorizationNotFound, fmt.Sprintf("msg: %v", msgURL))
	}
<<<<<<< HEAD
	//// TODO : check for empty policy
	//if policyRequired == types.PolicyType_groupOperational {
	//	return errors.Wrap(types.ErrMsgNotAuthorized, fmt.Sprintf("msg: %v", sdk.MsgTypeURL(msg)))
	//}
=======
	if policyRequired == types.PolicyType_groupEmpty {
		return errors.Wrap(types.ErrInvalidPolicyType, fmt.Sprintf("Empty policy for msg: %v", msgURL))
	}

>>>>>>> 3f02526d
	policies, found := k.GetPolicies(ctx)
	if !found {
		return errors.Wrap(types.ErrPoliciesNotFound, fmt.Sprintf("msg: %v", msgURL))
	}

	return policies.CheckSigner(signer, policyRequired)
}<|MERGE_RESOLUTION|>--- conflicted
+++ resolved
@@ -9,8 +9,6 @@
 
 	"github.com/zeta-chain/zetacore/x/authority/types"
 )
-
-// TODO : Refactor this file to authorization_list.go
 
 // SetAuthorizationList sets the authorization list to the store.It returns an error if the list is invalid.
 func (k Keeper) SetAuthorizationList(ctx sdk.Context, list types.AuthorizationList) {
@@ -30,32 +28,7 @@
 	return val, true
 }
 
-<<<<<<< HEAD
-// CheckAuthorization checks if the signer is authorized to sign the message
-func (k Keeper) CheckAuthorization(ctx sdk.Context, msg sdk.Msg) error {
-	// Policy transactions must have only one signer
-	if len(msg.GetSigners()) != 1 {
-		return errors.Wrap(types.ErrSigners, fmt.Sprintf("msg: %v", sdk.MsgTypeURL(msg)))
-	}
-	signer := msg.GetSigners()[0].String()
-	msgURL := sdk.MsgTypeURL(msg)
-=======
-// IsAuthorized checks if the address is authorized for the given policy type
-func (k Keeper) IsAuthorized(ctx sdk.Context, address string, policyType types.PolicyType) bool {
-	policies, found := k.GetPolicies(ctx)
-	if !found {
-		return false
-	}
-	for _, policy := range policies.Items {
-		if policy.Address == address && policy.PolicyType == policyType {
-			return true
-		}
-	}
-	return false
-}
-
-// CheckAuthorization checks if the signer is authorized to sign the message
-// It uses both the authorization list and the policies to check if the signer is authorized
+// CheckAuthorization uses both the authorization list and the policies to check if the signer is authorized
 func (k Keeper) CheckAuthorization(ctx sdk.Context, msg sdk.Msg) error {
 	// Policy transactions must have only one signer
 	if len(msg.GetSigners()) != 1 {
@@ -65,30 +38,19 @@
 	signer := msg.GetSigners()[0].String()
 	msgURL := sdk.MsgTypeURL(msg)
 
->>>>>>> 3f02526d
 	authorizationsList, found := k.GetAuthorizationList(ctx)
 	if !found {
 		return types.ErrAuthorizationListNotFound
 	}
-<<<<<<< HEAD
-=======
 
->>>>>>> 3f02526d
 	policyRequired, err := authorizationsList.GetAuthorizedPolicy(msgURL)
 	if err != nil {
 		return errors.Wrap(types.ErrAuthorizationNotFound, fmt.Sprintf("msg: %v", msgURL))
 	}
-<<<<<<< HEAD
-	//// TODO : check for empty policy
-	//if policyRequired == types.PolicyType_groupOperational {
-	//	return errors.Wrap(types.ErrMsgNotAuthorized, fmt.Sprintf("msg: %v", sdk.MsgTypeURL(msg)))
-	//}
-=======
 	if policyRequired == types.PolicyType_groupEmpty {
 		return errors.Wrap(types.ErrInvalidPolicyType, fmt.Sprintf("Empty policy for msg: %v", msgURL))
 	}
 
->>>>>>> 3f02526d
 	policies, found := k.GetPolicies(ctx)
 	if !found {
 		return errors.Wrap(types.ErrPoliciesNotFound, fmt.Sprintf("msg: %v", msgURL))
