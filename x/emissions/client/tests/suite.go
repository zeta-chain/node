--- conflicted
+++ resolved
@@ -94,16 +94,6 @@
 
 	for i := 0; i < numberOfBallots; i++ {
 		ballots[i] = &observerTypes.Ballot{
-<<<<<<< HEAD
-			Index:            "",
-			BallotIdentifier: "TestBallot" + strconv.Itoa(i),
-			VoterList:        voterList,
-			Votes:            CreateRandomVoteList(len(voterList)),
-			ObservationType:  observerTypes.ObservationType_InBoundTx,
-			BallotThreshold:  sdk.MustNewDecFromStr("0.66"),
-			// #nosec G404 randomness used for testing
-			BallotStatus:         ballotStatus[rand.Intn(max-min)+min], // #nosec G404 randomness used for testing
-=======
 			Index:                "",
 			BallotIdentifier:     "TestBallot" + strconv.Itoa(i),
 			VoterList:            voterList,
@@ -111,7 +101,6 @@
 			ObservationType:      observerTypes.ObservationType_InBoundTx,
 			BallotThreshold:      sdk.MustNewDecFromStr("0.66"),
 			BallotStatus:         ballotStatus[randomBallotStatus.Int64()],
->>>>>>> 7f24c5a8
 			BallotCreationHeight: 0,
 		}
 	}
