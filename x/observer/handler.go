package observer

import (
	"fmt"

	sdk "github.com/cosmos/cosmos-sdk/types"
	sdkerrors "github.com/cosmos/cosmos-sdk/types/errors"
	"github.com/zeta-chain/zetacore/x/observer/keeper"
	"github.com/zeta-chain/zetacore/x/observer/types"
)

// NewHandler ...
func NewHandler(k keeper.Keeper) sdk.Handler {
	// this line is used by starport scaffolding # handler/msgServer
	msgServer := keeper.NewMsgServerImpl(k)
	return func(ctx sdk.Context, msg sdk.Msg) (*sdk.Result, error) {
		ctx = ctx.WithEventManager(sdk.NewEventManager())

		switch msg := msg.(type) {
		case *types.MsgSetSupportedChains:
			res, err := msgServer.SetSupportedChains(sdk.WrapSDKContext(ctx), msg)
			return sdk.WrapServiceResult(ctx, res, err)
<<<<<<< HEAD
		case *types.MsgAddObserver:
			res, err := msgServer.AddObserver(sdk.WrapSDKContext(ctx), msg)
=======
		case *types.MsgSetBallotThreshold:
			res, err := msgServer.SetBallotThreshold(sdk.WrapSDKContext(ctx), msg)
>>>>>>> a2e40dd9
			return sdk.WrapServiceResult(ctx, res, err)
			// this line is used by starport scaffolding # 1
		default:
			errMsg := fmt.Sprintf("unrecognized %s message type: %T", types.ModuleName, msg)
			return nil, sdkerrors.Wrap(sdkerrors.ErrUnknownRequest, errMsg)
		}
	}
}<|MERGE_RESOLUTION|>--- conflicted
+++ resolved
@@ -20,13 +20,12 @@
 		case *types.MsgSetSupportedChains:
 			res, err := msgServer.SetSupportedChains(sdk.WrapSDKContext(ctx), msg)
 			return sdk.WrapServiceResult(ctx, res, err)
-<<<<<<< HEAD
 		case *types.MsgAddObserver:
 			res, err := msgServer.AddObserver(sdk.WrapSDKContext(ctx), msg)
-=======
+			return sdk.WrapServiceResult(ctx, res, err)
+			// this line is used by starport scaffolding # 1
 		case *types.MsgSetBallotThreshold:
 			res, err := msgServer.SetBallotThreshold(sdk.WrapSDKContext(ctx), msg)
->>>>>>> a2e40dd9
 			return sdk.WrapServiceResult(ctx, res, err)
 			// this line is used by starport scaffolding # 1
 		default:
