package cli

import (
	"strconv"

	"github.com/cosmos/cosmos-sdk/client"
	"github.com/cosmos/cosmos-sdk/client/flags"
	"github.com/spf13/cobra"
	"github.com/zeta-chain/zetacore/x/observer/types"
)

func CmdObserverSet() *cobra.Command {
	cmd := &cobra.Command{
		Use:   "list-observer-set",
		Short: "Query observer set",
		Args:  cobra.ExactArgs(0),
		RunE: func(cmd *cobra.Command, args []string) (err error) {

			clientCtx, err := client.GetClientTxContext(cmd)
			if err != nil {
				return err
			}
			queryClient := types.NewQueryClient(clientCtx)
			params := &types.QueryObserverSet{}
			res, err := queryClient.ObserverSet(cmd.Context(), params)
			if err != nil {
				return err
			}
			return clientCtx.PrintProto(res)
		},
	}
	flags.AddQueryFlagsToCmd(cmd)
	return cmd
<<<<<<< HEAD
}

func CmdObserversByChainAndType() *cobra.Command {
	cmd := &cobra.Command{
		Use:   "show-observer [chain-id]",
		Short: "Query ObserversByChainAndType , Use common.chain for querying",
		Args:  cobra.ExactArgs(1),
		RunE: func(cmd *cobra.Command, args []string) (err error) {
			chainID, err := strconv.ParseInt(args[0], 10, 64)
			if err != nil {
				return err
			}

			clientCtx, err := client.GetClientTxContext(cmd)
			if err != nil {
				return err
			}

			queryClient := types.NewQueryClient(clientCtx)

			params := &types.QueryObserversByChainRequest{
				ChainId: chainID,
			}

			res, err := queryClient.ObserversByChain(cmd.Context(), params)
			if err != nil {
				return err
			}

			return clientCtx.PrintProto(res)
		},
	}
	flags.AddQueryFlagsToCmd(cmd)
	return cmd
=======
>>>>>>> 20e0d93f
}<|MERGE_RESOLUTION|>--- conflicted
+++ resolved
@@ -1,8 +1,6 @@
 package cli
 
 import (
-	"strconv"
-
 	"github.com/cosmos/cosmos-sdk/client"
 	"github.com/cosmos/cosmos-sdk/client/flags"
 	"github.com/spf13/cobra"
@@ -31,41 +29,4 @@
 	}
 	flags.AddQueryFlagsToCmd(cmd)
 	return cmd
-<<<<<<< HEAD
-}
-
-func CmdObserversByChainAndType() *cobra.Command {
-	cmd := &cobra.Command{
-		Use:   "show-observer [chain-id]",
-		Short: "Query ObserversByChainAndType , Use common.chain for querying",
-		Args:  cobra.ExactArgs(1),
-		RunE: func(cmd *cobra.Command, args []string) (err error) {
-			chainID, err := strconv.ParseInt(args[0], 10, 64)
-			if err != nil {
-				return err
-			}
-
-			clientCtx, err := client.GetClientTxContext(cmd)
-			if err != nil {
-				return err
-			}
-
-			queryClient := types.NewQueryClient(clientCtx)
-
-			params := &types.QueryObserversByChainRequest{
-				ChainId: chainID,
-			}
-
-			res, err := queryClient.ObserversByChain(cmd.Context(), params)
-			if err != nil {
-				return err
-			}
-
-			return clientCtx.PrintProto(res)
-		},
-	}
-	flags.AddQueryFlagsToCmd(cmd)
-	return cmd
-=======
->>>>>>> 20e0d93f
 }