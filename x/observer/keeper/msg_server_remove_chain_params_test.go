--- conflicted
+++ resolved
@@ -39,13 +39,8 @@
 			},
 		})
 
-<<<<<<< HEAD
-=======
+		// remove chain params
 		keepertest.MockIsAuthorized(&authorityMock.Mock, admin, authoritytypes.PolicyType_groupOperational, true)
-
->>>>>>> 1e0d8593
-		// remove chain params
-		keepertest.MockIsAuthorized(&authorityMock.Mock, admin, authoritytypes.PolicyType_groupAdmin, true)
 		_, err := srv.RemoveChainParams(sdk.WrapSDKContext(ctx), &types.MsgRemoveChainParams{
 			Creator: admin,
 			ChainId: chain2,
@@ -59,13 +54,8 @@
 		require.Equal(t, chain1, chainParamsList.ChainParams[0].ChainId)
 		require.Equal(t, chain3, chainParamsList.ChainParams[1].ChainId)
 
-<<<<<<< HEAD
-=======
 		keepertest.MockIsAuthorized(&authorityMock.Mock, admin, authoritytypes.PolicyType_groupOperational, true)
-
->>>>>>> 1e0d8593
 		// remove chain params
-		keepertest.MockIsAuthorized(&authorityMock.Mock, admin, authoritytypes.PolicyType_groupAdmin, true)
 		_, err = srv.RemoveChainParams(sdk.WrapSDKContext(ctx), &types.MsgRemoveChainParams{
 			Creator: admin,
 			ChainId: chain1,
@@ -78,13 +68,9 @@
 		require.Len(t, chainParamsList.ChainParams, 1)
 		require.Equal(t, chain3, chainParamsList.ChainParams[0].ChainId)
 
-<<<<<<< HEAD
-=======
 		keepertest.MockIsAuthorized(&authorityMock.Mock, admin, authoritytypes.PolicyType_groupOperational, true)
 
->>>>>>> 1e0d8593
 		// remove chain params
-		keepertest.MockIsAuthorized(&authorityMock.Mock, admin, authoritytypes.PolicyType_groupAdmin, true)
 		_, err = srv.RemoveChainParams(sdk.WrapSDKContext(ctx), &types.MsgRemoveChainParams{
 			Creator: admin,
 			ChainId: chain3,
