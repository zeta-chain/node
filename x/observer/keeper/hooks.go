package keeper

import (
	sdk "github.com/cosmos/cosmos-sdk/types"
	"github.com/zeta-chain/zetacore/x/observer/types"
)

var _ types.StakingHooks = Hooks{}

type Hooks struct {
	k Keeper
}

func (h Hooks) AfterValidatorRemoved(ctx sdk.Context, _ sdk.ConsAddress, valAddr sdk.ValAddress) error {
	err := h.k.CleanObservers(ctx, valAddr)
	if err != nil {
		return err
	}
	return nil
}

func (h Hooks) AfterValidatorBeginUnbonding(ctx sdk.Context, _ sdk.ConsAddress, valAddr sdk.ValAddress) error {
	err := h.k.CheckAndCleanObserver(ctx, valAddr)
	if err != nil {
		return err
	}
	return nil
}

func (h Hooks) AfterDelegationModified(ctx sdk.Context, delAddr sdk.AccAddress, valAddr sdk.ValAddress) error {
	err := h.k.CheckAndCleanObserverDelegator(ctx, valAddr, delAddr)
	if err != nil {
		return err
	}
	return nil
}

func (h Hooks) BeforeValidatorSlashed(ctx sdk.Context, valAddr sdk.ValAddress, fraction sdk.Dec) error {

	err := h.k.CleanSlashedValidator(ctx, valAddr, fraction)
	if err != nil {
		return err
	}
	return nil
}
func (h Hooks) AfterValidatorCreated(_ sdk.Context, _ sdk.ValAddress) error {
	return nil
}
func (h Hooks) BeforeValidatorModified(_ sdk.Context, _ sdk.ValAddress) error {
	return nil
}

func (h Hooks) AfterValidatorBonded(_ sdk.Context, _ sdk.ConsAddress, _ sdk.ValAddress) error {
	return nil
}
func (h Hooks) BeforeDelegationCreated(_ sdk.Context, _ sdk.AccAddress, _ sdk.ValAddress) error {
	return nil
}
func (h Hooks) BeforeDelegationSharesModified(_ sdk.Context, _ sdk.AccAddress, _ sdk.ValAddress) error {
	return nil
}
func (h Hooks) BeforeDelegationRemoved(_ sdk.Context, _ sdk.AccAddress, _ sdk.ValAddress) error {
	return nil
}

// Return the wrapper struct
func (k Keeper) Hooks() Hooks {
	return Hooks{k}
}

func (k Keeper) CleanSlashedValidator(ctx sdk.Context, valAddress sdk.ValAddress, fraction sdk.Dec) error {
	validator, found := k.stakingKeeper.GetValidator(ctx, valAddress)
	if !found {
		return types.ErrNotValidator
	}
	accAddress, err := types.GetAccAddressFromOperatorAddress(valAddress.String())
	if err != nil {
		return err
	}
	observerSet, found := k.GetObserverSet(ctx)
	if !found || observerSet.Len() == 0 {
		return nil
	}

	tokensToBurn := sdk.NewDecFromInt(validator.Tokens).Mul(fraction)
	resultingTokens := validator.Tokens.Sub(tokensToBurn.Ceil().TruncateInt())
<<<<<<< HEAD
	for _, mapper := range mappers {

		cp, found := k.GetChainParamsByChainID(ctx, mapper.ObserverChain.ChainId)
		if !found || cp == nil || !cp.IsSupported {
			return types.ErrSupportedChains
		}

		if sdk.NewDecFromInt(resultingTokens).LT(cp.MinObserverDelegation) {
			mapper.ObserverList = CleanAddressList(mapper.ObserverList, accAddress.String())
			k.SetObserverMapper(ctx, mapper)
		}
=======
	mindelegation, found := types.GetMinObserverDelegation()
	if !found {
		return types.ErrMinDelegationNotFound
	}
	if resultingTokens.LT(mindelegation) {
		k.RemoveObserverFromSet(ctx, accAddress.String())
>>>>>>> 20e0d93f
	}
	return nil
}

// CleanObservers cleans a observer Mapper without checking delegation amount
func (k Keeper) CleanObservers(ctx sdk.Context, valAddress sdk.ValAddress) error {
	accAddress, err := types.GetAccAddressFromOperatorAddress(valAddress.String())
	if err != nil {
		return err
	}
	k.RemoveObserverFromSet(ctx, accAddress.String())
	return nil
}

// CheckAndCleanObserver checks if the observer self-delegation is sufficient,
// if not it removes the observer from the set
func (k Keeper) CheckAndCleanObserver(ctx sdk.Context, valAddress sdk.ValAddress) error {
	accAddress, err := types.GetAccAddressFromOperatorAddress(valAddress.String())
	if err != nil {
		return err
	}
	err = k.CheckObserverSelfDelegation(ctx, accAddress.String())
	if err != nil {
		return err
	}
	return nil
}

// CheckAndCleanObserverDelegator first checks if the delegation is self delegation,
// if it is, then it checks if the total delegation is sufficient after the delegation is removed,
// if not it removes the observer from the set
func (k Keeper) CheckAndCleanObserverDelegator(ctx sdk.Context, valAddress sdk.ValAddress, delAddress sdk.AccAddress) error {
	accAddress, err := types.GetAccAddressFromOperatorAddress(valAddress.String())
	if err != nil {
		return err
	}
	// Check if this is a self delegation, if it's not then return, we only check self-delegation for cleaning observer set
	if !(accAddress.String() == delAddress.String()) {
		return nil
	}
	err = k.CheckObserverSelfDelegation(ctx, accAddress.String())
	if err != nil {
		return err
	}
	return nil
}<|MERGE_RESOLUTION|>--- conflicted
+++ resolved
@@ -84,26 +84,13 @@
 
 	tokensToBurn := sdk.NewDecFromInt(validator.Tokens).Mul(fraction)
 	resultingTokens := validator.Tokens.Sub(tokensToBurn.Ceil().TruncateInt())
-<<<<<<< HEAD
-	for _, mapper := range mappers {
 
-		cp, found := k.GetChainParamsByChainID(ctx, mapper.ObserverChain.ChainId)
-		if !found || cp == nil || !cp.IsSupported {
-			return types.ErrSupportedChains
-		}
-
-		if sdk.NewDecFromInt(resultingTokens).LT(cp.MinObserverDelegation) {
-			mapper.ObserverList = CleanAddressList(mapper.ObserverList, accAddress.String())
-			k.SetObserverMapper(ctx, mapper)
-		}
-=======
 	mindelegation, found := types.GetMinObserverDelegation()
 	if !found {
 		return types.ErrMinDelegationNotFound
 	}
 	if resultingTokens.LT(mindelegation) {
 		k.RemoveObserverFromSet(ctx, accAddress.String())
->>>>>>> 20e0d93f
 	}
 	return nil
 }
