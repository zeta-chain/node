--- conflicted
+++ resolved
@@ -12,24 +12,14 @@
 
 type (
 	Keeper struct {
-<<<<<<< HEAD
-		cdc             codec.BinaryCodec
-		storeKey        storetypes.StoreKey
-		memKey          storetypes.StoreKey
-		stakingKeeper   types.StakingKeeper
-		slashingKeeper  types.SlashingKeeper
-		authorityKeeper types.AuthorityKeeper
-		authority       string
-=======
 		cdc               codec.BinaryCodec
 		storeKey          storetypes.StoreKey
 		memKey            storetypes.StoreKey
-		paramstore        paramtypes.Subspace
 		stakingKeeper     types.StakingKeeper
 		slashingKeeper    types.SlashingKeeper
 		authorityKeeper   types.AuthorityKeeper
 		lightclientKeeper types.LightclientKeeper
->>>>>>> 87403f0b
+		authority         string
 	}
 )
 
@@ -40,36 +30,24 @@
 	stakingKeeper types.StakingKeeper,
 	slashinKeeper types.SlashingKeeper,
 	authorityKeeper types.AuthorityKeeper,
-<<<<<<< HEAD
+	lightclientKeeper types.LightclientKeeper,
 	authority string,
-=======
-	lightclientKeeper types.LightclientKeeper,
->>>>>>> 87403f0b
 ) *Keeper {
 	if _, err := sdk.AccAddressFromBech32(authority); err != nil {
 		panic(err)
 	}
 
 	return &Keeper{
-<<<<<<< HEAD
-		cdc:             cdc,
-		storeKey:        storeKey,
-		memKey:          memKey,
-		stakingKeeper:   stakingKeeper,
-		slashingKeeper:  slashinKeeper,
-		authorityKeeper: authorityKeeper,
-		authority:       authority,
-=======
 		cdc:               cdc,
 		storeKey:          storeKey,
 		memKey:            memKey,
-		paramstore:        ps,
 		stakingKeeper:     stakingKeeper,
 		slashingKeeper:    slashinKeeper,
 		authorityKeeper:   authorityKeeper,
 		lightclientKeeper: lightclientKeeper,
->>>>>>> 87403f0b
+		authority:         authority,
 	}
+
 }
 
 func (k Keeper) GetSlashingKeeper() types.SlashingKeeper {
