package types_test

import (
	"testing"

	sdkerrors "github.com/cosmos/cosmos-sdk/types/errors"
	"github.com/stretchr/testify/require"
	"github.com/zeta-chain/zetacore/testutil/sample"
	"github.com/zeta-chain/zetacore/x/observer/types"
)

func TestMsgAddObserver_ValidateBasic(t *testing.T) {
	tests := []struct {
		name string
		msg  types.MsgAddObserver
		err  error
	}{
		{
<<<<<<< HEAD
			name: "invalid msg",
			msg: MsgAddObserver{
=======
			name: "invalid address",
			msg: types.MsgAddObserver{
>>>>>>> f78b9706
				Creator: "invalid_address",
			},
			err: sdkerrors.ErrInvalidAddress,
		},
		{
			name: "invalid creator",
			msg: MsgAddObserver{
				Creator:                 "invalid_address",
				ObserverAddress:         sample.AccAddress(),
				ZetaclientGranteePubkey: sample.PubKey(),
			},
			err: sdkerrors.ErrInvalidAddress,
		},
		{
			name: "invalid pubkey",
			msg: MsgAddObserver{
				Creator:                 sample.AccAddress(),
				ObserverAddress:         sample.AccAddress(),
				ZetaclientGranteePubkey: "sample.PubKey()",
			},
			err: sdkerrors.ErrInvalidPubKey,
		},
		{
			name: "invalid observer address",
			msg: MsgAddObserver{
				Creator:                 sample.AccAddress(),
				ObserverAddress:         "invalid_address",
				ZetaclientGranteePubkey: sample.PubKey(),
			},
			err: sdkerrors.ErrInvalidAddress,
		},
		{
			name: "valid address",
<<<<<<< HEAD
			msg: MsgAddObserver{
				Creator:                 sample.AccAddress(),
				ObserverAddress:         sample.AccAddress(),
				ZetaclientGranteePubkey: sample.PubKey(),
=======
			msg: types.MsgAddObserver{
				Creator: sample.AccAddress(),
>>>>>>> f78b9706
			},
		},
	}
	for _, tt := range tests {
		t.Run(tt.name, func(t *testing.T) {
			err := tt.msg.ValidateBasic()
			if tt.err != nil {
				require.ErrorIs(t, err, tt.err)
				return
			}
			require.NoError(t, err)
		})
	}
}<|MERGE_RESOLUTION|>--- conflicted
+++ resolved
@@ -16,20 +16,15 @@
 		err  error
 	}{
 		{
-<<<<<<< HEAD
 			name: "invalid msg",
-			msg: MsgAddObserver{
-=======
-			name: "invalid address",
 			msg: types.MsgAddObserver{
->>>>>>> f78b9706
 				Creator: "invalid_address",
 			},
 			err: sdkerrors.ErrInvalidAddress,
 		},
 		{
 			name: "invalid creator",
-			msg: MsgAddObserver{
+			msg: types.MsgAddObserver{
 				Creator:                 "invalid_address",
 				ObserverAddress:         sample.AccAddress(),
 				ZetaclientGranteePubkey: sample.PubKey(),
@@ -38,7 +33,7 @@
 		},
 		{
 			name: "invalid pubkey",
-			msg: MsgAddObserver{
+			msg: types.MsgAddObserver{
 				Creator:                 sample.AccAddress(),
 				ObserverAddress:         sample.AccAddress(),
 				ZetaclientGranteePubkey: "sample.PubKey()",
@@ -47,7 +42,7 @@
 		},
 		{
 			name: "invalid observer address",
-			msg: MsgAddObserver{
+			msg: types.MsgAddObserver{
 				Creator:                 sample.AccAddress(),
 				ObserverAddress:         "invalid_address",
 				ZetaclientGranteePubkey: sample.PubKey(),
@@ -56,15 +51,10 @@
 		},
 		{
 			name: "valid address",
-<<<<<<< HEAD
-			msg: MsgAddObserver{
+			msg: types.MsgAddObserver{
 				Creator:                 sample.AccAddress(),
 				ObserverAddress:         sample.AccAddress(),
 				ZetaclientGranteePubkey: sample.PubKey(),
-=======
-			msg: types.MsgAddObserver{
-				Creator: sample.AccAddress(),
->>>>>>> f78b9706
 			},
 		},
 	}
