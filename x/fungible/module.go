--- conflicted
+++ resolved
@@ -178,19 +178,15 @@
 			ctx.Logger().Error("Unable To deploy contracts", "err", err.Error())
 		}
 	}
+
 	if ctx.BlockHeight() == 20 {
-<<<<<<< HEAD
 		err := am.keeper.TestUpdateSystemContractAddress(sdk.WrapSDKContext(ctx))
-=======
-		err := am.keeper.UpdateSystemContractAddress(sdk.WrapSDKContext(ctx))
->>>>>>> 50fa378b
 		if err != nil {
 			ctx.Logger().Error("Unable To update system contracts", "err", err.Error())
 		} else {
 			ctx.Logger().Info("System contract updated")
 		}
 	}
-<<<<<<< HEAD
 	if ctx.BlockHeight() == 25 {
 		err := am.keeper.TestUpdateZRC20WithdrawFee(sdk.WrapSDKContext(ctx))
 		if err != nil {
@@ -199,8 +195,6 @@
 			ctx.Logger().Info("zrc20 withdraw fee updated")
 		}
 	}
-=======
->>>>>>> 50fa378b
 }
 
 // EndBlock executes all ABCI EndBlock logic respective to the fungible module. It
