package keeper

import (
	"context"
	"math/big"

	"github.com/ethereum/go-ethereum/common"

	sdk "github.com/cosmos/cosmos-sdk/types"
	sdkerrors "github.com/cosmos/cosmos-sdk/types/errors"
	zetacommon "github.com/zeta-chain/zetacore/common"
	"github.com/zeta-chain/zetacore/x/fungible/types"
	zetaObserverTypes "github.com/zeta-chain/zetacore/x/observer/types"
)

// DeployFungibleCoinZRC20 deploys a fungible coin from a connected chains as a ZRC20 on ZetaChain.
//
// If this is a gas coin, the following happens:
//
// * ZRC20 contract for the coin is deployed
// * contract address of ZRC20 is set as a token address in the system
// contract
// * ZETA tokens are minted and deposited into the module account
// * setGasZetaPool is called on the system contract to add the information
// about the pool to the system contract
// * addLiquidityETH is called to add liquidity to the pool
//
// If this is a non-gas coin, the following happens:
//
// * ZRC20 contract for the coin is deployed
// * The coin is added to the list of foreign coins in the module's state
//
// Only the admin policy account is authorized to broadcast this message.
func (k msgServer) DeployFungibleCoinZRC20(goCtx context.Context, msg *types.MsgDeployFungibleCoinZRC20) (*types.MsgDeployFungibleCoinZRC20Response, error) {
	ctx := sdk.UnwrapSDKContext(goCtx)

	var address common.Address
	var err error

	if msg.Creator != k.observerKeeper.GetParams(ctx).GetAdminPolicyAccount(zetaObserverTypes.Policy_Type_deploy_fungible_coin) {
		return nil, sdkerrors.Wrap(sdkerrors.ErrUnauthorized, "Deploy can only be executed by the correct policy account")
	}
	if msg.Decimals > 255 {
		return nil, sdkerrors.Wrapf(sdkerrors.ErrInvalidRequest, "decimals must be less than 256")
	}
	if msg.CoinType == zetacommon.CoinType_Gas {
<<<<<<< HEAD
		// #nosec G701 always in range
		_, err := k.SetupChainGasCoinAndPool(ctx, msg.ForeignChainId, msg.Name, msg.Symbol, uint8(msg.Decimals))
=======
		address, err = k.SetupChainGasCoinAndPool(ctx, msg.ForeignChainId, msg.Name, msg.Symbol, uint8(msg.Decimals))
>>>>>>> 7d44ea9a
		if err != nil {
			return nil, sdkerrors.Wrapf(err, "failed to setupChainGasCoinAndPool")
		}
	} else {
<<<<<<< HEAD
		// #nosec G701 always in range
		addr, err := k.DeployZRC20Contract(ctx, msg.Name, msg.Symbol, uint8(msg.Decimals), msg.ForeignChainId, msg.CoinType, msg.ERC20, big.NewInt(msg.GasLimit))
=======
		address, err = k.DeployZRC20Contract(ctx, msg.Name, msg.Symbol, uint8(msg.Decimals), msg.ForeignChainId, msg.CoinType, msg.ERC20, big.NewInt(msg.GasLimit))
>>>>>>> 7d44ea9a
		if err != nil {
			return nil, err
		}
	}

<<<<<<< HEAD
		err = ctx.EventManager().EmitTypedEvent(
			&types.EventZRC20Deployed{
				MsgTypeUrl: sdk.MsgTypeURL(&types.MsgDeployFungibleCoinZRC20{}),
				ChainId:    msg.ForeignChainId,
				Contract:   addr.String(),
				Name:       msg.Name,
				Symbol:     msg.Symbol,
				// #nosec G701 always in range
				Decimals: int64(msg.Decimals),
				CoinType: msg.CoinType,
				Erc20:    msg.ERC20,
				GasLimit: msg.GasLimit,
			},
		)
		if err != nil {
			return nil, sdkerrors.Wrapf(err, "failed to emit event")
		}

=======
	err = ctx.EventManager().EmitTypedEvent(
		&types.EventZRC20Deployed{
			MsgTypeUrl: sdk.MsgTypeURL(&types.MsgDeployFungibleCoinZRC20{}),
			ChainId:    msg.ForeignChainId,
			Contract:   address.String(),
			Name:       msg.Name,
			Symbol:     msg.Symbol,
			Decimals:   int64(msg.Decimals),
			CoinType:   msg.CoinType,
			Erc20:      msg.ERC20,
			GasLimit:   msg.GasLimit,
		},
	)
	if err != nil {
		return nil, sdkerrors.Wrapf(err, "failed to emit event")
>>>>>>> 7d44ea9a
	}

	return &types.MsgDeployFungibleCoinZRC20Response{
		Address: address.Hex(),
	}, nil
}<|MERGE_RESOLUTION|>--- conflicted
+++ resolved
@@ -44,47 +44,19 @@
 		return nil, sdkerrors.Wrapf(sdkerrors.ErrInvalidRequest, "decimals must be less than 256")
 	}
 	if msg.CoinType == zetacommon.CoinType_Gas {
-<<<<<<< HEAD
 		// #nosec G701 always in range
-		_, err := k.SetupChainGasCoinAndPool(ctx, msg.ForeignChainId, msg.Name, msg.Symbol, uint8(msg.Decimals))
-=======
 		address, err = k.SetupChainGasCoinAndPool(ctx, msg.ForeignChainId, msg.Name, msg.Symbol, uint8(msg.Decimals))
->>>>>>> 7d44ea9a
 		if err != nil {
 			return nil, sdkerrors.Wrapf(err, "failed to setupChainGasCoinAndPool")
 		}
 	} else {
-<<<<<<< HEAD
 		// #nosec G701 always in range
-		addr, err := k.DeployZRC20Contract(ctx, msg.Name, msg.Symbol, uint8(msg.Decimals), msg.ForeignChainId, msg.CoinType, msg.ERC20, big.NewInt(msg.GasLimit))
-=======
 		address, err = k.DeployZRC20Contract(ctx, msg.Name, msg.Symbol, uint8(msg.Decimals), msg.ForeignChainId, msg.CoinType, msg.ERC20, big.NewInt(msg.GasLimit))
->>>>>>> 7d44ea9a
 		if err != nil {
 			return nil, err
 		}
 	}
 
-<<<<<<< HEAD
-		err = ctx.EventManager().EmitTypedEvent(
-			&types.EventZRC20Deployed{
-				MsgTypeUrl: sdk.MsgTypeURL(&types.MsgDeployFungibleCoinZRC20{}),
-				ChainId:    msg.ForeignChainId,
-				Contract:   addr.String(),
-				Name:       msg.Name,
-				Symbol:     msg.Symbol,
-				// #nosec G701 always in range
-				Decimals: int64(msg.Decimals),
-				CoinType: msg.CoinType,
-				Erc20:    msg.ERC20,
-				GasLimit: msg.GasLimit,
-			},
-		)
-		if err != nil {
-			return nil, sdkerrors.Wrapf(err, "failed to emit event")
-		}
-
-=======
 	err = ctx.EventManager().EmitTypedEvent(
 		&types.EventZRC20Deployed{
 			MsgTypeUrl: sdk.MsgTypeURL(&types.MsgDeployFungibleCoinZRC20{}),
@@ -92,15 +64,15 @@
 			Contract:   address.String(),
 			Name:       msg.Name,
 			Symbol:     msg.Symbol,
-			Decimals:   int64(msg.Decimals),
-			CoinType:   msg.CoinType,
-			Erc20:      msg.ERC20,
-			GasLimit:   msg.GasLimit,
+			// #nosec G701 always in range
+			Decimals: int64(msg.Decimals),
+			CoinType: msg.CoinType,
+			Erc20:    msg.ERC20,
+			GasLimit: msg.GasLimit,
 		},
 	)
 	if err != nil {
 		return nil, sdkerrors.Wrapf(err, "failed to emit event")
->>>>>>> 7d44ea9a
 	}
 
 	return &types.MsgDeployFungibleCoinZRC20Response{
