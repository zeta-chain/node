--- conflicted
+++ resolved
@@ -108,11 +108,7 @@
 		_, err = msgServer.UpdateContractBytecode(ctx, types.NewMsgUpdateContractBytecode(
 			admin,
 			zrc20.Hex(),
-<<<<<<< HEAD
-			newCodeAddress.Hex(),
-=======
 			codeHash,
->>>>>>> cdeb3e35
 		))
 		require.NoError(t, err)
 
@@ -154,11 +150,7 @@
 		_, err = msgServer.UpdateContractBytecode(ctx, types.NewMsgUpdateContractBytecode(
 			admin,
 			zrc20.Hex(),
-<<<<<<< HEAD
-			newCodeAddress.Hex(),
-=======
 			codeHash,
->>>>>>> cdeb3e35
 		))
 		require.NoError(t, err)
 		balance, err = k.BalanceOfZRC4(ctx, zrc20, addr1)
@@ -193,11 +185,7 @@
 		_, err = msgServer.UpdateContractBytecode(ctx, types.NewMsgUpdateContractBytecode(
 			admin,
 			newConnector.Hex(),
-<<<<<<< HEAD
-			oldConnector.Hex(),
-=======
 			codeHash,
->>>>>>> cdeb3e35
 		))
 		require.NoError(t, err)
 	})
@@ -209,11 +197,7 @@
 		_, err := msgServer.UpdateContractBytecode(ctx, types.NewMsgUpdateContractBytecode(
 			sample.AccAddress(),
 			sample.EthAddress().Hex(),
-<<<<<<< HEAD
-			sample.EthAddress().Hex(),
-=======
 			sample.Hash().Hex(),
->>>>>>> cdeb3e35
 		))
 		require.ErrorIs(t, err, sdkerrors.ErrUnauthorized)
 	})
@@ -252,11 +236,7 @@
 		_, err := msgServer.UpdateContractBytecode(ctx, types.NewMsgUpdateContractBytecode(
 			admin,
 			contractAddr.Hex(),
-<<<<<<< HEAD
-			sample.EthAddress().Hex(),
-=======
 			sample.Hash().Hex(),
->>>>>>> cdeb3e35
 		))
 		require.ErrorIs(t, err, types.ErrContractNotFound)
 
@@ -276,11 +256,7 @@
 		_, err := msgServer.UpdateContractBytecode(ctx, types.NewMsgUpdateContractBytecode(
 			admin,
 			wzeta.Hex(),
-<<<<<<< HEAD
-			sample.EthAddress().Hex(),
-=======
 			sample.Hash().Hex(),
->>>>>>> cdeb3e35
 		))
 		require.ErrorIs(t, err, types.ErrInvalidContract)
 	})
@@ -301,17 +277,12 @@
 		_, err := msgServer.UpdateContractBytecode(ctx, types.NewMsgUpdateContractBytecode(
 			admin,
 			connector.Hex(),
-<<<<<<< HEAD
-			sample.EthAddress().Hex(),
-=======
 			sample.Hash().Hex(),
->>>>>>> cdeb3e35
 		))
 		require.ErrorIs(t, err, types.ErrSystemContractNotFound)
 	})
 
-<<<<<<< HEAD
-	t.Run("should fail if invalid bytecode address", func(t *testing.T) {
+	t.Run("should fail if can't set account with new bytecode", func(t *testing.T) {
 		k, ctx, _, zk := keepertest.FungibleKeeperWithMocks(t, keepertest.FungibleMockOptions{
 			UseEVMMock: true,
 		})
@@ -319,40 +290,8 @@
 		mockEVMKeeper := keepertest.GetFungibleEVMMock(t, k)
 		admin := sample.AccAddress()
 		setAdminPolicies(ctx, zk, admin, observertypes.Policy_Type_group2)
-
-		// set the contract as the connector
-		contract := sample.EthAddress()
-		k.SetSystemContract(ctx, types.SystemContract{
-			ConnectorZevm: contract.Hex(),
-		})
-
-		mockEVMKeeper.On(
-			"GetAccount",
-			mock.Anything,
-			mock.Anything,
-		).Return(&statedb.Account{})
-
-		_, err := msgServer.UpdateContractBytecode(ctx, &types.MsgUpdateContractBytecode{
-			Creator:            admin,
-			ContractAddress:    contract.Hex(),
-			NewBytecodeAddress: "invalid",
-		})
-
-		require.ErrorIs(t, err, sdkerrors.ErrInvalidAddress)
-
-		mockEVMKeeper.AssertExpectations(t)
-	})
-
-	t.Run("should fail if can't get new bytecode account", func(t *testing.T) {
-		k, ctx, _, zk := keepertest.FungibleKeeperWithMocks(t, keepertest.FungibleMockOptions{
-			UseEVMMock: true,
-		})
-		msgServer := keeper.NewMsgServerImpl(*k)
-		mockEVMKeeper := keepertest.GetFungibleEVMMock(t, k)
-		admin := sample.AccAddress()
-		setAdminPolicies(ctx, zk, admin, observertypes.Policy_Type_group2)
 		contractAddr := sample.EthAddress()
-		newBytecodeAddr := sample.EthAddress()
+		newCodeHash := sample.Hash().Hex()
 
 		// set the contract as the connector
 		k.SetSystemContract(ctx, types.SystemContract{
@@ -366,63 +305,19 @@
 		).Return(&statedb.Account{})
 
 		mockEVMKeeper.On(
-			"GetAccount",
-			mock.Anything,
-			newBytecodeAddr,
-		).Return(nil)
+			"SetAccount",
+			mock.Anything,
+			mock.Anything,
+			mock.Anything,
+		).Return(errors.New("can't set account"))
 
 		_, err := msgServer.UpdateContractBytecode(ctx, types.NewMsgUpdateContractBytecode(
 			admin,
 			contractAddr.Hex(),
-			newBytecodeAddr.Hex(),
-		))
-		require.ErrorIs(t, err, types.ErrContractNotFound)
+			newCodeHash,
+		))
+		require.ErrorIs(t, err, types.ErrSetBytecode)
 
 		mockEVMKeeper.AssertExpectations(t)
 	})
-
-=======
->>>>>>> cdeb3e35
-	t.Run("should fail if can't set account with new bytecode", func(t *testing.T) {
-		k, ctx, _, zk := keepertest.FungibleKeeperWithMocks(t, keepertest.FungibleMockOptions{
-			UseEVMMock: true,
-		})
-		msgServer := keeper.NewMsgServerImpl(*k)
-		mockEVMKeeper := keepertest.GetFungibleEVMMock(t, k)
-		admin := sample.AccAddress()
-		setAdminPolicies(ctx, zk, admin, observertypes.Policy_Type_group2)
-		contractAddr := sample.EthAddress()
-		newCodeHash := sample.Hash().Hex()
-
-		// set the contract as the connector
-		k.SetSystemContract(ctx, types.SystemContract{
-			ConnectorZevm: contractAddr.String(),
-		})
-
-		mockEVMKeeper.On(
-			"GetAccount",
-			mock.Anything,
-			contractAddr,
-		).Return(&statedb.Account{})
-
-		mockEVMKeeper.On(
-			"SetAccount",
-			mock.Anything,
-			mock.Anything,
-			mock.Anything,
-		).Return(errors.New("can't set account"))
-
-		_, err := msgServer.UpdateContractBytecode(ctx, types.NewMsgUpdateContractBytecode(
-			admin,
-			contractAddr.Hex(),
-<<<<<<< HEAD
-			newBytecodeAddr.Hex(),
-=======
-			newCodeHash,
->>>>>>> cdeb3e35
-		))
-		require.ErrorIs(t, err, types.ErrSetBytecode)
-
-		mockEVMKeeper.AssertExpectations(t)
-	})
 }