--- conflicted
+++ resolved
@@ -49,11 +49,7 @@
 	if len(data) == 0 {
 		return k.DepositZRC20(ctx, Zrc20Contract, contract, amount)
 	}
-<<<<<<< HEAD
-	context := systemcontract.Context{
-=======
 	context := systemcontract.ZContext{
->>>>>>> 50fa378b
 		Origin:  from,
 		Sender:  eth.Address{},
 		ChainID: big.NewInt(senderChain.ChainId),
