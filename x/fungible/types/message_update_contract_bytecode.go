--- conflicted
+++ resolved
@@ -13,14 +13,6 @@
 var _ sdk.Msg = &MsgUpdateContractBytecode{}
 
 func NewMsgUpdateContractBytecode(
-<<<<<<< HEAD
-	creator string, contractAddress string, newBytecodeAddress string,
-) *MsgUpdateContractBytecode {
-	return &MsgUpdateContractBytecode{
-		Creator:            creator,
-		ContractAddress:    contractAddress,
-		NewBytecodeAddress: newBytecodeAddress,
-=======
 	creator string,
 	contractAddress string,
 	newCodeHash string,
@@ -29,7 +21,6 @@
 		Creator:         creator,
 		ContractAddress: contractAddress,
 		NewCodeHash:     newCodeHash,
->>>>>>> cdeb3e35
 	}
 }
 
@@ -59,7 +50,7 @@
 		return cosmoserror.Wrapf(sdkerrors.ErrInvalidAddress, "invalid creator address (%s)", err)
 	}
 
-	if msg.ContractAddress == msg.NewBytecodeAddress {
+	if msg.ContractAddress == msg.NewCodeHash {
 		return cosmoserror.Wrapf(sdkerrors.ErrInvalidRequest, "contract address and new bytecode address cannot be the same")
 	}
 
