--- conflicted
+++ resolved
@@ -6,17 +6,12 @@
 import (
 	"context"
 	"fmt"
-<<<<<<< HEAD
 	flag "github.com/spf13/pflag"
 	"github.com/zeta-chain/zetacore/contrib/localnet/orchestrator/smoketest/contracts/zevmswap"
-=======
->>>>>>> 3b8d8f07
 	"math/big"
 	"os"
 	"sync"
 	"time"
-
-	"github.com/zeta-chain/zetacore/contrib/localnet/orchestrator/smoketest/contracts/zevmswap"
 
 	"github.com/zeta-chain/zetacore/zetaclient/config"
 
@@ -98,21 +93,6 @@
 	cctxClient types.QueryClient, fungibleClient fungibletypes.QueryClient,
 	goerliAuth *bind.TransactOpts, zevmAuth *bind.TransactOpts,
 	btcRPCClient *rpcclient.Client) *SmokeTest {
-<<<<<<< HEAD
-
-	response, err := cctxClient.TSS(context.Background(), &types.QueryGetTSSRequest{Index: "goerli_localnet"})
-	if err != nil {
-		panic(err)
-	}
-	TSSAddress = ethcommon.HexToAddress(response.TSS.Address)
-
-	btcResponse, err := cctxClient.TSS(context.Background(), &types.QueryGetTSSRequest{Index: "btc_regtest"})
-	if err != nil {
-		panic(err)
-	}
-	BTCTSSAddress, _ = btcutil.DecodeAddress(btcResponse.TSS.Address, config.BitconNetParams)
-
-=======
 	// query system contract address
 	systemContractAddr, err := fungibleClient.SystemContract(context.Background(), &fungibletypes.QueryGetSystemContractRequest{})
 	if err != nil {
@@ -125,7 +105,19 @@
 		panic(err)
 	}
 	SystemContractAddr := HexToAddress(systemContractAddr.SystemContract.SystemContract)
->>>>>>> 3b8d8f07
+
+	response, err := cctxClient.TSS(context.Background(), &types.QueryGetTSSRequest{Index: "goerli_localnet"})
+	if err != nil {
+		panic(err)
+	}
+	TSSAddress = ethcommon.HexToAddress(response.TSS.Address)
+
+	btcResponse, err := cctxClient.TSS(context.Background(), &types.QueryGetTSSRequest{Index: "btc_regtest"})
+	if err != nil {
+		panic(err)
+	}
+	BTCTSSAddress, _ = btcutil.DecodeAddress(btcResponse.TSS.Address, config.BitconNetParams)
+
 	return &SmokeTest{
 		zevmClient:         zevmClient,
 		goerliClient:       goerliClient,
