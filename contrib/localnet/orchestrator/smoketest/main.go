//go:build PRIVNET
// +build PRIVNET

package main

import (
	"context"
	"fmt"
	"github.com/zeta-chain/zetacore/contrib/localnet/orchestrator/smoketest/contracts/zevmswap"
	"math/big"
	"os"
	"sync"
	"time"

	"github.com/zeta-chain/zetacore/zetaclient/config"

	"github.com/btcsuite/btcd/rpcclient"
	"github.com/btcsuite/btcutil"
	"github.com/ethereum/go-ethereum/accounts/abi/bind"
	"github.com/ethereum/go-ethereum/crypto"
	"github.com/zeta-chain/zetacore/contracts/evm/erc20custody"
	"github.com/zeta-chain/zetacore/contracts/evm/zetaconnectoreth"
	"github.com/zeta-chain/zetacore/contracts/evm/zetaeth"
	contracts "github.com/zeta-chain/zetacore/contracts/zevm"
	"github.com/zeta-chain/zetacore/contrib/localnet/orchestrator/smoketest/contracts/erc20"
	fungibletypes "github.com/zeta-chain/zetacore/x/fungible/types"

	ethcommon "github.com/ethereum/go-ethereum/common"
	"github.com/ethereum/go-ethereum/ethclient"
	"github.com/zeta-chain/zetacore/x/crosschain/types"
	"google.golang.org/grpc"
)

var (
	DeployerAddress    = ethcommon.HexToAddress("0xE5C5367B8224807Ac2207d350E60e1b6F27a7ecC")
	DeployerPrivateKey = "d87baf7bf6dc560a252596678c12e41f7d1682837f05b29d411bc3f78ae2c263"
<<<<<<< HEAD
	TSSAddress         = ethcommon.HexToAddress("0x695A0F5f660E7B014766D7599Ed7F18F74A3dA75")
	BTCTSSAddress, _   = btcutil.DecodeAddress("bcrt1q2hz66eruddn5he7euy704azqd2j46cwr0gk6zu", config.BitconNetParams)
=======
	TSSAddress         = ethcommon.HexToAddress("0x5f676f4B862b2F3F2D21B56E0c8Ec92614d45392")
	BTCTSSAddress, _   = btcutil.DecodeAddress("bcrt1q5t6vyg2qer32qusfjtjc75cmqlcttngs88ryg6", config.BitconNetParams)
>>>>>>> 34a4b761

	BLOCK                = 5 * time.Second // should be 2x block time
	BigZero              = big.NewInt(0)
	SmokeTestTimeout     = 15 * time.Minute // smoke test fails if timeout is reached
	USDTZRC20Addr        = "0x48f80608B672DC30DC7e3dbBd0343c5F02C738Eb"
	USDTERC20Addr        = "0xff3135df4F2775f4091b81f4c7B6359CfA07862a"
	ERC20CustodyAddr     = "0xD28D6A0b8189305551a0A8bd247a6ECa9CE781Ca"
	UniswapV2FactoryAddr = "0x9fd96203f7b22bCF72d9DCb40ff98302376cE09c"
	UniswapV2RouterAddr  = "0x2ca7d64A7EFE2D62A725E2B35Cf7230D6677FfEe"
	SystemContractAddr   = "0x91d18e54DAf4F677cB28167158d6dd21F6aB3921"
	//ZEVMSwapAppAddr      = "0x65a45c57636f9BcCeD4fe193A602008578BcA90b"
	HexToAddress = ethcommon.HexToAddress
)

type SmokeTest struct {
	zevmClient       *ethclient.Client
	goerliClient     *ethclient.Client
	cctxClient       types.QueryClient
	btcRPCClient     *rpcclient.Client
	fungibleClient   fungibletypes.QueryClient
	wg               sync.WaitGroup
	ZetaEth          *zetaeth.ZetaEth
	ZetaEthAddr      ethcommon.Address
	ConnectorEth     *zetaconnectoreth.ZetaConnectorEth
	ConnectorEthAddr ethcommon.Address
	goerliAuth       *bind.TransactOpts
	zevmAuth         *bind.TransactOpts

	ERC20CustodyAddr     ethcommon.Address
	ERC20Custody         *erc20custody.ERC20Custody
	USDTERC20Addr        ethcommon.Address
	USDTERC20            *erc20.USDT
	USDTZRC20Addr        ethcommon.Address
	USDTZRC20            *contracts.ZRC20
	ETHZRC20Addr         ethcommon.Address
	ETHZRC20             *contracts.ZRC20
	BTCZRC20Addr         ethcommon.Address
	BTCZRC20             *contracts.ZRC20
	UniswapV2FactoryAddr ethcommon.Address
	UniswapV2Factory     *contracts.UniswapV2Factory
	UniswapV2RouterAddr  ethcommon.Address
	UniswapV2Router      *contracts.UniswapV2Router02
	TestDAppAddr         ethcommon.Address
	ZEVMSwapAppAddr      ethcommon.Address
	ZEVMSwapApp          *zevmswap.ZEVMSwapApp

	SystemContract     *contracts.SystemContract
	SystemContractAddr ethcommon.Address
}

func NewSmokeTest(goerliClient *ethclient.Client, zevmClient *ethclient.Client,
	cctxClient types.QueryClient, fungibleClient fungibletypes.QueryClient,
	goerliAuth *bind.TransactOpts, zevmAuth *bind.TransactOpts,
	btcRPCClient *rpcclient.Client) *SmokeTest {
	return &SmokeTest{
		zevmClient:     zevmClient,
		goerliClient:   goerliClient,
		cctxClient:     cctxClient,
		fungibleClient: fungibleClient,
		wg:             sync.WaitGroup{},
		goerliAuth:     goerliAuth,
		zevmAuth:       zevmAuth,
		btcRPCClient:   btcRPCClient,
	}
}

func main() {
	testStartTime := time.Now()
	defer func() {
		fmt.Println("Smoke test took", time.Since(testStartTime))
	}()
	go func() {
		time.Sleep(SmokeTestTimeout)
		fmt.Println("Smoke test timed out after", SmokeTestTimeout)
		os.Exit(1)
	}()

	connCfg := &rpcclient.ConnConfig{
		Host:         "bitcoin:18443",
		User:         "smoketest",
		Pass:         "123",
		HTTPPostMode: true,
		DisableTLS:   true,
		Params:       "testnet3",
	}
	btcRPCClient, err := rpcclient.New(connCfg, nil)
	if err != nil {
		panic(err)
	}

	goerliClient, err := ethclient.Dial("http://eth:8545")
	if err != nil {
		panic(err)
	}

	bal, err := goerliClient.BalanceAt(context.TODO(), DeployerAddress, nil)
	if err != nil {
		panic(err)
	}
	fmt.Printf("Deployer address: %s, balance: %d Ether\n", DeployerAddress.Hex(), bal.Div(bal, big.NewInt(1e18)))

	chainid, err := goerliClient.ChainID(context.Background())
	if err != nil {
		panic(err)
	}
	deployerPrivkey, err := crypto.HexToECDSA(DeployerPrivateKey)
	if err != nil {
		panic(err)
	}
	goerliAuth, err := bind.NewKeyedTransactorWithChainID(deployerPrivkey, chainid)
	if err != nil {
		panic(err)
	}
	// get the clients for tests
	var zevmClient *ethclient.Client
	for {
		time.Sleep(5 * time.Second)
		fmt.Printf("dialing zevm client: http://zetacore0:8545\n")
		zevmClient, err = ethclient.Dial("http://zetacore0:8545")
		if err != nil {
			continue
		}
		break
	}
	chainid, err = zevmClient.ChainID(context.Background())
	if err != nil {
		panic(err)
	}
	zevmAuth, err := bind.NewKeyedTransactorWithChainID(deployerPrivkey, chainid)
	if err != nil {
		panic(err)
	}
	grpcConn, err := grpc.Dial("zetacore0:9090", grpc.WithInsecure())
	if err != nil {
		panic(err)
	}
	cctxClient := types.NewQueryClient(grpcConn)
	fungibleClient := fungibletypes.NewQueryClient(grpcConn)

	smokeTest := NewSmokeTest(goerliClient, zevmClient, cctxClient, fungibleClient, goerliAuth, zevmAuth, btcRPCClient)
	// The following deployment must happen here and in this order, please do not change
	// ==================== Deploying contracts ====================
	startTime := time.Now()
	smokeTest.TestBitcoinSetup()
	smokeTest.TestSetupZetaTokenAndConnectorAndZEVMContracts()
	smokeTest.TestDepositEtherIntoZRC20()
	smokeTest.TestSendZetaIn()

	zevmSwapAppAddr, tx, _, err := zevmswap.DeployZEVMSwapApp(smokeTest.zevmAuth, smokeTest.zevmClient, smokeTest.UniswapV2RouterAddr, smokeTest.SystemContractAddr)
	if err != nil {
		panic(err)
	}
	receipt := MustWaitForTxReceipt(zevmClient, tx)
	if receipt.Status != 1 {
		panic("ZEVMSwapApp deployment failed")
	}
	zevmSwapApp, err := zevmswap.NewZEVMSwapApp(zevmSwapAppAddr, zevmClient)
	fmt.Printf("ZEVMSwapApp contract address: %s, tx hash: %s\n", zevmSwapAppAddr.Hex(), tx.Hash().Hex())
	smokeTest.ZEVMSwapAppAddr = zevmSwapAppAddr
	smokeTest.ZEVMSwapApp = zevmSwapApp

	fmt.Printf("## Essential tests takes %s\n", time.Since(startTime))
	fmt.Printf("## The DeployerAddress %s is funded on the following networks:\n", DeployerAddress.Hex())
	fmt.Printf("##   Ether on Ethereum private net\n")
	fmt.Printf("##   ZETA on ZetaChain EVM\n")
	fmt.Printf("##   ETH ZRC20 on ZetaChain\n")
	// The following tests are optional tests; comment out the ones you don't want to run
	// temporarily to reduce dev/test cycle turnaround time
	smokeTest.TestERC20Deposit()
	smokeTest.TestERC20Withdraw()
	smokeTest.TestSendZetaOut()
	smokeTest.TestMessagePassing()
	smokeTest.TestZRC20Swap()
	smokeTest.TestBitcoinWithdraw()
	smokeTest.TestCrosschainSwap()
	smokeTest.TestMessagePassingRevertFail()
	smokeTest.TestMessagePassingRevertSuccess()

	// add your dev test here
	smokeTest.TestMyTest()

	smokeTest.wg.Wait()
}<|MERGE_RESOLUTION|>--- conflicted
+++ resolved
@@ -34,13 +34,8 @@
 var (
 	DeployerAddress    = ethcommon.HexToAddress("0xE5C5367B8224807Ac2207d350E60e1b6F27a7ecC")
 	DeployerPrivateKey = "d87baf7bf6dc560a252596678c12e41f7d1682837f05b29d411bc3f78ae2c263"
-<<<<<<< HEAD
-	TSSAddress         = ethcommon.HexToAddress("0x695A0F5f660E7B014766D7599Ed7F18F74A3dA75")
-	BTCTSSAddress, _   = btcutil.DecodeAddress("bcrt1q2hz66eruddn5he7euy704azqd2j46cwr0gk6zu", config.BitconNetParams)
-=======
 	TSSAddress         = ethcommon.HexToAddress("0x5f676f4B862b2F3F2D21B56E0c8Ec92614d45392")
 	BTCTSSAddress, _   = btcutil.DecodeAddress("bcrt1q5t6vyg2qer32qusfjtjc75cmqlcttngs88ryg6", config.BitconNetParams)
->>>>>>> 34a4b761
 
 	BLOCK                = 5 * time.Second // should be 2x block time
 	BigZero              = big.NewInt(0)
