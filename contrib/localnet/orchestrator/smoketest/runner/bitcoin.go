package runner

import (
	"bytes"
	"encoding/hex"
	"fmt"
	"math/big"
	"time"

	"github.com/zeta-chain/zetacore/common/bitcoin"

	"github.com/zeta-chain/zetacore/contrib/localnet/orchestrator/smoketest/utils"
	crosschaintypes "github.com/zeta-chain/zetacore/x/crosschain/types"

	"github.com/btcsuite/btcd/btcjson"
	"github.com/btcsuite/btcd/chaincfg/chainhash"
	"github.com/btcsuite/btcd/rpcclient"
	"github.com/btcsuite/btcd/txscript"
	"github.com/btcsuite/btcd/wire"
	"github.com/btcsuite/btcutil"
	"github.com/ethereum/go-ethereum/accounts/abi/bind"
	"github.com/rs/zerolog/log"
	"github.com/zeta-chain/zetacore/common"
	observertypes "github.com/zeta-chain/zetacore/x/observer/types"
	zc_btc "github.com/zeta-chain/zetacore/zetaclient/bitcoin"
)

var blockHeaderBTCTimeout = 5 * time.Minute

// DepositBTCWithAmount deposits BTC on ZetaChain with a specific amount
func (sm *SmokeTestRunner) DepositBTCWithAmount(amount float64) (txHash *chainhash.Hash) {
	sm.Logger.Print("⏳ depositing BTC into ZEVM")

	// fetch utxos
	utxos, err := sm.BtcRPCClient.ListUnspentMinMaxAddresses(1, 9999999, []btcutil.Address{sm.BTCDeployerAddress})
	if err != nil {
		panic(err)
	}

	spendableAmount := 0.0
	spendableUTXOs := 0
	for _, utxo := range utxos {
		if utxo.Spendable {
			spendableAmount += utxo.Amount
			spendableUTXOs++
		}
	}

	if spendableAmount < amount {
		panic(fmt.Errorf("not enough spendable BTC to run the test; have %f", spendableAmount))
	}

	sm.Logger.Info("ListUnspent:")
	sm.Logger.Info("  spendableAmount: %f", spendableAmount)
	sm.Logger.Info("  spendableUTXOs: %d", spendableUTXOs)
	sm.Logger.Info("Now sending two txs to TSS address...")

	amount = amount + zetaclient.BtcDepositorFeeMin
	txHash, err = sm.SendToTSSFromDeployerToDeposit(sm.BTCTSSAddress, amount, utxos, sm.BtcRPCClient, sm.BTCDeployerAddress)
	if err != nil {
		panic(err)
	}
	sm.Logger.Info("send BTC to TSS txHash: %s", txHash.String())

	return txHash
}

// DepositBTC deposits BTC on ZetaChain
func (sm *SmokeTestRunner) DepositBTC(testHeader bool) {
	sm.Logger.Print("⏳ depositing BTC into ZEVM")
	startTime := time.Now()
	defer func() {
		sm.Logger.Print("✅ BTC deposited in %s", time.Since(startTime))
	}()

	// fetch utxos
	btc := sm.BtcRPCClient
	utxos, err := sm.BtcRPCClient.ListUnspent()
	if err != nil {
		panic(err)
	}
	spendableAmount := 0.0
	spendableUTXOs := 0
	for _, utxo := range utxos {
		if utxo.Spendable {
			spendableAmount += utxo.Amount
			spendableUTXOs++
		}
	}

	if spendableAmount < 1.15 {
		panic(fmt.Errorf("not enough spendable BTC to run the test; have %f", spendableAmount))
	}
	if spendableUTXOs < 5 {
		panic(fmt.Errorf("not enough spendable BTC UTXOs to run the test; have %d", spendableUTXOs))
	}

	sm.Logger.Info("ListUnspent:")
	sm.Logger.Info("  spendableAmount: %f", spendableAmount)
	sm.Logger.Info("  spendableUTXOs: %d", spendableUTXOs)
	sm.Logger.Info("Now sending two txs to TSS address...")

	// send two transactions to the TSS address
	amount1 := 1.1 + zc_btc.BtcDepositorFeeMin
	txHash1, err := sm.SendToTSSFromDeployerToDeposit(sm.BTCTSSAddress, amount1, utxos[:2], btc, sm.BTCDeployerAddress)
	if err != nil {
		panic(err)
	}
	amount2 := 0.05 + zc_btc.BtcDepositorFeeMin
	txHash2, err := sm.SendToTSSFromDeployerToDeposit(sm.BTCTSSAddress, amount2, utxos[2:4], btc, sm.BTCDeployerAddress)
	if err != nil {
		panic(err)
	}

	// send a donation to the TSS address to compensate for the funds minted automatically during pool creation
	// and prevent accounting errors
	_, err = sm.SendToTSSFromDeployerWithMemo(
		sm.BTCTSSAddress,
		0.11,
		utxos[4:5],
		btc,
		[]byte(zc_btc.DonationMessage),
		sm.BTCDeployerAddress,
	)
	if err != nil {
		panic(err)
	}

	sm.Logger.Info("testing if the deposit into BTC ZRC20 is successful...")

	cctx := utils.WaitCctxMinedByInTxHash(sm.Ctx, txHash2.String(), sm.CctxClient, sm.Logger, sm.CctxTimeout)
	if cctx.CctxStatus.Status != crosschaintypes.CctxStatus_OutboundMined {
		panic(fmt.Sprintf(
			"expected mined status; got %s, message: %s",
			cctx.CctxStatus.Status.String(),
			cctx.CctxStatus.StatusMessage),
		)
	}

	balance, err := sm.BTCZRC20.BalanceOf(&bind.CallOpts{}, sm.DeployerAddress)
	if err != nil {
		panic(err)
	}
	if balance.Cmp(big.NewInt(0)) != 1 {
		panic("balance should be positive")
	}

	// due to the high block throughput in localnet, ZetaClient might catch up slowly with the blocks
	// to optimize block header proof test, this test is directly executed here on the first deposit instead of having a separate test
	if testHeader {
		sm.ProveBTCTransaction(txHash1)
	}
}

func (sm *SmokeTestRunner) SendToTSSFromDeployerToDeposit(
	to btcutil.Address,
	amount float64,
	inputUTXOs []btcjson.ListUnspentResult,
	btc *rpcclient.Client,
	btcDeployerAddress *btcutil.AddressWitnessPubKeyHash,
) (*chainhash.Hash, error) {
	return sm.SendToTSSFromDeployerWithMemo(to, amount, inputUTXOs, btc, sm.DeployerAddress.Bytes(), btcDeployerAddress)
}

func (sm *SmokeTestRunner) SendToTSSFromDeployerWithMemo(
	to btcutil.Address,
	amount float64,
	inputUTXOs []btcjson.ListUnspentResult,
	btcRPC *rpcclient.Client,
	memo []byte,
	btcDeployerAddress *btcutil.AddressWitnessPubKeyHash,
) (*chainhash.Hash, error) {
	// prepare inputs
	inputs := make([]btcjson.TransactionInput, len(inputUTXOs))
	inputSats := btcutil.Amount(0)
	amounts := make([]float64, len(inputUTXOs))
	scriptPubkeys := make([]string, len(inputUTXOs))

	for i, utxo := range inputUTXOs {
		inputs[i] = btcjson.TransactionInput{utxo.TxID, utxo.Vout}
		inputSats += btcutil.Amount(utxo.Amount * btcutil.SatoshiPerBitcoin)
		amounts[i] = utxo.Amount
		scriptPubkeys[i] = utxo.ScriptPubKey
	}

	feeSats := btcutil.Amount(0.0001 * btcutil.SatoshiPerBitcoin)
	amountSats := btcutil.Amount(amount * btcutil.SatoshiPerBitcoin)
	change := inputSats - feeSats - amountSats

	if change < 0 {
		return nil, fmt.Errorf("not enough input amount in sats; wanted %d, got %d", amountSats+feeSats, inputSats)
	}
	amountMap := map[btcutil.Address]btcutil.Amount{
		to:                 amountSats,
		btcDeployerAddress: change,
	}

	// create raw
	sm.Logger.Info("ADDRESS: %s, %s", btcDeployerAddress.EncodeAddress(), to.EncodeAddress())
	tx, err := btcRPC.CreateRawTransaction(inputs, amountMap, nil)
	if err != nil {
		panic(err)
	}

	// this adds a OP_RETURN + single BYTE len prefix to the data
	nullData, err := txscript.NullDataScript(memo)
	if err != nil {
		panic(err)
	}
	sm.Logger.Info("nulldata (len %d): %x", len(nullData), nullData)
	if err != nil {
		panic(err)
	}
	memoOutput := wire.TxOut{Value: 0, PkScript: nullData}
	tx.TxOut = append(tx.TxOut, &memoOutput)
	tx.TxOut[1], tx.TxOut[2] = tx.TxOut[2], tx.TxOut[1]

	// make sure that TxOut[0] is sent to "to" address; TxOut[2] is change to oneself. TxOut[1] is memo.
	if bytes.Compare(tx.TxOut[0].PkScript[2:], to.ScriptAddress()) != 0 {
		sm.Logger.Info("tx.TxOut[0].PkScript: %x", tx.TxOut[0].PkScript)
		sm.Logger.Info("to.ScriptAddress():   %x", to.ScriptAddress())
		sm.Logger.Info("swapping txout[0] with txout[2]")
		tx.TxOut[0], tx.TxOut[2] = tx.TxOut[2], tx.TxOut[0]
	}

	sm.Logger.Info("raw transaction: \n")
	for idx, txout := range tx.TxOut {
		sm.Logger.Info("txout %d", idx)
		sm.Logger.Info("  value: %d", txout.Value)
		sm.Logger.Info("  PkScript: %x", txout.PkScript)
	}

	inputsForSign := make([]btcjson.RawTxWitnessInput, len(inputs))
	for i, input := range inputs {
		inputsForSign[i] = btcjson.RawTxWitnessInput{
			Txid:         input.Txid,
			Vout:         input.Vout,
			Amount:       &amounts[i],
			ScriptPubKey: scriptPubkeys[i],
		}
	}

	stx, signed, err := btcRPC.SignRawTransactionWithWallet2(tx, inputsForSign)
	if err != nil {
		panic(err)
	}
	if !signed {
		panic("btc transaction not signed")
	}
	txid, err := btcRPC.SendRawTransaction(stx, true)
	if err != nil {
		panic(err)
	}
	sm.Logger.Info("txid: %+v", txid)
	_, err = btcRPC.GenerateToAddress(6, btcDeployerAddress, nil)
	if err != nil {
		panic(err)
	}
	gtx, err := btcRPC.GetTransaction(txid)
	if err != nil {
		panic(err)
	}
	sm.Logger.Info("rawtx confirmation: %d", gtx.BlockIndex)
	rawtx, err := btcRPC.GetRawTransactionVerbose(txid)
	if err != nil {
		panic(err)
	}

<<<<<<< HEAD
	events := zc_btc.FilterAndParseIncomingTx(
=======
	btcChainID, err := common.GetBTCChainIDFromChainParams(sm.BitcoinParams)
	if err != nil {
		panic(err)
	}
	events := zetaclient.FilterAndParseIncomingTx(
>>>>>>> 4d47d4f3
		[]btcjson.TxRawResult{*rawtx},
		0,
		sm.BTCTSSAddress.EncodeAddress(),
		&log.Logger,
		btcChainID,
	)
	sm.Logger.Info("bitcoin intx events:")
	for _, event := range events {
		sm.Logger.Info("  TxHash: %s", event.TxHash)
		sm.Logger.Info("  From: %s", event.FromAddress)
		sm.Logger.Info("  To: %s", event.ToAddress)
		sm.Logger.Info("  Amount: %f", event.Value)
		sm.Logger.Info("  Memo: %x", event.MemoBytes)
	}
	return txid, nil
}

// MineBlocks mines blocks on the BTC chain at a rate of 1 blocks every 5 seconds
// and returns a channel that can be used to stop the mining
func (sm *SmokeTestRunner) MineBlocks() chan struct{} {
	stop := make(chan struct{})
	go func() {
		for {
			select {
			case <-stop:
				return
			default:
				_, err := sm.BtcRPCClient.GenerateToAddress(1, sm.BTCDeployerAddress, nil)
				if err != nil {
					panic(err)
				}
				time.Sleep(3 * time.Second)
			}
		}
	}()
	return stop
}

// ProveBTCTransaction proves that a BTC transaction is in a block header and that the block header is in ZetaChain
func (sm *SmokeTestRunner) ProveBTCTransaction(txHash *chainhash.Hash) {
	// get tx result
	btc := sm.BtcRPCClient
	txResult, err := btc.GetTransaction(txHash)
	if err != nil {
		panic("should get outTx result")
	}
	if txResult.Confirmations <= 0 {
		panic("outTx should have already confirmed")
	}
	txBytes, err := hex.DecodeString(txResult.Hex)
	if err != nil {
		panic(err)
	}

	// get the block with verbose transactions
	blockHash, err := chainhash.NewHashFromStr(txResult.BlockHash)
	if err != nil {
		panic(err)
	}
	blockVerbose, err := btc.GetBlockVerboseTx(blockHash)
	if err != nil {
		panic("should get block verbose tx")
	}

	// get the block header
	header, err := btc.GetBlockHeader(blockHash)
	if err != nil {
		panic("should get block header")
	}

	// collect all the txs in the block
	txns := []*btcutil.Tx{}
	for _, res := range blockVerbose.Tx {
		txBytes, err := hex.DecodeString(res.Hex)
		if err != nil {
			panic(err)
		}
		tx, err := btcutil.NewTxFromBytes(txBytes)
		if err != nil {
			panic(err)
		}
		txns = append(txns, tx)
	}

	// build merkle proof
	mk := bitcoin.NewMerkle(txns)
	path, index, err := mk.BuildMerkleProof(int(txResult.BlockIndex))
	if err != nil {
		panic("should build merkle proof")
	}

	// verify merkle proof statically
	pass := bitcoin.Prove(*txHash, header.MerkleRoot, path, index)
	if !pass {
		panic("should verify merkle proof")
	}

	// wait for block header to show up in ZetaChain
	startTime := time.Now()
	hash := header.BlockHash()
	for {
		// timeout
		if time.Since(startTime) > blockHeaderBTCTimeout {
			panic("timed out waiting for block header to show up in observer")
		}

		_, err := sm.ObserverClient.GetBlockHeaderByHash(sm.Ctx, &observertypes.QueryGetBlockHeaderByHashRequest{
			BlockHash: hash.CloneBytes(),
		})
		if err != nil {
			sm.Logger.Info("waiting for block header to show up in observer... current hash %s; err %s", hash.String(), err.Error())
		}
		if err == nil {
			break
		}
		time.Sleep(2 * time.Second)
	}

	// verify merkle proof through RPC
	res, err := sm.ObserverClient.Prove(sm.Ctx, &observertypes.QueryProveRequest{
		ChainId:   common.BtcRegtestChain().ChainId,
		TxHash:    txHash.String(),
		BlockHash: blockHash.String(),
		Proof:     common.NewBitcoinProof(txBytes, path, index),
		TxIndex:   0, // bitcoin doesn't use txIndex
	})
	if err != nil {
		panic(err)
	}
	if !res.Valid {
		panic("txProof should be valid")
	}
	sm.Logger.Info("OK: txProof verified for inTx: %s", txHash.String())
}<|MERGE_RESOLUTION|>--- conflicted
+++ resolved
@@ -55,7 +55,7 @@
 	sm.Logger.Info("  spendableUTXOs: %d", spendableUTXOs)
 	sm.Logger.Info("Now sending two txs to TSS address...")
 
-	amount = amount + zetaclient.BtcDepositorFeeMin
+	amount = amount + zc_btc.BtcDepositorFeeMin
 	txHash, err = sm.SendToTSSFromDeployerToDeposit(sm.BTCTSSAddress, amount, utxos, sm.BtcRPCClient, sm.BTCDeployerAddress)
 	if err != nil {
 		panic(err)
@@ -266,15 +266,11 @@
 		panic(err)
 	}
 
-<<<<<<< HEAD
+	btcChainID, err := common.GetBTCChainIDFromChainParams(sm.BitcoinParams)
+	if err != nil {
+		panic(err)
+	}
 	events := zc_btc.FilterAndParseIncomingTx(
-=======
-	btcChainID, err := common.GetBTCChainIDFromChainParams(sm.BitcoinParams)
-	if err != nil {
-		panic(err)
-	}
-	events := zetaclient.FilterAndParseIncomingTx(
->>>>>>> 4d47d4f3
 		[]btcjson.TxRawResult{*rawtx},
 		0,
 		sm.BTCTSSAddress.EncodeAddress(),
