--- conflicted
+++ resolved
@@ -10,7 +10,7 @@
 DOCKER_COMPOSE ?= $(DOCKER) compose $(COMPOSE_ARGS)
 DOCKER_BUF := $(DOCKER) run --rm -v $(CURDIR):/workspace --workdir /workspace bufbuild/buf
 GOFLAGS := ""
-GOLANG_CROSS_VERSION ?= v1.20.7
+GOLANG_CROSS_VERSION ?= v1.22.4
 GOPATH ?= '$(HOME)/go'
 
 ldflags = -X github.com/cosmos/cosmos-sdk/version.Name=zetacore \
@@ -322,12 +322,6 @@
 ###                                GoReleaser  		                        ###
 ###############################################################################
 
-<<<<<<< HEAD
-=======
-PACKAGE_NAME          := github.com/zeta-chain/node
-GOLANG_CROSS_VERSION  ?= v1.22.4
-GOPATH ?= '$(HOME)/go'
->>>>>>> a01a2e8e
 release-dry-run:
 	docker run \
 		--rm \
